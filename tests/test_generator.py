from __future__ import annotations

import json
import numbers
import random
import shutil
import time
from datetime import datetime
from pathlib import Path
<<<<<<< HEAD

from deltalake import DeltaTable
=======
from datetime import datetime
from typing import Dict
>>>>>>> 4c26fa7f

import pandas as pd
import pytest
import numpy as np
import pyarrow.parquet as pq

from app.modules import data_sources, generator, logging_utils

pl = generator.pl


def _batched_feature_vectors(
    picks: pd.DataFrame,
    weights: list[float],
    process: pd.Series,
    regolith_pct: float,
    repeat: int = 2,
) -> list[dict]:
    picks_list = [picks.copy(deep=True) for _ in range(repeat)]
    weights_list = [list(weights) for _ in range(repeat)]
    process_list = [process.copy(deep=True) for _ in range(repeat)]
    regolith_list = [regolith_pct for _ in range(repeat)]
    tensor_batch = generator.build_feature_tensor_batch(
        picks_list,
        weights_list,
        process_list,
        regolith_list,
    )
    batched = generator.compute_feature_vector(tensor_batch)
    assert isinstance(batched, list)
    return batched


def test_load_waste_summary_data_polars(tmp_path, monkeypatch):
    summary_path = tmp_path / "nasa_waste_summary.csv"
    summary_path.write_text(
        "\n".join(
            [
                "category,subitem,Artemis_mass_kg,Gateway_mass_kg",
                "Packaging,Foam,10,5",
                "Packaging,,3,2",
            ]
        )
        + "\n"
    )

    monkeypatch.setattr(
        data_sources,
        "resolve_dataset_path",
        lambda name: summary_path if name == "nasa_waste_summary.csv" else None,
    )

    summary = data_sources._load_waste_summary_data()

    assert summary.mission_totals["artemis"] == pytest.approx(13.0)
    assert summary.mission_totals["gateway"] == pytest.approx(7.0)
    assert summary.mass_by_key["other packaging glove"]["artemis"] == pytest.approx(13.0)
    assert summary.mass_by_key["other packaging glove|foam"]["gateway"] == pytest.approx(5.0)


def test_extract_grouped_metrics_polars(tmp_path, monkeypatch):
    metrics_path = tmp_path / "nasa_waste_processing_products.csv"
    metrics_path.write_text(
        "\n".join(
            [
                "mission,scenario,value_kg",
                "Lunar,Nominal,10",
                "Lunar,Contingency,14",
            ]
        )
        + "\n"
    )

    monkeypatch.setattr(
        data_sources,
        "resolve_dataset_path",
        lambda name: metrics_path if name == "nasa_waste_processing_products.csv" else None,
    )

    aggregated = data_sources.extract_grouped_metrics(
        "nasa_waste_processing_products.csv", "processing"
    )

    assert aggregated["lunar"]["processing_value_kg"] == pytest.approx(12.0)
    assert aggregated["nominal"]["processing_value_kg"] == pytest.approx(10.0)
    assert aggregated["lunar_contingency"]["processing_value_kg"] == pytest.approx(14.0)


def test_official_features_bundle_polars_pipeline(tmp_path, monkeypatch):
    official_path = tmp_path / "official.csv"
    official_path.write_text(
        "\n".join(
            [
                "category,subitem,value_kg",
                "Packaging,Foam,2.5",
                "Packaging,,1.0",
            ]
        )
        + "\n"
    )

    summary_path = tmp_path / "nasa_waste_summary.csv"
    summary_path.write_text(
        "\n".join(
            [
                "category,subitem,Artemis_mass_kg,Gateway_mass_kg",
                "Packaging,Foam,10,5",
                "Packaging,,3,2",
            ]
        )
        + "\n"
    )

    processing_path = tmp_path / "nasa_waste_processing_products.csv"
    processing_path.write_text(
        "\n".join(
            [
                "category,subitem,output_kg",
                "Packaging,Foam,2",
                "Packaging,Foam,4",
            ]
        )
        + "\n"
    )

    leo_path = tmp_path / "nasa_leo_mass_savings.csv"
    leo_path.write_text(
        "\n".join(
            [
                "category,subitem,savings_pct",
                "Packaging,Foam,12",
            ]
        )
        + "\n"
    )

    propellant_path = tmp_path / "nasa_propellant_benefits.csv"
    propellant_path.write_text(
        "\n".join(
            [
                "category,subitem,benefit",
                "Packaging,Foam,5",
            ]
        )
        + "\n"
    )

    file_map = {
        "nasa_waste_summary.csv": summary_path,
        "nasa_waste_processing_products.csv": processing_path,
        "nasa_leo_mass_savings.csv": leo_path,
        "nasa_propellant_benefits.csv": propellant_path,
    }

    monkeypatch.setattr(data_sources, "_OFFICIAL_FEATURES_PATH", official_path)
    monkeypatch.setattr(data_sources, "resolve_dataset_path", lambda name: file_map.get(name))
    data_sources.official_features_bundle.cache_clear()

    bundle = data_sources.official_features_bundle()

    assert "value_kg" in bundle.value_columns
    assert "processing_output_kg" in bundle.value_columns
    assert "leo_savings_pct" in bundle.value_columns
    assert "propellant_benefit" in bundle.value_columns
    idx = bundle.direct_map["other packaging glove|foam"]
    payload = generator._build_payload_from_row(bundle.value_matrix[idx], bundle.value_columns)
    assert payload["value_kg"] == pytest.approx(2.5)
    assert "category_norm" in bundle.table.columns
    assert "subitem_norm" in bundle.table.columns
    assert bundle.mission_totals["artemis"] == pytest.approx(13.0)
    assert bundle.processing_metrics["processing"]["processing_output_kg"] == pytest.approx(3.0)
    tokens, match_keys, indices = bundle.category_tokens["other packaging glove"]
    assert "other packaging glove|foam" in match_keys.tolist()
    assert idx in indices.tolist()

    data_sources.official_features_bundle.cache_clear()


def test_vectorized_feature_map_benchmark():
    rows = 4000
    categories = ["Packaging" if idx % 2 == 0 else "Food Packaging" for idx in range(rows)]
    subitems = [f"Item {idx}" for idx in range(rows)]
    values = [float(idx % 17 + 1) for idx in range(rows)]

    table_df = pl.DataFrame(
        {
            "category": categories,
            "subitem": subitems,
            "value_kg": values,
        }
    ).with_columns(
        pl.col("category")
        .map_elements(generator._normalize_category, return_dtype=pl.String)
        .alias("category_norm"),
        pl.col("subitem")
        .map_elements(generator._normalize_item, return_dtype=pl.String)
        .alias("subitem_norm"),
    ).with_columns(
        pl.when(pl.col("subitem_norm").str.len_bytes() > 0)
        .then(pl.col("category_norm") + pl.lit("|") + pl.col("subitem_norm"))
        .otherwise(pl.col("category_norm"))
        .alias("key"),
    )

    excluded = {"category", "subitem", "category_norm", "subitem_norm", "key"}
    value_columns = tuple(col for col in table_df.columns if col not in excluded)

    def baseline_builder():
        direct_map: Dict[str, Dict[str, float]] = {}
        category_tokens: Dict[str, list[tuple[frozenset[str], Dict[str, float], str]]] = {}
        for row in table_df.to_dicts():
            key = row["key"]
            if not key:
                continue
            payload = {col: float(row[col]) for col in value_columns}
            direct_map[key] = payload
            category_tokens.setdefault(row["category_norm"], []).append(
                (generator._token_set(row["subitem_norm"]), payload, key)
            )
        return direct_map, category_tokens

    baseline_map, _ = baseline_builder()
    vector_map, _, value_matrix = generator._vectorized_feature_maps(table_df, value_columns)

    assert set(baseline_map.keys()) == set(vector_map.keys())
    sample_keys = list(baseline_map.keys())[:10]
    for key in sample_keys:
        idx = vector_map[key]
        payload = generator._build_payload_from_row(value_matrix[idx], value_columns)
        assert payload == baseline_map[key]

    def measure(fn):
        best = float("inf")
        for _ in range(3):
            start = time.perf_counter()
            fn()
            elapsed = time.perf_counter() - start
            best = min(best, elapsed)
        return best

    baseline_time = measure(baseline_builder)
    vectorized_time = measure(lambda: generator._vectorized_feature_maps(table_df, value_columns))

    assert vectorized_time < baseline_time


class DummyRegistry:
    ready = True
    metadata = {"model_hash": "dummy-hash"}

    def predict(self, features):
        return {
            "rigidez": 0.8,
            "estanqueidad": 0.7,
            "energy_kwh": 3.5,
            "water_l": 1.2,
            "crew_min": 15.0,
            "uncertainty": {"rigidez": 0.05},
            "comparisons": {
                "lightgbm_gpu": {
                    "rigidez": 0.78,
                    "estanqueidad": 0.69,
                    "energy_kwh": 3.4,
                    "water_l": 1.1,
                    "crew_min": 14.8,
                }
            },
        }

    def embed(self, features):
        return [0.1, 0.2, 0.3]


def _dummy_process_series() -> pd.Series:
    return pd.Series(
        {
            "process_id": "P01",
            "energy_kwh_per_kg": 1.0,
            "water_l_per_kg": 0.5,
            "crew_min_per_batch": 30.0,
        }
    )


def _collect_single_log_dir(root: Path) -> Path:
    log_root = root / "inference"
    assert log_root.exists(), "Expected inference log directory to be created"
    day_dirs = list(log_root.iterdir())
    assert len(day_dirs) == 1, f"Expected a single log directory, found {day_dirs}"
    return day_dirs[0]


def _read_inference_log(day_dir: Path) -> pd.DataFrame:
    files = sorted(day_dir.glob("*.parquet"))
    assert files, "Expected at least one Parquet log shard"
    frames = [pq.read_table(file).to_pandas() for file in files]
    return pd.concat(frames, ignore_index=True, sort=False)


def test_generate_candidates_uses_parallel_backend(monkeypatch):
    monkeypatch.setattr(generator, "_PARALLEL_THRESHOLD", 1)

    created: list[object] = []

    class DummyExecutor:
        def __init__(self, max_workers: int):
            self.max_workers = max_workers
            self.map_calls = 0
            self.shutdown_called = False
            created.append(self)

        def map(self, func, iterable):
            self.map_calls += 1
            return [func(item) for item in iterable]

        def shutdown(self):
            self.shutdown_called = True

    monkeypatch.setattr(generator, "ThreadPoolExecutor", DummyExecutor)
    monkeypatch.setattr(generator, "prepare_waste_frame", lambda df: df)
    monkeypatch.setattr(generator, "_pick_materials", lambda df, rng, n=2, bias=2.0: pd.DataFrame(
        {
            "kg": [1.0],
            "_source_id": ["A"],
            "_source_category": ["packaging"],
            "_source_flags": [""],
            "_problematic": [0],
            "material": ["foil"],
            "category": ["packaging"],
            "flags": [""],
            "_problematic": [0],
        }
    ))
    monkeypatch.setattr(generator, "lookup_labels", lambda *args, **kwargs: ([], {}))
                {
                    "kg": [1.0],
                    "pct_mass": [100.0],
                    "pct_volume": [100.0],
                    "moisture_pct": [0.0],
                    "difficulty_factor": [1.0],
                    "density_kg_m3": [1.0],
                    "category": ["packaging"],
                    "flags": [""],
                    "_problematic": [0],
                    "_source_id": ["A"],
                    "_source_category": ["packaging"],
                    "_source_flags": [""],
                    "material": ["foil"],
                }
    ))
    monkeypatch.setattr(generator, "lookup_labels", lambda *args, **kwargs: ({}, {}))

    draws: list[float] = []

    def fake_build(picks, proc_df, rng, target, crew_time_low, use_ml, tuning):
        value = rng.random()
        draws.append(value)
        return {
            "score": value,
            "props": generator.PredProps(
                rigidity=1.0,
                tightness=1.0,
                mass_final_kg=1.0,
                energy_kwh=0.1,
                water_l=0.1,
                crew_min=1.0,
            ),
        }

    monkeypatch.setattr(generator, "_build_candidate", fake_build)
    base_random_cls = random.Random
    monkeypatch.setattr(generator.random, "Random", lambda *args, **kwargs: base_random_cls(1234))

    monkeypatch.setattr(generator, "lookup_labels", lambda *args, **kwargs: ({}, {}))

    waste_df = pd.DataFrame(
        {
            "material": ["foil"],
            "kg": [1.0],
            "_problematic": [0],
            "_source_id": ["A"],
            "_source_category": ["packaging"],
            "_source_flags": [""],
            "category": ["packaging"],
            "flags": [""],
        }
    )
    proc_df = pd.DataFrame(
        {
            "process_id": ["P01"],
            "name": ["Process"],
            "energy_kwh_per_kg": [1.0],
            "water_l_per_kg": [0.5],
            "crew_min_per_batch": [30.0],
        }
    )
    proc_df = pd.DataFrame(
        {
            "process_id": ["P01"],
            "name": ["Process"],
            "energy_kwh_per_kg": [1.0],
            "water_l_per_kg": [0.5],
            "crew_min_per_batch": [30.0],
        }
    )

    candidates, history = generator.generate_candidates(
        waste_df,
        proc_df,
        target={},
        n=5,
        crew_time_low=False,
        optimizer_evals=0,
        use_ml=False,
    )

    assert len(candidates) == 5
    scores = [cand["score"] for cand in candidates]
    assert scores == sorted(scores, reverse=True)
    assert len(draws) == 5
    assert created and created[0].map_calls >= 1
    assert created[0].shutdown_called is True
    assert history.empty


def test_append_inference_log_appends_without_reads(monkeypatch, tmp_path):
<<<<<<< HEAD
    monkeypatch.setattr(logging_utils, "LOGS_ROOT", tmp_path)
=======
    monkeypatch.setattr(generator, "LOGS_ROOT", tmp_path)
    generator._close_inference_log_writer()
>>>>>>> 4c26fa7f

    log_root = tmp_path / "inference"
    if log_root.exists():
        shutil.rmtree(log_root)

    for idx in range(2):
        logging_utils.append_inference_log(
            input_features={"feature": idx},
            prediction={"score": idx},
            uncertainty=None,
            model_registry=None,
        )

    generator._close_inference_log_writer()

    log_dir = _collect_single_log_dir(tmp_path)
    table = _read_inference_log(log_dir)
    assert len(table) == 2


def test_append_inference_log_handles_schema_evolution(monkeypatch, tmp_path):
<<<<<<< HEAD
    monkeypatch.setattr(logging_utils, "LOGS_ROOT", tmp_path)
=======
    monkeypatch.setattr(generator, "LOGS_ROOT", tmp_path)
    generator._close_inference_log_writer()
>>>>>>> 4c26fa7f

    log_root = tmp_path / "inference"
    if log_root.exists():
        shutil.rmtree(log_root)

    logging_utils.append_inference_log(
        input_features={"feature": 0},
        prediction={"score": 0},
        uncertainty=None,
        model_registry=None,
    )

    original_prepare = logging_utils.prepare_inference_event

    def prepare_with_session(*args, **kwargs):
        timestamp, payload = original_prepare(*args, **kwargs)
        updated = dict(payload)
        updated["session_id"] = "alpha"
        return timestamp, updated

    monkeypatch.setattr(logging_utils, "prepare_inference_event", prepare_with_session)

    logging_utils.append_inference_log(
        input_features={"feature": 1},
        prediction={"score": 1},
        uncertainty=None,
        model_registry=None,
    )

    generator._close_inference_log_writer()

    log_dir = _collect_single_log_dir(tmp_path)
    log_df = _read_inference_log(log_dir)
    assert "session_id" in log_df.columns
    assert log_df["session_id"].isna().sum() == 1
    assert set(log_df["session_id"].dropna()) == {"alpha"}


def test_generate_candidates_appends_inference_log(monkeypatch, tmp_path):
    monkeypatch.setattr(generator, "MODEL_REGISTRY", DummyRegistry())
    monkeypatch.setattr(logging_utils, "LOGS_ROOT", tmp_path)
    monkeypatch.setattr(generator, "lookup_labels", lambda *args, **kwargs: ({}, {}))
    generator._close_inference_log_writer()

    log_root = tmp_path / "inference"
    if log_root.exists():
        shutil.rmtree(log_root)

    waste_df = pd.DataFrame(
        {
            "id": ["W1", "W2", "W3"],
            "category": ["packaging", "eva", "metal"],
            "material": ["plastic", "foam", "aluminum"],
            "kg": [1.0, 2.0, 0.5],
            "volume_l": [10.0, 5.0, 2.5],
            "flags": ["", "ctb", ""],
        }
    )
    proc_df = pd.DataFrame(
        {
            "process_id": ["P01"],
            "name": ["Demo"],
            "energy_kwh_per_kg": [1.0],
            "water_l_per_kg": [0.5],
            "crew_min_per_batch": [30.0],
        }
    )

    candidates, history = generator.generate_candidates(waste_df, proc_df, target={}, n=1)

    assert candidates, "Expected at least one candidate to be generated"
    assert history.empty

    generator._close_inference_log_writer()

    log_dir = _collect_single_log_dir(tmp_path)
    log_df = _read_inference_log(log_dir).sort_values("timestamp")
    for column in ["timestamp", "input_features", "prediction", "uncertainty", "model_hash"]:
        assert column in log_df.columns

    last_event = log_df.iloc[-1]
    assert last_event["model_hash"] == "dummy-hash"

    prediction_payload = json.loads(last_event["prediction"])
    assert prediction_payload["rigidez"] == 0.8

    uncertainty_payload = json.loads(last_event["uncertainty"])
    assert "rigidez" in uncertainty_payload

    cand = candidates[0]
    breakdown = cand.get("score_breakdown")
    assert isinstance(breakdown, dict)
    assert "contributions" in breakdown
    assert "auxiliary" in breakdown
    assert pytest.approx(breakdown.get("total", cand["score"]), rel=1e-2) == cand["score"]
    auxiliary = cand.get("auxiliary")
    assert isinstance(auxiliary, dict)
    assert "passes_seal" in auxiliary
    assert "lightgbm_gpu" in cand.get("model_variants", {})

    shutil.rmtree(log_dir.parent, ignore_errors=True)


def test_generate_candidates_heuristic_mode_skips_ml(monkeypatch, tmp_path):
    calls: list[str] = []

    class NoCallRegistry:
        ready = True
        metadata = {"model_hash": "noop"}

        def predict(self, features):
            calls.append("predict")
            return {}

        def embed(self, features):
            return []

    monkeypatch.setattr(generator, "MODEL_REGISTRY", NoCallRegistry())
<<<<<<< HEAD
    monkeypatch.setattr(logging_utils, "LOGS_ROOT", tmp_path)
=======
    monkeypatch.setattr(generator, "LOGS_ROOT", tmp_path)
    generator._close_inference_log_writer()
>>>>>>> 4c26fa7f

    log_root = tmp_path / "inference"
    if log_root.exists():
        shutil.rmtree(log_root)
    monkeypatch.setattr(generator, "lookup_labels", lambda *args, **kwargs: ({}, {}))
<<<<<<< HEAD

    log_dir = logging_utils.LOGS_ROOT
    log_dir.mkdir(parents=True, exist_ok=True)
    log_path = log_dir / f"inference_{datetime.utcnow().strftime('%Y%m%d')}.parquet"
    log_path.unlink(missing_ok=True)
=======
>>>>>>> 4c26fa7f
    waste_df = pd.DataFrame(
        {
            "id": ["W1", "W2"],
            "category": ["packaging", "eva"],
            "material": ["plastic", "foam"],
            "kg": [1.0, 2.0],
            "volume_l": [10.0, 5.0],
            "flags": ["", "ctb"],
        }
    )
    proc_df = pd.DataFrame(
        {
            "process_id": ["P01"],
            "name": ["Demo"],
            "energy_kwh_per_kg": [1.0],
            "water_l_per_kg": [0.5],
            "crew_min_per_batch": [30.0],
        }
    )

    candidates, history = generator.generate_candidates(
        waste_df, proc_df, target={}, n=1, use_ml=False
    )

    assert candidates, "Expected heuristic candidate even when ML disabled"
    assert history.empty
    assert not calls, "ML predict should not be invoked in heuristic mode"
    assert (not log_root.exists()) or (not any(log_root.iterdir())), (
        "Inference log should not be created in heuristic mode"
    )

    cand = candidates[0]
    assert "score_breakdown" in cand
    assert "auxiliary" in cand


def test_prepare_waste_frame_direct_match_overrides_official_fields():
    waste_df = pd.DataFrame(
        {
            "id": ["W1"],
            "category": ["Foam Packaging"],
            "material": ["Zotek F30 (PVDF foam)"],
            "kg": [10.0],
            "volume_l": [0.0],
            "flags": [""],
        }
    )

    prepared = generator.prepare_waste_frame(waste_df)
    row = prepared.iloc[0]

    assert pytest.approx(row["difficulty_factor"], rel=1e-6) == 3.0
    assert pytest.approx(row["PVDF_pct"], rel=1e-6) == 100.0
    assert pytest.approx(row["moisture_pct"], rel=1e-6) == 0.0
    assert pytest.approx(row["density_kg_m3"], rel=1e-2) == 100.0


def test_prepare_waste_frame_token_match_applies_composition():
    waste_df = pd.DataFrame(
        {
            "id": ["W2"],
            "category": ["Food Packaging"],
            "material": ["Rehydratable Pouch"],
            "kg": [5.0],
            "volume_l": [0.0],
            "flags": [""],
        }
    )

    prepared = generator.prepare_waste_frame(waste_df)
    row = prepared.iloc[0]

    assert pytest.approx(row["Nylon_pct"], rel=1e-6) == 41.0
    assert pytest.approx(row["EVOH_pct"], rel=1e-6) == 11.0
    assert pytest.approx(row["Polyethylene_pct"], rel=1e-6) == 33.0
    assert pytest.approx(row["moisture_pct"], rel=1e-6) == 4.0
    assert pytest.approx(row["density_kg_m3"], rel=1e-2) == 100.0


def test_compute_feature_vector_blends_official_and_keyword_sources():
    waste_df = pd.DataFrame(
        {
            "id": ["A", "B"],
            "category": ["Food Packaging", "Unknown"],
            "material": ["Rehydratable Pouch", "High density polyethylene liner"],
            "kg": [7.0, 3.0],
            "volume_l": [0.0, 4.0],
            "flags": ["", ""],
        }
    )

    prepared = generator.prepare_waste_frame(waste_df)
    process = _dummy_process_series()
    features = generator.compute_feature_vector(
        prepared,
        [0.7, 0.3],
        process,
        regolith_pct=0.0,
    )

    assert features["polyethylene_frac"] > 0.2
    assert features["gas_recovery_index"] > 0.0
    assert features["moisture_frac"] == pytest.approx(0.028, rel=1e-6)

    batched = _batched_feature_vectors(prepared, [0.7, 0.3], process, 0.0)
    assert len(batched) == 2
    for candidate in batched:
        assert candidate["polyethylene_frac"] == pytest.approx(features["polyethylene_frac"], rel=1e-6)
        assert candidate["gas_recovery_index"] == pytest.approx(features["gas_recovery_index"], rel=1e-6)
        assert candidate["moisture_frac"] == pytest.approx(features["moisture_frac"], rel=1e-6)


def test_compute_feature_vector_keyword_fallback_triggers_polyethylene():
    waste_df = pd.DataFrame(
        {
            "id": ["C"],
            "category": ["Unknown"],
            "material": ["High density polyethylene film"],
            "kg": [5.0],
            "volume_l": [5.0],
            "flags": [""],
        }
    )

    prepared = generator.prepare_waste_frame(waste_df)
    process = _dummy_process_series()
    features = generator.compute_feature_vector(
        prepared,
        [1.0],
        process,
        regolith_pct=0.0,
    )

    assert features["polyethylene_frac"] > 0.5
    assert features["gas_recovery_index"] > 0.0

    batched = _batched_feature_vectors(prepared, [1.0], process, 0.0)
    assert len(batched) == 2
    for candidate in batched:
        assert candidate["polyethylene_frac"] == pytest.approx(features["polyethylene_frac"], rel=1e-6)
        assert candidate["gas_recovery_index"] == pytest.approx(features["gas_recovery_index"], rel=1e-6)


def test_compute_feature_vector_dataframe_matches_tensor_batch():
    waste_df = pd.DataFrame(
        {
            "id": ["X", "Y", "Z"],
            "category": ["Food Packaging", "Food Packaging", "Logistics"],
            "material": [
                "Rehydratable Pouch",
                "Nomex shipping bag",
                "Polyethylene foam block",
            ],
            "kg": [7.0, 2.0, 4.0],
            "volume_l": [0.0, 1.0, 8.0],
            "flags": ["", "multilayer", ""],
        }
    )

    prepared = generator.prepare_waste_frame(waste_df)
    process = _dummy_process_series()
    weights = [0.5, 0.3, 0.2]
    regolith_pct = 0.15

    dataframe_features = generator.compute_feature_vector(
        prepared, weights, process, regolith_pct
    )

    tensor_batch = generator.build_feature_tensor_batch(
        [prepared], [weights], [process], [regolith_pct]
    )
    tensor_features = generator.compute_feature_vector(tensor_batch)

    assert isinstance(tensor_features, list) and tensor_features, "Tensor batch returned no features"
    tensor_features = tensor_features[0]

    assert set(tensor_features) == set(dataframe_features)
    for key, value in dataframe_features.items():
        lhs = tensor_features[key]
        if isinstance(value, numbers.Real):
            assert lhs == pytest.approx(value, rel=1e-6, abs=1e-8)
        else:
            assert lhs == value


def test_compute_feature_vector_includes_mission_metrics(monkeypatch):
    # Ensure cached bundles from other tests do not leak.
    data_sources.official_features_bundle.cache_clear()

    match_key = "food packaging|rehydratable pouch"
    dummy_matrix = np.array([[1.0]], dtype=np.float64)
    dummy_bundle = generator._OfficialFeaturesBundle(
        value_columns=("dummy_col",),
        composition_columns=(),
        direct_map={match_key: 0},
        category_tokens={
            "food packaging": (
                np.array([frozenset({"rehydratable", "pouch"})], dtype=object),
                np.array([match_key], dtype=object),
                np.array([0], dtype=np.int32),
            )
        },
        table=pl.DataFrame(
            {
                "category_norm": ["food packaging"],
                "subitem_norm": ["rehydratable pouch"],
                "dummy_col": [1.0],
            }
        ),
        value_matrix=dummy_matrix,
        mission_mass={
            match_key: {"gateway_i": 200.0},
            "food packaging": {"gateway_i": 300.0},
        },
        mission_totals={"gateway_i": 1000.0},
        processing_metrics={"gateway_i": {"processing_o2_ch4_yield_kg": 5.0}},
        leo_mass_savings={"gateway_i": {"leo_mass_savings_kg": 120.0}},
        propellant_benefits={"gateway_i": {"propellant_delta_v_m_s": 35.0}},
        l2l_constants={},
        l2l_category_features={},
        l2l_item_features={},
        l2l_hints={},
    )

    def fake_bundle():
        return dummy_bundle

    fake_bundle.cache_clear = lambda: None  # type: ignore[attr-defined]
    monkeypatch.setattr(generator, "official_features_bundle", fake_bundle)

    waste_df = pd.DataFrame(
        {
            "id": ["M1"],
            "category": ["Food Packaging"],
            "material": ["Rehydratable Pouch"],
            "kg": [10.0],
            "volume_l": [5.0],
        }
    )

    prepared = generator.prepare_waste_frame(waste_df)
    process = _dummy_process_series()
    features = generator.compute_feature_vector(prepared, [1.0], process, regolith_pct=0.0)

    assert features["mission_similarity_gateway_i"] == pytest.approx(0.2, rel=1e-6)
    assert features["mission_reference_mass_gateway_i"] == pytest.approx(200.0, rel=1e-6)
    assert features["mission_scaled_mass_gateway_i"] == pytest.approx(2.0, rel=1e-6)
    assert features["mission_official_mass_gateway_i"] == pytest.approx(200.0, rel=1e-6)
    assert features["mission_similarity_total"] == pytest.approx(0.2, rel=1e-6)

    # Aggregated NASA references should appear as weighted expectations.
    assert features["processing_o2_ch4_yield_kg_gateway_i"] == pytest.approx(5.0, rel=1e-6)
    assert features["processing_o2_ch4_yield_kg_expected"] == pytest.approx(1.0, rel=1e-6)
    assert features["leo_mass_savings_kg_expected"] == pytest.approx(24.0, rel=1e-6)
    assert features["propellant_delta_v_m_s_expected"] == pytest.approx(7.0, rel=1e-6)

    batched = _batched_feature_vectors(prepared, [1.0], process, 0.0)
    assert len(batched) == 2
    for candidate in batched:
        assert candidate["mission_similarity_gateway_i"] == pytest.approx(features["mission_similarity_gateway_i"], rel=1e-6)
        assert candidate["mission_reference_mass_gateway_i"] == pytest.approx(features["mission_reference_mass_gateway_i"], rel=1e-6)
        assert candidate["mission_scaled_mass_gateway_i"] == pytest.approx(features["mission_scaled_mass_gateway_i"], rel=1e-6)
        assert candidate["mission_official_mass_gateway_i"] == pytest.approx(features["mission_official_mass_gateway_i"], rel=1e-6)
        assert candidate["mission_similarity_total"] == pytest.approx(features["mission_similarity_total"], rel=1e-6)
        assert candidate["processing_o2_ch4_yield_kg_gateway_i"] == pytest.approx(features["processing_o2_ch4_yield_kg_gateway_i"], rel=1e-6)
        assert candidate["processing_o2_ch4_yield_kg_expected"] == pytest.approx(features["processing_o2_ch4_yield_kg_expected"], rel=1e-6)
        assert candidate["leo_mass_savings_kg_expected"] == pytest.approx(features["leo_mass_savings_kg_expected"], rel=1e-6)
        assert candidate["propellant_delta_v_m_s_expected"] == pytest.approx(features["propellant_delta_v_m_s_expected"], rel=1e-6)


def test_prepare_waste_frame_injects_l2l_features(monkeypatch):
    data_sources.official_features_bundle.cache_clear()

    match_key = "food packaging|rehydratable pouch"
    dummy_matrix = np.array([[1.0]], dtype=np.float64)
    dummy_bundle = generator._OfficialFeaturesBundle(
        value_columns=("dummy_col",),
        composition_columns=(),
        direct_map={match_key: 0},
        category_tokens={
            "food packaging": (
                np.array([frozenset({"rehydratable", "pouch"})], dtype=object),
                np.array([match_key], dtype=object),
                np.array([0], dtype=np.int32),
            )
        },
        table=pl.DataFrame(
            {
                "category_norm": ["food packaging"],
                "subitem_norm": ["rehydratable pouch"],
                "dummy_col": [1.0],
            }
        ),
        value_matrix=dummy_matrix,
        mission_mass={},
        mission_totals={},
        processing_metrics={},
        leo_mass_savings={},
        propellant_benefits={},
        l2l_constants={},
        l2l_category_features={"food packaging": {"l2l_geometry_panel_area_m2": 5.0}},
        l2l_item_features={match_key: {"l2l_ops_random_access_required": 1.0}},
        l2l_hints={
            "l2l_geometry_panel_area_m2": "p.42",
            "l2l_ops_random_access_required": "p.15",
        },
    )

    def fake_bundle():
        return dummy_bundle

    fake_bundle.cache_clear = lambda: None  # type: ignore[attr-defined]
    monkeypatch.setattr(generator, "official_features_bundle", fake_bundle)

    waste_df = pd.DataFrame(
        {
            "id": ["M2"],
            "category": ["Food Packaging"],
            "material": ["Rehydratable Pouch"],
            "kg": [12.0],
            "volume_l": [6.0],
        }
    )

    prepared = generator.prepare_waste_frame(waste_df)
    row = prepared.iloc[0]

    assert "dummy_col" in row.index
    assert pytest.approx(row["dummy_col"], rel=1e-6) == 1.0
    assert pytest.approx(row["l2l_geometry_panel_area_m2"], rel=1e-6) == 5.0
    assert pytest.approx(row["l2l_ops_random_access_required"], rel=1e-6) == 1.0
    assert "_l2l_page_hints" in row.index
    assert "p.42" in row["_l2l_page_hints"]
    assert "p.15" in row["_l2l_page_hints"]


def test_compute_feature_vector_uses_l2l_packaging_ratio(monkeypatch):
    data_sources.official_features_bundle.cache_clear()

    dummy_matrix = np.empty((0, 0), dtype=np.float64)
    dummy_bundle = generator._OfficialFeaturesBundle(
        value_columns=("dummy_col",),
        composition_columns=(),
        direct_map={},
        category_tokens={},
        table=pl.DataFrame(
            schema={
                "category_norm": pl.Utf8,
                "subitem_norm": pl.Utf8,
                "dummy_col": pl.Float64,
            },
            data=[],
        ),
        value_matrix=dummy_matrix,
        mission_mass={},
        mission_totals={},
        processing_metrics={},
        leo_mass_savings={},
        propellant_benefits={},
        l2l_constants={"l2l_logistics_packaging_per_goods_ratio": 0.2},
        l2l_category_features={},
        l2l_item_features={},
        l2l_hints={},
    )

    def fake_bundle():
        return dummy_bundle

    fake_bundle.cache_clear = lambda: None  # type: ignore[attr-defined]
    monkeypatch.setattr(generator, "official_features_bundle", fake_bundle)

    waste_df = pd.DataFrame(
        {
            "id": ["P1"],
            "category": ["Packaging"],
            "material": ["Polyethylene wrap"],
            "kg": [5.0],
            "volume_l": [8.0],
            "flags": [""],
        }
    )

    prepared = generator.prepare_waste_frame(waste_df)
    process = _dummy_process_series()
    features = generator.compute_feature_vector(prepared, [1.0], process, regolith_pct=0.0)

    assert features["l2l_logistics_packaging_per_goods_ratio"] == pytest.approx(0.2, rel=1e-6)
    packaging_term = features.get("packaging_frac", 0.0) + 0.5 * features.get("eva_frac", 0.0)
    expected = min(2.0, packaging_term / 0.2 if 0.2 else 0.0)
    assert features["logistics_reuse_index"] == pytest.approx(expected, rel=1e-6)

    batched = _batched_feature_vectors(prepared, [1.0], process, 0.0)
    assert len(batched) == 2
    for candidate in batched:
        assert candidate["l2l_logistics_packaging_per_goods_ratio"] == pytest.approx(
            features["l2l_logistics_packaging_per_goods_ratio"], rel=1e-6
        )
        assert candidate["logistics_reuse_index"] == pytest.approx(features["logistics_reuse_index"], rel=1e-6)<|MERGE_RESOLUTION|>--- conflicted
+++ resolved
@@ -7,13 +7,10 @@
 import time
 from datetime import datetime
 from pathlib import Path
-<<<<<<< HEAD
 
 from deltalake import DeltaTable
-=======
 from datetime import datetime
 from typing import Dict
->>>>>>> 4c26fa7f
 
 import pandas as pd
 import pytest
@@ -440,12 +437,9 @@
 
 
 def test_append_inference_log_appends_without_reads(monkeypatch, tmp_path):
-<<<<<<< HEAD
     monkeypatch.setattr(logging_utils, "LOGS_ROOT", tmp_path)
-=======
     monkeypatch.setattr(generator, "LOGS_ROOT", tmp_path)
     generator._close_inference_log_writer()
->>>>>>> 4c26fa7f
 
     log_root = tmp_path / "inference"
     if log_root.exists():
@@ -467,12 +461,9 @@
 
 
 def test_append_inference_log_handles_schema_evolution(monkeypatch, tmp_path):
-<<<<<<< HEAD
     monkeypatch.setattr(logging_utils, "LOGS_ROOT", tmp_path)
-=======
     monkeypatch.setattr(generator, "LOGS_ROOT", tmp_path)
     generator._close_inference_log_writer()
->>>>>>> 4c26fa7f
 
     log_root = tmp_path / "inference"
     if log_root.exists():
@@ -591,25 +582,19 @@
             return []
 
     monkeypatch.setattr(generator, "MODEL_REGISTRY", NoCallRegistry())
-<<<<<<< HEAD
     monkeypatch.setattr(logging_utils, "LOGS_ROOT", tmp_path)
-=======
     monkeypatch.setattr(generator, "LOGS_ROOT", tmp_path)
     generator._close_inference_log_writer()
->>>>>>> 4c26fa7f
 
     log_root = tmp_path / "inference"
     if log_root.exists():
         shutil.rmtree(log_root)
     monkeypatch.setattr(generator, "lookup_labels", lambda *args, **kwargs: ({}, {}))
-<<<<<<< HEAD
 
     log_dir = logging_utils.LOGS_ROOT
     log_dir.mkdir(parents=True, exist_ok=True)
     log_path = log_dir / f"inference_{datetime.utcnow().strftime('%Y%m%d')}.parquet"
     log_path.unlink(missing_ok=True)
-=======
->>>>>>> 4c26fa7f
     waste_df = pd.DataFrame(
         {
             "id": ["W1", "W2"],
