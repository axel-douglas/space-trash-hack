from __future__ import annotations

import json
from datetime import datetime

import pandas as pd
import pytest

from app.modules import generator


class DummyRegistry:
    ready = True
    metadata = {"model_hash": "dummy-hash"}

    def predict(self, features):
        return {
            "rigidez": 0.8,
            "estanqueidad": 0.7,
            "energy_kwh": 3.5,
            "water_l": 1.2,
            "crew_min": 15.0,
            "uncertainty": {"rigidez": 0.05},
        }

    def embed(self, features):
        return [0.1, 0.2, 0.3]


def test_generate_candidates_appends_inference_log(monkeypatch):
    monkeypatch.setattr(generator, "MODEL_REGISTRY", DummyRegistry())

    log_dir = generator.LOGS_ROOT
    log_dir.mkdir(parents=True, exist_ok=True)
    log_path = log_dir / f"inference_{datetime.utcnow().strftime('%Y%m%d')}.parquet"
    if log_path.exists():
        log_path.unlink()

    waste_df = pd.DataFrame(
        {
            "id": ["W1", "W2", "W3"],
            "category": ["packaging", "eva", "metal"],
            "material": ["plastic", "foam", "aluminum"],
            "kg": [1.0, 2.0, 0.5],
            "volume_l": [10.0, 5.0, 2.5],
            "flags": ["", "ctb", ""],
        }
    )
    proc_df = pd.DataFrame(
        {
            "process_id": ["P01"],
            "name": ["Demo"],
            "energy_kwh_per_kg": [1.0],
            "water_l_per_kg": [0.5],
            "crew_min_per_batch": [30.0],
        }
    )

    candidates, history = generator.generate_candidates(waste_df, proc_df, target={}, n=1)

    assert candidates, "Expected at least one candidate to be generated"
    assert history.empty

    assert log_path.exists(), "Inference log parquet file was not created"

    log_df = pd.read_parquet(log_path)
    for column in ["timestamp", "input_features", "prediction", "uncertainty", "model_hash"]:
        assert column in log_df.columns

    last_event = log_df.iloc[-1]
    assert last_event["model_hash"] == "dummy-hash"

    prediction_payload = json.loads(last_event["prediction"])
    assert prediction_payload["rigidez"] == 0.8

    uncertainty_payload = json.loads(last_event["uncertainty"])
    assert "rigidez" in uncertainty_payload

<<<<<<< HEAD
    cand = candidates[0]
    breakdown = cand.get("score_breakdown")
    assert isinstance(breakdown, dict)
    assert "contributions" in breakdown
    assert "auxiliary" in breakdown
    assert pytest.approx(breakdown.get("total", cand["score"]), rel=1e-2) == cand["score"]
    auxiliary = cand.get("auxiliary")
    assert isinstance(auxiliary, dict)
    assert "passes_seal" in auxiliary

=======
>>>>>>> 90e13e46
    log_path.unlink(missing_ok=True)


def test_generate_candidates_heuristic_mode_skips_ml(monkeypatch):
    calls: list[str] = []

    class NoCallRegistry:
        ready = True
        metadata = {"model_hash": "noop"}

        def predict(self, features):
            calls.append("predict")
            return {}

        def embed(self, features):
            return []

    monkeypatch.setattr(generator, "MODEL_REGISTRY", NoCallRegistry())

    log_dir = generator.LOGS_ROOT
    log_dir.mkdir(parents=True, exist_ok=True)
    log_path = log_dir / f"inference_{datetime.utcnow().strftime('%Y%m%d')}.parquet"
    log_path.unlink(missing_ok=True)

    waste_df = pd.DataFrame(
        {
            "id": ["W1", "W2"],
            "category": ["packaging", "eva"],
            "material": ["plastic", "foam"],
            "kg": [1.0, 2.0],
            "volume_l": [10.0, 5.0],
            "flags": ["", "ctb"],
        }
    )
    proc_df = pd.DataFrame(
        {
            "process_id": ["P01"],
            "name": ["Demo"],
            "energy_kwh_per_kg": [1.0],
            "water_l_per_kg": [0.5],
            "crew_min_per_batch": [30.0],
        }
    )

    candidates, history = generator.generate_candidates(
        waste_df, proc_df, target={}, n=1, use_ml=False
    )

    assert candidates, "Expected heuristic candidate even when ML disabled"
    assert history.empty
    assert not calls, "ML predict should not be invoked in heuristic mode"
<<<<<<< HEAD
    assert not log_path.exists(), "Inference log should not be created in heuristic mode"

    cand = candidates[0]
    assert "score_breakdown" in cand
    assert "auxiliary" in cand
=======
    assert not log_path.exists(), "Inference log should not be created in heuristic mode"
>>>>>>> 90e13e46
<|MERGE_RESOLUTION|>--- conflicted
+++ resolved
@@ -76,7 +76,6 @@
     uncertainty_payload = json.loads(last_event["uncertainty"])
     assert "rigidez" in uncertainty_payload
 
-<<<<<<< HEAD
     cand = candidates[0]
     breakdown = cand.get("score_breakdown")
     assert isinstance(breakdown, dict)
@@ -87,8 +86,6 @@
     assert isinstance(auxiliary, dict)
     assert "passes_seal" in auxiliary
 
-=======
->>>>>>> 90e13e46
     log_path.unlink(missing_ok=True)
 
 
@@ -113,6 +110,26 @@
     log_path = log_dir / f"inference_{datetime.utcnow().strftime('%Y%m%d')}.parquet"
     log_path.unlink(missing_ok=True)
 
+def test_generate_candidates_heuristic_mode_skips_ml(monkeypatch):
+    calls: list[str] = []
+
+    class NoCallRegistry:
+        ready = True
+        metadata = {"model_hash": "noop"}
+
+        def predict(self, features):
+            calls.append("predict")
+            return {}
+
+        def embed(self, features):
+            return []
+
+    monkeypatch.setattr(generator, "MODEL_REGISTRY", NoCallRegistry())
+
+    log_dir = generator.LOGS_ROOT
+    log_dir.mkdir(parents=True, exist_ok=True)
+    log_path = log_dir / f"inference_{datetime.utcnow().strftime('%Y%m%d')}.parquet"
+    log_path.unlink(missing_ok=True)
     waste_df = pd.DataFrame(
         {
             "id": ["W1", "W2"],
@@ -140,12 +157,8 @@
     assert candidates, "Expected heuristic candidate even when ML disabled"
     assert history.empty
     assert not calls, "ML predict should not be invoked in heuristic mode"
-<<<<<<< HEAD
     assert not log_path.exists(), "Inference log should not be created in heuristic mode"
 
     cand = candidates[0]
     assert "score_breakdown" in cand
-    assert "auxiliary" in cand
-=======
-    assert not log_path.exists(), "Inference log should not be created in heuristic mode"
->>>>>>> 90e13e46
+    assert "auxiliary" in cand