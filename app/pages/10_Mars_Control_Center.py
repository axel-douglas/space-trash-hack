from __future__ import annotations

<<<<<<< HEAD
=======
from datetime import datetime
>>>>>>> 9805cb3a
import base64
import math
import hashlib
import io
import json
from pathlib import Path
import html
import sys
from datetime import datetime
from urllib.error import HTTPError, URLError
from urllib.request import Request, urlopen

try:
    from app.bootstrap import ensure_streamlit_entrypoint
except ModuleNotFoundError:  # pragma: no cover - fallback for direct execution
    sys.path.append(str(Path(__file__).resolve().parents[2]))
    from app.bootstrap import ensure_streamlit_entrypoint

ensure_streamlit_entrypoint(__file__)

from typing import Any, Iterable, Mapping, Sequence

import pandas as pd
import plotly.graph_objects as go
import pydeck as pdk
from PIL import Image
import streamlit as st
import streamlit.components.v1 as components

from app.modules import data_sources as ds
from app.modules import mars_control

from app.modules.generator import GeneratorService
from app.modules.manifest_loader import (
    build_manifest_template,
    load_manifest_from_upload,
    manifest_template_csv_bytes,
    run_policy_analysis,
)
from app.modules.mars_control_center import (
    MarsControlCenterService,
    summarize_artifacts,
)
from app.modules.mission_overview import _format_metric, render_mission_objective
from app.modules.ui_blocks import (
    badge_group,
    configure_page,
    initialise_frontend,
    micro_divider,
    render_brand_header,
)


configure_page(page_title="Rex-AI • Mars Control Center", page_icon="🛰️")
initialise_frontend()
render_brand_header(tagline="Mars Control Center · Interplanetary Recycling")


_MANUAL_DECISIONS_KEY = "mars_decision_actions"
_BATCH_RESULTS_KEY = "mars_manifest_batch_results"
_BATCH_SIGNATURE_KEY = "mars_manifest_batch_signature"
_SCORE_THRESHOLDS = {"spectral": 0.65, "mechanical": 0.6}
_ACTION_PRESETS = {
    "accept": {"label": "Aceptar plan Rex-AI", "badge": "🟢 Aceptado"},
    "reject": {"label": "Rechazar acción propuesta", "badge": "🔴 Rechazado"},
    "reprioritize": {"label": "Repriorizar envío crítico", "badge": "🟠 Repriorizar"},
}


_MARS_TEXTURE_PATH = (
    Path(__file__).resolve().parent.parent / "static" / "images" / "mars_global_8k.jpg"
)
_MARS_IMAGE_SEARCH_DIRS = [
    Path(__file__).resolve().parents[2] / "datasets" / "mars",
    Path(__file__).resolve().parent.parent / "static" / "images",
]
_MARS_IMAGE_PATTERNS = ("*.jpg", "*.jpeg", "*.png", "*.tif", "*.tiff")
_MARS_GLOBAL_BOUNDS = [-180.0, -90.0, 180.0, 90.0]
_REMOTE_JEZERO_IMAGE = "https://photojournal.jpl.nasa.gov/jpeg/PIA24688.jpg"
_MARS_TILE_TEMPLATE = (
    "https://planetarymaps.usgs.gov/tiles/"
    "Mars_Viking_MDIM21_ClrMosaic_global_232m/1.0.0/default/default028mm/{z}/{y}/{x}.png"
)
_MARS_TILE_PROBE = _MARS_TILE_TEMPLATE.format(z=5, x=17, y=9)
_MARS_TEXTURE_PATH = Path(__file__).resolve().parent.parent / "static" / "images" / "mars_global_8k.jpg"
_MARS_GLOBAL_BOUNDS = [-180.0, -90.0, 180.0, 90.0]

_CRATER_ASSET_DIR = Path(__file__).resolve().parents[2] / "datasets" / "crater"
_CRATER_IMAGE_EXTENSIONS = (".jpg", ".jpeg", ".png", ".tif", ".tiff")
_CRATER_MODEL_FILENAME = "jezero_crater_mars.glb"
_CRATER_DEFAULT_BOUNDS = (77.05, 18.15, 77.95, 18.85)
_CRATER_IMAGE_METADATA = {
    "Jezero_Crater_in_3D.jpg": {
        "label": "Relieve orbital coloreado",
        "description": "Modelo digital del terreno con exageración vertical generado por DLR/FU Berlin.",
        "credit": "ESA/DLR/FU Berlin · Mars Express HRSC",
    },
    "Katie_1_-_DLR_Jezero_hi_v2.jpg": {
        "label": "Mosaico científico Mars 2020",
        "description": "Montaje contextual de Jezero elaborado para el aterrizaje de Perseverance.",
        "credit": "NASA/JPL-Caltech · DLR",
    },
    "j03_045994_1986_j03_046060_1986_20m_slope_20m-full.jpg": {
        "label": "Pendientes y relieve (HiRISE)",
        "description": "Mapa de pendientes derivado de pares estéreo HiRISE a 20 m/px.",
        "credit": "NASA/JPL-Caltech/University of Arizona",
    },
    "j03_045994_1986_xn_18n282w_6m_ortho-full.jpg": {
        "label": "Ortoimagen HiRISE 6 m/px",
        "description": "Ortoimagen de precisión para planificar rutas sobre el delta occidental.",
        "credit": "NASA/JPL-Caltech/University of Arizona",
    },
    "m20_jezerocrater_ctxdem_mosaic_20m.jpg": {
        "label": "CTX DEM Mosaic 20 m",
        "description": "Modelo digital de elevación compilado para la misión Mars 2020.",
        "credit": "NASA/JPL-Caltech/MSSS/ASU",
    },
    "m2020_jezerocrater_ctxdem_mosaic-slide.png": {
        "label": "Resumen topográfico Mars 2020",
        "description": "Presentación operativa con realce de zonas prioritarias del cráter.",
        "credit": "NASA/JPL-Caltech/MSSS/USGS",
    },
}


@st.cache_resource(show_spinner=False)
def _load_reference_bundle() -> ds.MaterialReferenceBundle:
    return ds.load_material_reference_bundle()


def _manifest_signature(manifest_df: pd.DataFrame | None) -> str:
    if manifest_df is None or manifest_df.empty:
        return "empty"
    try:
        payload = manifest_df.to_csv(index=False).encode("utf-8")
    except Exception:
        payload = json.dumps(manifest_df.to_dict(orient="records"), sort_keys=True).encode("utf-8")
    return hashlib.sha1(payload).hexdigest()


def _store_flight_snapshot(flights_df: pd.DataFrame) -> None:
    st.session_state["flight_operations_table"] = flights_df
    st.session_state["flight_operations_last_decisions"] = {
        row["flight_id"]: row["ai_decision"]
        for row in flights_df.to_dict(orient="records")
        if row.get("flight_id")
    }


def _apply_manual_overrides(flights_df: pd.DataFrame | None) -> pd.DataFrame | None:
    if flights_df is None or flights_df.empty:
        return flights_df
    overrides = st.session_state.get(_MANUAL_DECISIONS_KEY, {})
    if not overrides:
        return flights_df
    updated = flights_df.copy()
    for manifest_ref, payload in overrides.items():
        if not isinstance(payload, Mapping):
            continue
        mask = updated["manifest_ref"].astype(str) == str(manifest_ref)
        if not mask.any():
            continue
        label = payload.get("label")
        badge = payload.get("badge", "⚙️ Manual")
        timestamp = payload.get("timestamp")
        if label:
            updated.loc[mask, "ai_decision"] = label
        if timestamp:
            updated.loc[mask, "ai_decision_timestamp"] = timestamp
        updated.loc[mask, "decision_indicator"] = badge
        updated.loc[mask, "decision_changed"] = True
    return updated


def _register_manual_action(
    manifest_ref: str,
    action_key: str,
    *,
    label: str | None = None,
    badge: str | None = None,
) -> None:
    presets = _ACTION_PRESETS.get(action_key, {})
    payload = {
        "action": action_key,
        "label": label or presets.get("label") or action_key.title(),
        "badge": badge or presets.get("badge", "⚙️ Manual"),
        "timestamp": datetime.utcnow().isoformat(),
    }
    overrides = st.session_state.setdefault(_MANUAL_DECISIONS_KEY, {})
    overrides[str(manifest_ref)] = payload
    st.session_state[_MANUAL_DECISIONS_KEY] = overrides

    flights_df: pd.DataFrame | None = st.session_state.get("flight_operations_table")
    if isinstance(flights_df, pd.DataFrame):
        updated = _apply_manual_overrides(flights_df)
        _store_flight_snapshot(updated)


def _mars_local_texture_path() -> Path | None:
    candidates: list[Path] = []
    try:
        candidates.append(_MARS_TEXTURE_PATH)
    except Exception:
        pass

    for directory in _MARS_IMAGE_SEARCH_DIRS:
        try:
            if not directory.exists() or not directory.is_dir():
                continue
        except OSError:
            continue
        for pattern in _MARS_IMAGE_PATTERNS:
            for candidate in sorted(directory.glob(pattern)):
                candidates.append(candidate)

    seen: set[Path] = set()
    for candidate in candidates:
        if candidate is None:
            continue
        if candidate in seen:
            continue
        seen.add(candidate)
        try:
            if candidate.exists() and candidate.is_file():
                return candidate
        except OSError:
            continue
@st.cache_data(show_spinner=False, ttl=3600)
def _mars_tile_service_available() -> bool:
    try:
        probe_request = Request(_MARS_TILE_PROBE, method="HEAD")
        with urlopen(probe_request, timeout=4) as response:
            if 200 <= getattr(response, "status", 0) < 400:
                return True
    except TypeError:
        # Python <3.11 compat: fallback to manual method override.
        try:
            probe_request = Request(_MARS_TILE_PROBE)
            probe_request.get_method = lambda: "HEAD"  # type: ignore[attr-defined]
            with urlopen(probe_request, timeout=4) as response:
                if 200 <= getattr(response, "status", 0) < 400:
                    return True
        except Exception:
            pass
    except (HTTPError, URLError, TimeoutError, ValueError):
        pass

    try:
        # Some WMTS endpoints reject HEAD; fetch a byte range instead.
        probe_request = Request(_MARS_TILE_PROBE)
        probe_request.add_header("Range", "bytes=0-0")
        with urlopen(probe_request, timeout=4) as response:
            return 200 <= getattr(response, "status", 0) < 400
    except (HTTPError, URLError, TimeoutError, ValueError):
        return False


def _mars_local_texture_path() -> Path | None:
    try:
        if _MARS_TEXTURE_PATH.exists():
            return _MARS_TEXTURE_PATH
    except OSError:
        return None
    return None


def _mars_background_layers() -> list[pdk.Layer]:
    background_layers: list[pdk.Layer] = []

    if _mars_tile_service_available():
        background_layers.append(
            pdk.Layer(
                "TileLayer",
                data=_MARS_TILE_TEMPLATE,
                id="mars-wmts",
                min_zoom=0,
                max_zoom=12,
                tile_size=256,
                pickable=False,
            )
        )
        return background_layers

    local_texture = _mars_local_texture_path()
    if local_texture:
        background_layers.append(
            pdk.Layer(
                "BitmapLayer",
                data=None,
                id="mars-static-texture",
                image=str(local_texture),
                bounds=_MARS_GLOBAL_BOUNDS,
                pickable=False,
            )
        )
        return background_layers

    background_layers.append(
        pdk.Layer(
            "PolygonLayer",
            data=[
                {
                    "coordinates": [
                        [-180.0, -90.0],
                        [-180.0, 90.0],
                        [180.0, 90.0],
                        [180.0, -90.0],
                    ]
                }
            ],
            id="mars-solid-background",
            get_polygon="coordinates",
            stroked=False,
            filled=True,
            get_fill_color=[105, 69, 33],
            pickable=False,
        )
    )
    return background_layers


@st.cache_data(show_spinner=False)
def _crater_image_catalog() -> list[dict[str, Any]]:
    entries: list[dict[str, Any]] = []
    try:
        if not _CRATER_ASSET_DIR.is_dir():
            return entries
    except OSError:
        return entries

    for path in sorted(_CRATER_ASSET_DIR.iterdir()):
        if path.suffix.lower() not in _CRATER_IMAGE_EXTENSIONS:
            continue
        metadata = _CRATER_IMAGE_METADATA.get(path.name, {})
        label = metadata.get("label") or path.stem.replace("_", " ")
        entries.append(
            {
                "id": path.name,
                "path": str(path),
                "label": label,
                "description": metadata.get("description"),
                "credit": metadata.get("credit"),
            }
        )
    return entries


@st.cache_data(show_spinner=False)
def _crater_image_bytes(path_str: str) -> bytes | None:
    try:
        return Path(path_str).read_bytes()
    except OSError:
        return None


@st.cache_data(show_spinner=False)
def _crater_model_source() -> str | None:
    model_path = _CRATER_ASSET_DIR / _CRATER_MODEL_FILENAME
    try:
        if not model_path.is_file():
            return None
        data = model_path.read_bytes()
    except OSError:
        return None
    encoded = base64.b64encode(data).decode("ascii")
    return f"data:model/gltf-binary;base64,{encoded}"


def _flatten_geo_coordinates(payload: Any) -> Iterable[tuple[float, float]]:
    if isinstance(payload, Sequence) and not isinstance(payload, (str, bytes)):
        if len(payload) >= 2 and all(isinstance(value, (int, float)) for value in payload[:2]):
            yield float(payload[0]), float(payload[1])
        else:
            for item in payload:
                yield from _flatten_geo_coordinates(item)


def _geometry_coordinate_iter(geometry: Mapping[str, Any] | None) -> Iterable[tuple[float, float]]:
    if not isinstance(geometry, Mapping):
        return []
    features = geometry.get("features", [])
    if not isinstance(features, Sequence):
        return []
    for feature in features:
        if not isinstance(feature, Mapping):
            continue
        geom = feature.get("geometry")
        if not isinstance(geom, Mapping):
            continue
        coordinates = geom.get("coordinates")
        if coordinates is None:
            continue
        yield from _flatten_geo_coordinates(coordinates)


def _resolve_crater_bounds(
    geometry: Mapping[str, Any] | None,
    capsules: pd.DataFrame | None,
    zones: pd.DataFrame | None,
) -> tuple[float, float, float, float]:
    lon_min, lat_min, lon_max, lat_max = _CRATER_DEFAULT_BOUNDS
    longitudes: list[float] = []
    latitudes: list[float] = []

    for lon, lat in _geometry_coordinate_iter(geometry):
        longitudes.append(lon)
        latitudes.append(lat)

    if isinstance(capsules, pd.DataFrame) and not capsules.empty:
        longitudes.extend(
            pd.to_numeric(capsules.get("longitude"), errors="coerce").dropna().astype(float).tolist()
        )
        latitudes.extend(
            pd.to_numeric(capsules.get("latitude"), errors="coerce").dropna().astype(float).tolist()
        )

    if isinstance(zones, pd.DataFrame) and not zones.empty:
        longitudes.extend(
            pd.to_numeric(zones.get("longitude"), errors="coerce").dropna().astype(float).tolist()
        )
        latitudes.extend(
            pd.to_numeric(zones.get("latitude"), errors="coerce").dropna().astype(float).tolist()
        )

    if longitudes and latitudes:
        lon_min = min(longitudes)
        lon_max = max(longitudes)
        lat_min = min(latitudes)
        lat_max = max(latitudes)

        if lon_min == lon_max:
            lon_min -= 0.01
            lon_max += 0.01
        if lat_min == lat_max:
            lat_min -= 0.01
            lat_max += 0.01

        lon_margin = max((lon_max - lon_min) * 0.08, 0.01)
        lat_margin = max((lat_max - lat_min) * 0.08, 0.01)
        lon_min -= lon_margin
        lon_max += lon_margin
        lat_min -= lat_margin
        lat_max += lat_margin

    return lon_min, lat_min, lon_max, lat_max


def _project_latlon_to_image(
    longitude: float,
    latitude: float,
    width: int,
    height: int,
    bounds: tuple[float, float, float, float],
) -> tuple[float, float]:
    lon_min, lat_min, lon_max, lat_max = bounds
    if lon_max == lon_min:
        lon_max = lon_min + 1e-6
    if lat_max == lat_min:
        lat_max = lat_min + 1e-6

    lon_ratio = (longitude - lon_min) / (lon_max - lon_min)
    lat_ratio = (latitude - lat_min) / (lat_max - lat_min)
    lon_ratio = max(0.0, min(1.0, lon_ratio))
    lat_ratio = max(0.0, min(1.0, lat_ratio))

    return lon_ratio * width, lat_ratio * height


def _rgba_color(rgb: Sequence[float | int], *, alpha: float = 1.0) -> str:
    channel_values = [int(max(0, min(255, round(float(value))))) for value in rgb[:3]]
    normalized_alpha = max(0.0, min(1.0, float(alpha)))
    if normalized_alpha >= 1.0:
        return f"rgb({channel_values[0]},{channel_values[1]},{channel_values[2]})"
    return (
        f"rgba({channel_values[0]},{channel_values[1]},{channel_values[2]},{normalized_alpha:.3f})"
    )


def _iter_polygon_rings(geometry: Mapping[str, Any]) -> Iterable[Sequence[Sequence[float]]]:
    gtype = str(geometry.get("type", "")).lower()
    coordinates = geometry.get("coordinates", [])
    if gtype == "polygon":
        for ring in coordinates:
            if isinstance(ring, Sequence):
                yield ring
    elif gtype == "multipolygon":
        for polygon in coordinates:
            if not isinstance(polygon, Sequence):
                continue
            for ring in polygon:
                if isinstance(ring, Sequence):
                    yield ring


def _iter_line_paths(geometry: Mapping[str, Any]) -> Iterable[Sequence[Sequence[float]]]:
    gtype = str(geometry.get("type", "")).lower()
    coordinates = geometry.get("coordinates", [])
    if gtype == "linestring" and isinstance(coordinates, Sequence):
        yield coordinates
    elif gtype == "multilinestring":
        for segment in coordinates:
            if isinstance(segment, Sequence):
                yield segment


def _add_geometry_overlays(
    fig: go.Figure,
    geometry: Mapping[str, Any] | None,
    *,
    width: int,
    height: int,
    bounds: tuple[float, float, float, float],
) -> int:
    if not isinstance(geometry, Mapping):
        return 0
    features = geometry.get("features", [])
    if not isinstance(features, Sequence):
        return 0

    polygon_count = 0
    for feature in features:
        if not isinstance(feature, Mapping):
            continue
        geom = feature.get("geometry")
        if not isinstance(geom, Mapping):
            continue
        gtype = str(geom.get("type", "")).lower()
        if gtype not in {"polygon", "multipolygon", "linestring", "multilinestring"}:
            continue
        properties = feature.get("properties") if isinstance(feature.get("properties"), Mapping) else {}
        name = str(properties.get("name", "Perímetro Jezero"))
        base_color = properties.get("color")
        color = base_color if isinstance(base_color, str) else "#38bdf8"

        if gtype in {"polygon", "multipolygon"}:
            for ring in _iter_polygon_rings(geom):
                xs: list[float] = []
                ys: list[float] = []
                for point in ring:
                    if not isinstance(point, Sequence) or len(point) < 2:
                        continue
                    lon, lat = float(point[0]), float(point[1])
                    projected = _project_latlon_to_image(lon, lat, width, height, bounds)
                    xs.append(projected[0])
                    ys.append(projected[1])
                if len(xs) < 2:
                    continue
                fig.add_trace(
                    go.Scatter(
                        x=xs,
                        y=ys,
                        mode="lines",
                        line=dict(color=color, width=3),
                        hoverinfo="skip",
                        name=name,
                        legendgroup="geometry",
                        showlegend=polygon_count == 0,
                    )
                )
                polygon_count += 1
        else:
            for segment in _iter_line_paths(geom):
                xs = []
                ys = []
                for point in segment:
                    if not isinstance(point, Sequence) or len(point) < 2:
                        continue
                    lon, lat = float(point[0]), float(point[1])
                    projected = _project_latlon_to_image(lon, lat, width, height, bounds)
                    xs.append(projected[0])
                    ys.append(projected[1])
                if len(xs) < 2:
                    continue
                fig.add_trace(
                    go.Scatter(
                        x=xs,
                        y=ys,
                        mode="lines",
                        line=dict(color=color, width=2, dash="dot"),
                        hoverinfo="skip",
                        name=name,
                        legendgroup="geometry",
                        showlegend=polygon_count == 0,
                    )
                )
                polygon_count += 1
    return polygon_count


def _build_zone_circle_points(
    longitude: float,
    latitude: float,
    radius_m: float,
    *,
    width: int,
    height: int,
    bounds: tuple[float, float, float, float],
) -> tuple[list[float], list[float]]:
    if radius_m <= 0:
        return [], []
    steps = 48
    lat_radius = radius_m / 111_320.0
    cos_lat = math.cos(math.radians(latitude))
    if abs(cos_lat) < 1e-6:
        cos_lat = 1e-6
    lon_radius = radius_m / (111_320.0 * cos_lat)

    xs: list[float] = []
    ys: list[float] = []
    for angle in range(0, 360 + int(360 / steps), int(360 / steps)):
        theta = math.radians(angle)
        point_lon = longitude + (lon_radius * math.cos(theta))
        point_lat = latitude + (lat_radius * math.sin(theta))
        projected = _project_latlon_to_image(point_lon, point_lat, width, height, bounds)
        xs.append(projected[0])
        ys.append(projected[1])
    return xs, ys


def _add_zone_overlays(
    fig: go.Figure,
    zones: pd.DataFrame | None,
    *,
    width: int,
    height: int,
    bounds: tuple[float, float, float, float],
) -> int:
    if not isinstance(zones, pd.DataFrame) or zones.empty:
        return 0

    center_x: list[float] = []
    center_y: list[float] = []
    hover_payload: list[str] = []
    marker_colors: list[str] = []
    zone_labels: list[str] = []
    zone_count = 0

    for zone in zones.itertuples():
        latitude = float(getattr(zone, "latitude", 0.0))
        longitude = float(getattr(zone, "longitude", 0.0))
        radius_m = float(getattr(zone, "radius_m", 0.0))
        color_rgb = (
            getattr(zone, "color_r", 180),
            getattr(zone, "color_g", 198),
            getattr(zone, "color_b", 231),
        )
        xs, ys = _build_zone_circle_points(
            longitude,
            latitude,
            radius_m,
            width=width,
            height=height,
            bounds=bounds,
        )
        if xs and ys:
            fig.add_trace(
                go.Scatter(
                    x=xs,
                    y=ys,
                    mode="lines",
                    line=dict(color=_rgba_color(color_rgb, alpha=0.8), width=2),
                    fill="toself",
                    fillcolor=_rgba_color(color_rgb, alpha=0.18),
                    hoverinfo="text",
                    hovertext=getattr(zone, "tooltip", getattr(zone, "name", "Zona")),
                    name=str(getattr(zone, "name", "Zona operativa")),
                    legendgroup="zones",
                    showlegend=False,
                )
            )
        projected = _project_latlon_to_image(longitude, latitude, width, height, bounds)
        center_x.append(projected[0])
        center_y.append(projected[1])
        hover_payload.append(getattr(zone, "tooltip", getattr(zone, "name", "Zona")))
        marker_colors.append(_rgba_color(color_rgb, alpha=0.95))
        zone_labels.append(str(getattr(zone, "name", "Zona")))
        zone_count += 1

    if center_x:
        fig.add_trace(
            go.Scatter(
                x=center_x,
                y=center_y,
                mode="markers",
                marker=dict(
                    size=[18] * len(center_x),
                    symbol="diamond", 
                    color=marker_colors,
                    line=dict(width=1.6, color="rgba(15,23,42,0.65)"),
                ),
                hoverinfo="text",
                hovertext=hover_payload,
                text=zone_labels,
                textposition="top center",
                name="Zonas logísticas",
                legendgroup="zones",
                showlegend=True,
            )
        )

    return zone_count


def _add_capsule_overlays(
    fig: go.Figure,
    capsules: pd.DataFrame | None,
    *,
    width: int,
    height: int,
    bounds: tuple[float, float, float, float],
) -> int:
    if not isinstance(capsules, pd.DataFrame) or capsules.empty:
        return 0

    xs: list[float] = []
    ys: list[float] = []
    marker_sizes: list[float] = []
    marker_colors: list[str] = []
    border_colors: list[str] = []
    hover_texts: list[str] = []

    for capsule in capsules.itertuples():
        latitude = float(getattr(capsule, "latitude", 0.0))
        longitude = float(getattr(capsule, "longitude", 0.0))
        projected = _project_latlon_to_image(longitude, latitude, width, height, bounds)
        xs.append(projected[0])
        ys.append(projected[1])

        category_color = (
            getattr(capsule, "category_color_r", 56),
            getattr(capsule, "category_color_g", 149),
            getattr(capsule, "category_color_b", 255),
        )
        status_color = (
            getattr(capsule, "status_color_r", 15),
            getattr(capsule, "status_color_g", 23),
            getattr(capsule, "status_color_b", 42),
        )
        marker_radius = float(getattr(capsule, "marker_radius_m", 900.0))
        marker_sizes.append(max(12.0, min(marker_radius / 250.0, 34.0)))
        marker_colors.append(_rgba_color(category_color, alpha=0.92))
        border_colors.append(_rgba_color(status_color, alpha=1.0))

        vehicle = getattr(capsule, "vehicle", getattr(capsule, "flight_id", "Cápsula"))
        status = getattr(capsule, "status_badge", getattr(capsule, "status", ""))
        eta_value = getattr(capsule, "eta_minutes", None)
        if eta_value is None or pd.isna(eta_value):
            eta_display = "—"
        else:
            try:
                eta_display = f"{int(float(eta_value))}"
            except (TypeError, ValueError):
                eta_display = str(eta_value)
        materials_value = getattr(capsule, "materials_display", None)
        density = getattr(capsule, "density", None)
        compatibility = getattr(capsule, "compatibility", None)

        hover_lines = [f"<b>{html.escape(str(vehicle))}</b>"]
        if status:
            hover_lines.append(html.escape(str(status)))
        hover_lines.append(f"ETA: {eta_display} min")
        if materials_value is not None and not pd.isna(materials_value):
            hover_lines.append(f"Materiales: {html.escape(str(materials_value))}")
        if density is not None and not pd.isna(density):
            hover_lines.append(f"Densidad: {float(density):.2f} g/cm³")
        if compatibility is not None and not pd.isna(compatibility):
            hover_lines.append(f"Compatibilidad: {float(compatibility):.2f}")
        hover_texts.append("<br/>".join(hover_lines))

    if not xs:
        return 0

    fig.add_trace(
        go.Scatter(
            x=xs,
            y=ys,
            mode="markers",
            marker=dict(
                size=marker_sizes,
                color=marker_colors,
                line=dict(width=2.4, color=border_colors),
                symbol="circle",
            ),
            hoverinfo="text",
            hovertext=hover_texts,
            name="Cápsulas activas",
            legendgroup="capsules",
            showlegend=True,
        )
    )

    return len(xs)


def _load_jezero_crater_image() -> tuple[Image.Image, Path | None] | None:
    local_texture = _mars_local_texture_path()
    if local_texture:
        try:
            return Image.open(local_texture).convert("RGB"), local_texture
        except Exception:
            pass

    try:
        with urlopen(_REMOTE_JEZERO_IMAGE, timeout=10) as response:
            data = response.read()
        image = Image.open(io.BytesIO(data)).convert("RGB")
        return image, None
    except Exception:
        return None


def _render_legacy_crater_overview() -> None:
    crater_payload = _load_jezero_crater_image()
    if crater_payload is None:
        st.info(
            "Añadí una imagen equirectangular de Jezero en `datasets/mars/` (por ejemplo,"
            " `jezero_reference.jpg`) o en `app/static/images/` para habilitar el briefing"
            " visual del cráter."
        )
        return

    crater_image, texture_path = crater_payload
    width, height = crater_image.size

    fig = go.Figure()
    fig.add_layout_image(
        dict(
            source=crater_image,
            x=0,
            y=height,
            sizex=width,
            sizey=height,
            xref="x",
            yref="y",
            sizing="stretch",
            layer="below",
        )
    )

    highlight_paths = [
        {
            "label": "Deltas occidentales",
            "path": [(0.14, 0.8), (0.3, 0.65), (0.46, 0.57)],
            "color": "#fb923c",
            "description": "Canales fluviales que alimentaron el delta fosilizado.",
        },
        {
            "label": "Ridges elevadas",
            "path": [(0.58, 0.4), (0.72, 0.44), (0.86, 0.48)],
            "color": "#f472b6",
            "description": "Crestas con fracturas que podrían concentrar agua subsuperficial.",
        },
    ]

    for overlay in highlight_paths:
        x_coords = [point[0] * width for point in overlay["path"]]
        y_coords = [height - (point[1] * height) for point in overlay["path"]]
        fig.add_trace(
            go.Scatter(
                x=x_coords,
                y=y_coords,
                mode="lines",
                line=dict(color=overlay["color"], width=5),
                hoverinfo="text",
                hovertext=overlay["description"],
                name=overlay["label"],
            )
        )

    rim_points_x: list[float] = []
    rim_points_y: list[float] = []
    rim_center = (0.5, 0.5)
    rim_radius = 0.48
    for angle in range(0, 361, 6):
        theta = math.radians(angle)
        rim_x = (rim_center[0] + rim_radius * math.cos(theta)) * width
        rim_y = height - ((rim_center[1] + rim_radius * math.sin(theta)) * height)
        rim_points_x.append(rim_x)
        rim_points_y.append(rim_y)
    fig.add_trace(
        go.Scatter(
            x=rim_points_x,
            y=rim_points_y,
            mode="lines",
            line=dict(color="#94a3b8", width=2, dash="dash"),
            hoverinfo="skip",
            name="Borde del cráter",
        )
    )

    highlight_points = [
        {
            "label": "Aterrizaje Perseverance",
            "coords": (0.52, 0.47),
            "color": "#38bdf8",
            "description": "Zona de descenso 2021 – referencia para logística robotizada.",
            "textposition": "top right",
        },
        {
            "label": "Corredor logístico",
            "coords": (0.65, 0.58),
            "color": "#facc15",
            "description": "Pasillo de aterrizaje propuesto para cápsulas de reabastecimiento.",
            "textposition": "bottom left",
        },
    ]

    for point in highlight_points:
        x_val = point["coords"][0] * width
        y_val = height - (point["coords"][1] * height)
        fig.add_trace(
            go.Scatter(
                x=[x_val],
                y=[y_val],
                mode="markers+text",
                marker=dict(size=12, color=point["color"], symbol="circle"),
                text=[point["label"]],
                textposition=point.get("textposition", "top left"),
                hovertext=point["description"],
                hoverinfo="text",
                name=point["label"],
            )
        )

    fig.update_xaxes(visible=False, range=[0, width])
    fig.update_yaxes(visible=False, range=[0, height])
    fig.update_layout(
        showlegend=False,
        margin=dict(l=0, r=0, t=40, b=0),
        height=420,
        title=dict(
            text="Jezero Crater · briefing visual",
            x=0.01,
            y=0.98,
            font=dict(size=18),
        ),
    )

    st.plotly_chart(fig, use_container_width=True)

    credit_parts = [
        "Créditos: NASA/JPL-Caltech · PIA24688",
    ]
    if texture_path is not None:
        credit_parts.append(f"Fuente local: `{texture_path.name}`")
    st.caption(" · ".join(credit_parts))


def _render_crater_image_tab(
    assets: Sequence[dict[str, Any]],
    capsules: pd.DataFrame | None,
    zones: pd.DataFrame | None,
    geometry: Mapping[str, Any] | None,
) -> tuple[int, int, int]:
    if not assets:
        return 0, 0, 0

    option_map = {entry["label"]: entry for entry in assets}
    labels = list(option_map.keys())
    selected_label = st.selectbox(
        "Base cartográfica científica",
        labels,
        index=0,
        key="jezero_image_asset",
    )
    selected_asset = option_map[selected_label]
    image_bytes = _crater_image_bytes(selected_asset["path"])
    if not image_bytes:
        st.warning(
            f"No se pudo cargar `{selected_asset['id']}` desde `datasets/crater`."
        )
        return 0, 0, 0

    crater_image = Image.open(io.BytesIO(image_bytes)).convert("RGB")
    crater_image.load()
    width, height = crater_image.size

    overlay_options = {
        "Perímetro Jezero": "geometry",
        "Zonas logísticas": "zones",
        "Cápsulas activas": "capsules",
    }
    selected_layers = st.multiselect(
        "Capas de misión",
        list(overlay_options.keys()),
        default=list(overlay_options.keys()),
        key="jezero_overlay_layers",
    )

    capsules_df = capsules if isinstance(capsules, pd.DataFrame) else pd.DataFrame()
    zones_df = zones if isinstance(zones, pd.DataFrame) else pd.DataFrame()
    geometry_payload = geometry if isinstance(geometry, Mapping) else None
    bounds = _resolve_crater_bounds(geometry_payload, capsules_df, zones_df)

    fig = go.Figure()
    fig.add_layout_image(
        dict(
            source=crater_image,
            x=0,
            y=height,
            sizex=width,
            sizey=height,
            xref="x",
            yref="y",
            sizing="stretch",
            layer="below",
        )
    )

    polygon_count = 0
    zone_count = 0
    capsule_count = 0

    if "Perímetro Jezero" in selected_layers:
        polygon_count = _add_geometry_overlays(
            fig,
            geometry_payload,
            width=width,
            height=height,
            bounds=bounds,
        )

    if "Zonas logísticas" in selected_layers:
        zone_count = _add_zone_overlays(
            fig,
            zones_df,
            width=width,
            height=height,
            bounds=bounds,
        )

    if "Cápsulas activas" in selected_layers:
        capsule_count = _add_capsule_overlays(
            fig,
            capsules_df,
            width=width,
            height=height,
            bounds=bounds,
        )

    fig.update_xaxes(visible=False, range=[0, width])
    fig.update_yaxes(visible=False, range=[0, height])
    fig.update_layout(
        margin=dict(l=0, r=0, t=36, b=0),
        height=520,
        plot_bgcolor="#020617",
        paper_bgcolor="rgba(2,6,23,0.92)",
        legend=dict(
            orientation="h",
            yanchor="bottom",
            y=1.02,
            x=0,
            bgcolor="rgba(2,6,23,0.78)",
            borderwidth=0,
        ),
        font=dict(color="#e2e8f0"),
        title=dict(
            text="Atlas operativo de Jezero",
            x=0.01,
            y=0.98,
            font=dict(size=18),
        ),
    )

    st.plotly_chart(fig, use_container_width=True)

    description = selected_asset.get("description")
    if description:
        st.markdown(f"_{description}_")

    credit_parts: list[str] = []
    credit = selected_asset.get("credit")
    if credit:
        credit_parts.append(str(credit))
    credit_parts.append(f"Fuente: `datasets/crater/{selected_asset['id']}`")
    credit_parts.append(f"Resolución: {width:,} × {height:,} px")
    st.caption(" · ".join(credit_parts))

    metric_cols = st.columns(3)
    metric_cols[0].metric("Cápsulas rastreadas", f"{capsule_count}")
    metric_cols[1].metric("Zonas monitorizadas", f"{zone_count}")
    metric_cols[2].metric("Polígonos activos", f"{polygon_count}")

    if capsule_count == 0 and zone_count == 0 and polygon_count == 0:
        st.info(
            "Sin capas dinámicas todavía. Cargá telemetría o un manifiesto para"
            " poblar el mapa operativo."
        )

    return capsule_count, zone_count, polygon_count


def _render_crater_model_tab(
    model_source: str,
    capsules: pd.DataFrame | None,
    zones: pd.DataFrame | None,
) -> None:
    components.html(  # type: ignore[no-untyped-call]
        """
        <script type="module" src="https://unpkg.com/@google/model-viewer/dist/model-viewer.min.js"></script>
        <model-viewer
            src="{model_src}"
            camera-controls
            auto-rotate
            rotation-per-second="18deg"
            exposure="1.15"
            shadow-intensity="0.6"
            style="width:100%;height:520px;border-radius:18px;background:radial-gradient(circle at 50% 20%, rgba(148,163,184,0.24), rgba(15,23,42,0.95));"
        ></model-viewer>
        """.format(model_src=model_source),
        height=540,
    )

    st.caption(
        "Interactuá con el relieve: arrastrá para orbitar, acercate con la"
        " rueda del mouse o trackpad y mantené Mayús para hacer un paneo lateral."
    )

    capsule_badges: list[str] = []
    if isinstance(capsules, pd.DataFrame) and not capsules.empty:
        for capsule in capsules.head(4).itertuples():
            eta_value = getattr(capsule, "eta_minutes", None)
            if eta_value is None or pd.isna(eta_value):
                eta_display = "—"
            else:
                try:
                    eta_display = f"{int(float(eta_value))}"
                except (TypeError, ValueError):
                    eta_display = str(eta_value)
            vehicle_label = getattr(capsule, "vehicle", getattr(capsule, "flight_id", "Cápsula"))
            capsule_badges.append(f"🛰️ {vehicle_label} · ETA {eta_display} min")

    zone_badges: list[str] = []
    if isinstance(zones, pd.DataFrame) and not zones.empty:
        for zone in zones.head(3).itertuples():
            zone_badges.append(
                f"🏷️ {getattr(zone, 'name', 'Zona')} · {getattr(zone, 'category', '').replace('_', ' ').title()}"
            )

    if capsule_badges or zone_badges:
        badge_group(capsule_badges + zone_badges)

    st.caption(
        "Modelo GLB: `datasets/crater/jezero_crater_mars.glb` · NASA/JPL-Caltech/MSSS/ASU"
    )


def _render_crater_overview(
    capsules: pd.DataFrame | None,
    zones: pd.DataFrame | None,
    geometry: Mapping[str, Any] | None,
) -> None:
    crater_assets = _crater_image_catalog()
    model_source = _crater_model_source()

    available_tabs: list[str] = []
    if crater_assets:
        available_tabs.append("🗺️ Atlas fotogramétrico")
    if model_source:
        available_tabs.append("🗻 Modelo 3D & relieve")

    if not available_tabs:
        _render_legacy_crater_overview()
        return

    st.markdown("#### Jezero Crater · hub interactivo")
    tabs = st.tabs(available_tabs)

    tab_index = 0
    if crater_assets:
        with tabs[tab_index]:
            _render_crater_image_tab(crater_assets, capsules, zones, geometry)
        tab_index += 1

    if model_source:
        with tabs[tab_index]:
            _render_crater_model_tab(model_source, capsules, zones)

def _demo_event_severity(severity: str | None) -> str:
    normalized = str(severity or "info").lower()
    if normalized in {"critical", "alert", "danger", "severe"}:
        return "critical"
    if normalized in {"warning", "caution", "warn"}:
        return "warning"
    return "info"


def _format_demo_timestamp(event: mars_control.DemoEvent) -> str:
    if event.emitted_at is None:
        return "En cola"
    try:
        return f"{event.emitted_at.strftime('%H:%M:%S')} UTC"
    except Exception:
        return str(event.emitted_at)


def _render_demo_event_card(event: mars_control.DemoEvent) -> str:
    severity = _demo_event_severity(event.severity)
    icon = html.escape(event.icon or "🛰️")
    category = html.escape(event.category.title())
    timestamp = html.escape(_format_demo_timestamp(event))
    metadata_html = ""
    if event.metadata:
        tags = []
        for key, value in event.metadata.items():
            key_label = html.escape(str(key).replace("_", " ").title())
            value_label = html.escape(str(value))
            tags.append(
                f"<span class='demo-event-card__tag'><strong>{key_label}</strong>: {value_label}</span>"
            )
        metadata_html = (
            "<div class='demo-event-card__meta-tags'>" + " · ".join(tags) + "</div>"
        )
    title = html.escape(event.title)
    message = html.escape(event.message)
    return (
        "<div class='demo-event-card demo-event-card--"
        + severity
        + "'>"
        + f"<div class='demo-event-card__icon'>{icon}</div>"
        + "<div class='demo-event-card__content'>"
        + "<div class='demo-event-card__header'>"
        + f"<span class='demo-event-card__category'>{category}</span>"
        + f"<span class='demo-event-card__timestamp'>{timestamp}</span>"
        + "</div>"
        + f"<div class='demo-event-card__title'>{title}</div>"
        + f"<div class='demo-event-card__message'>{message}</div>"
        + metadata_html
        + "</div></div>"
    )


def _render_demo_ticker(events: list[mars_control.DemoEvent]) -> str:
    if not events:
        return ""
    items: list[str] = []
    for event in events:
        severity = _demo_event_severity(event.severity)
        icon = html.escape(event.icon or "🛰️")
        title = html.escape(event.title)
        timestamp = html.escape(
            event.emitted_at.strftime("%H:%M:%S") if event.emitted_at else "—"
        )
        items.append(
            "<div class='demo-event-ticker__item demo-event-ticker__item--"
            + severity
            + "'>"
            + f"<span class='demo-event-ticker__icon'>{icon}</span>"
            + f"<span class='demo-event-ticker__text'>{title}</span>"
            + f"<span class='demo-event-ticker__time'>{timestamp}</span>"
            + "</div>"
        )
    return "<div class='demo-event-ticker'>" + "".join(items) + "</div>"


def _ensure_manifest_batch(
    service: GeneratorService, manifest_df: pd.DataFrame | None
) -> list[dict[str, Any]]:
    if manifest_df is None or manifest_df.empty:
        st.session_state.pop(_BATCH_RESULTS_KEY, None)
        st.session_state.pop(_BATCH_SIGNATURE_KEY, None)
        return []

    signature = _manifest_signature(manifest_df)
    if st.session_state.get(_BATCH_SIGNATURE_KEY) != signature:
        batch = mars_control.score_manifest_batch(service, [manifest_df])
        st.session_state[_BATCH_RESULTS_KEY] = batch
        st.session_state[_BATCH_SIGNATURE_KEY] = signature
    return st.session_state.get(_BATCH_RESULTS_KEY, [])


def _resolve_spectral_curve(
    material_key: str | None,
    item_name: str | None,
) -> tuple[str | None, pd.DataFrame | None, Mapping[str, Any]]:
    bundle = _load_reference_bundle()
    alias_map = bundle.alias_map
    spectral_curves = bundle.spectral_curves
    metadata = bundle.metadata

    candidates = [material_key, item_name]
    for candidate in candidates:
        if not candidate:
            continue
        text = str(candidate)
        if text in spectral_curves:
            return text, spectral_curves[text], metadata.get(text, {})
        slug = ds.slugify(ds.normalize_item(text))
        canonical = alias_map.get(slug)
        if canonical and canonical in spectral_curves:
            return canonical, spectral_curves[canonical], metadata.get(canonical, {})
    return None, None, {}


def _synthetic_spectral_curve(
    spectral_score: float, mechanical_score: float
) -> pd.DataFrame:
    import numpy as np

    wavenumbers = np.linspace(500, 4000, 40)
    base = 0.45 + (1.0 - spectral_score) * 0.35
    modulation = 0.1 + (1.0 - mechanical_score) * 0.25
    transmittance = 100.0 * (base + modulation * np.sin(np.linspace(0, 3.5, 40)))
    frame = pd.DataFrame(
        {
            "wavenumber_cm_1": wavenumbers,
            "transmittance_pct": transmittance.clip(lower=5.0, upper=95.0),
        }
    )
    return frame


def _score_radar_chart(spectral: float, mechanical: float) -> go.Figure:
    thresholds = [
        _SCORE_THRESHOLDS["spectral"],
        _SCORE_THRESHOLDS["mechanical"],
    ]
    values = [spectral, mechanical]
    categories = ["Espectral", "Mecánico"]

    def _close(payload: list[float]) -> list[float]:
        return payload + payload[:1]

    fig = go.Figure()
    fig.add_trace(
        go.Scatterpolar(
            r=_close(values),
            theta=_close(categories),
            fill="toself",
            name="Score",
            line=dict(color="#38bdf8"),
            fillcolor="rgba(56, 189, 248, 0.3)",
        )
    )
    fig.add_trace(
        go.Scatterpolar(
            r=_close(thresholds),
            theta=_close(categories),
            fill="toself",
            name="Umbral",
            line=dict(color="#f97316", dash="dash"),
            fillcolor="rgba(249, 115, 22, 0.1)",
        )
    )
    fig.update_layout(
        showlegend=False,
        polar=dict(radialaxis=dict(visible=True, range=[0, 1])),
        margin=dict(l=0, r=0, t=20, b=20),
        height=220,
    )
    return fig


def _compute_severity(row: Mapping[str, Any]) -> float:
    spectral = max(float(row.get("spectral_score", 0.0) or 0.0), 0.0)
    mechanical = max(float(row.get("mechanical_score", 0.0) or 0.0), 0.0)
    utility = max(float(row.get("material_utility_score", 0.0) or 0.0), 0.0)
    gaps = [
        max(0.0, _SCORE_THRESHOLDS["spectral"] - spectral),
        max(0.0, _SCORE_THRESHOLDS["mechanical"] - mechanical),
        max(0.0, 0.5 - utility),
    ]
    return max(gaps)


def _standardise_spectral_curve(curve: pd.DataFrame) -> pd.DataFrame:
    if curve is None or curve.empty:
        return pd.DataFrame(columns=["wavenumber_cm_1", "transmittance_pct"])

    working = curve.copy()
    if "transmittance_pct" in working.columns:
        working["transmittance_pct"] = pd.to_numeric(
            working["transmittance_pct"], errors="coerce"
        )
    else:
        value_column = None
        for candidate in ("absorbance_norm_1um", "absorbance", "intensity", "signal"):
            if candidate in working.columns:
                value_column = candidate
                break
        if value_column is None:
            for column in working.columns:
                if column != "wavenumber_cm_1":
                    value_column = column
                    break
        values = pd.to_numeric(working.get(value_column), errors="coerce")
        if value_column and "absorb" in value_column:
            min_val = float(values.min()) if not values.isna().all() else 0.0
            max_val = float(values.max()) if not values.isna().all() else 1.0
            span = max(max_val - min_val, 1e-6)
            working["transmittance_pct"] = (1.0 - (values - min_val) / span) * 100.0
        else:
            working["transmittance_pct"] = values

    working["transmittance_pct"] = working["transmittance_pct"].interpolate().fillna(0.0)
    working = working.loc[:, [col for col in working.columns if col in {"wavenumber_cm_1", "transmittance_pct"}]]
    return working.dropna(subset=["wavenumber_cm_1", "transmittance_pct"])


def _traffic_color(score: float) -> str:
    if score >= 0.75:
        return "#22c55e"
    if score >= 0.5:
        return "#facc15"
    return "#ef4444"


def _traffic_label(score: float) -> str:
    if score >= 0.75:
        return "Alto"
    if score >= 0.5:
        return "Medio"
    return "Bajo"


def _render_metric(label: str, score: float, help_text: str | None = None) -> None:
    color = _traffic_color(score)
    status = _traffic_label(score)
    with st.container():
        st.markdown(
            (
                "<div style='border-radius:12px;padding:1rem;background:{color};color:white;'>"
                "<div style='font-size:0.85rem;text-transform:uppercase;opacity:0.85;'>{label}</div>"
                "<div style='font-size:1.8rem;font-weight:700;'>{value:.2f}</div>"
                "<div style='font-size:0.9rem;'>Nivel {status}</div>"
                "</div>"
            ).format(color=color, label=label, value=score, status=status),
            unsafe_allow_html=True,
        )
        if help_text:
            st.caption(help_text)


st.title("🛰️ Centro de control marciano")
st.markdown(
    """
    Consolida vuelos, inventario, decisiones automáticas y planificación diaria
    en una sola consola. Cada pestaña se alimenta de telemetría en tiempo real
    para que operaciones priorice acciones críticas y documente resultados.
    """
)

generator_service = GeneratorService()
telemetry_service = MarsControlCenterService()

analysis_state: dict[str, Any] | None = st.session_state.get("policy_analysis")
manifest_df: pd.DataFrame | None = st.session_state.get("uploaded_manifest_df")

st.session_state.setdefault(_MANUAL_DECISIONS_KEY, {})

tabs = st.tabs(
    [
        "🛰️ Flight Radar / Mapa",
        "📦 Inventario vivo",
        "🤖 Decisiones IA",
        "🗺️ Planner",
        "🎛️ Modo Demo",
    ]
)


with tabs[0]:
    st.subheader("Flight Radar · logística interplanetaria")
    passport: Mapping[str, Any] | None = None
    if analysis_state:
        passport = analysis_state.get("material_passport")

    manifest_signature = "baseline"
    if passport:
        manifest_signature = (
            f"{passport.get('generated_at', 'baseline')}"
            f":{passport.get('total_items', 0)}:{passport.get('total_mass_kg', 0)}"
        )
    elif isinstance(manifest_df, pd.DataFrame) and not manifest_df.empty:
        manifest_signature = f"uploaded:{manifest_df.shape[0]}:{','.join(manifest_df.columns)}"

    flights_df: pd.DataFrame | None = st.session_state.get("flight_operations_table")
    previous_signature = st.session_state.get("flight_operations_signature")
    if flights_df is None or previous_signature != manifest_signature:
        flights_df = telemetry_service.flight_operations_overview(
            passport,
            manifest_df=manifest_df,
            analysis_state=analysis_state,
        )
        flights_df = _apply_manual_overrides(flights_df)
        _store_flight_snapshot(flights_df)
        st.session_state["flight_operations_signature"] = manifest_signature
        st.session_state.setdefault("flight_operations_recent_events", [])
        st.session_state.setdefault("flight_operations_recent_changes", [])

    if flights_df is None or flights_df.empty:
        st.info("Aún no hay vuelos registrados. Cargá un manifiesto para sincronizar la carga.")
    else:
        control_cols = st.columns([2, 1])
        with control_cols[0]:
            auto_tick = st.toggle(
                "Tick automático cada 20 s",
                value=st.session_state.get("mars_auto_tick_toggle", False),
                key="mars_auto_tick_toggle",
            )
        with control_cols[1]:
            manual_tick = st.button("Avanzar simulación", use_container_width=True)

        tick_triggered = bool(manual_tick)
        if auto_tick:
            tick_count = st.autorefresh(
                interval=20000,
                limit=None,
                key="mars_auto_tick_counter",
            )
            previous_count = st.session_state.get("mars_auto_tick_prev", 0)
            if tick_count > previous_count:
                st.session_state["mars_auto_tick_prev"] = tick_count
                if tick_count > 0:
                    tick_triggered = True

        previous_decisions: Mapping[str, str] = st.session_state.get(
            "flight_operations_last_decisions", {}
        )
        if tick_triggered:
            flights_df, events, changed_flights = telemetry_service.advance_timeline(
                flights_df,
                manifest_df=manifest_df,
                analysis_state=analysis_state,
                previous_decisions=previous_decisions,
            )
            flights_df = _apply_manual_overrides(flights_df)
            _store_flight_snapshot(flights_df)
            st.session_state["flight_operations_recent_events"] = events
            st.session_state["flight_operations_recent_changes"] = list(changed_flights)
        else:
            events = st.session_state.get("flight_operations_recent_events", [])
            changed_flights = set(
                st.session_state.get("flight_operations_recent_changes", [])
            )

        map_payload = telemetry_service.build_map_payload(flights_df)
        capsule_data = map_payload["capsules"]
        zone_data = map_payload["zones"]
        geometry = map_payload["geometry"]

        st.markdown("#### Jezero Crater · orientación visual")
        _render_crater_overview(capsule_data, zone_data, geometry)

        layers: list[pdk.Layer] = list(_mars_background_layers())
        if geometry and isinstance(geometry, Mapping) and geometry.get("features"):
            layers.append(
                pdk.Layer(
                    "GeoJsonLayer",
                    geometry,
                    id="jezero-boundary",
                    stroked=True,
                    filled=False,
                    get_line_color=[180, 198, 231],
                    line_width_min_pixels=2,
                )
            )
        if isinstance(zone_data, pd.DataFrame) and not zone_data.empty:
            layers.append(
                pdk.Layer(
                    "ScatterplotLayer",
                    zone_data,
                    id="zones",
                    get_position="[longitude, latitude]",
                    get_radius="radius_m",
                    get_fill_color="[color_r, color_g, color_b]",
                    get_line_color="[color_r, color_g, color_b]",
                    pickable=True,
                    stroked=True,
                    opacity=0.25,
                    radius_units="meters",
                )
            )
        if isinstance(capsule_data, pd.DataFrame) and not capsule_data.empty:
            layers.append(
                pdk.Layer(
                    "ScatterplotLayer",
                    capsule_data,
                    id="capsules",
                    get_position="[longitude, latitude]",
                    get_radius="marker_radius_m",
                    get_fill_color="[category_color_r, category_color_g, category_color_b]",
                    get_line_color="[status_color_r, status_color_g, status_color_b]",
                    radius_units="meters",
                    pickable=True,
                    stroked=True,
                    auto_highlight=True,
                )
            )

        tooltip = {
            "html": (
                "<div style='font-size:14px;font-weight:600;'>{vehicle}</div>"
                "<div>{status}</div>"
                "<div>ETA: {eta_minutes} min</div>"
                "<div>Materiales: {materials_tooltip}</div>"
                "<div>Espectro: {material_spectrum}</div>"
                "<div>Densidad: {density} g/cm³ · Compatibilidad: {compatibility}</div>"
                "<div>{tooltip}</div>"
            ),
            "style": {"backgroundColor": "#0f172a", "color": "white"},
        }

        view_state = pdk.ViewState(
            latitude=18.43,
            longitude=77.58,
            zoom=9.1,
            pitch=45,
            bearing=25,
        )

        st.pydeck_chart(
            pdk.Deck(
                layers=layers,
                initial_view_state=view_state,
                tooltip=tooltip,
                map_style=None,
                map_provider=None,
            ),
            use_container_width=True,
        )
        st.caption("Mapa operacional de Jezero: cápsulas, zonas clave y perímetro de seguridad.")

        micro_divider()
        display_df = flights_df[
            [
                "flight_id",
                "vehicle",
                "status_label",
                "eta_minutes",
                "key_materials_display",
                "ai_decision",
                "decision_indicator",
            ]
        ].rename(
            columns={
                "flight_id": "Vuelo",
                "vehicle": "Vehículo",
                "status_label": "Estado",
                "eta_minutes": "ETA (min)",
                "key_materials_display": "Materiales clave",
                "ai_decision": "Decisión IA",
                "decision_indicator": "Decisión ∆",
            }
        )

        def _status_style(series: pd.Series) -> list[str]:
            colors = flights_df.loc[series.index, "status_color"]
            return [
                f"background-color: {color}; color: white; font-weight:600" for color in colors
            ]

        def _decision_style(series: pd.Series) -> list[str]:
            flags = flights_df.loc[series.index, "decision_indicator"].astype(str)
            return [
                "background-color: #facc15; color: #1f2937; font-weight:700" if flag else ""
                for flag in flags
            ]

        styled_df = (
            display_df.style.apply(_status_style, subset=["Estado"])
            .apply(_decision_style, subset=["Decisión ∆"])
            .format({"ETA (min)": "{:,.0f}"})
        )

        st.dataframe(
            styled_df,
            use_container_width=True,
            hide_index=True,
            column_config={
                "ETA (min)": st.column_config.NumberColumn("ETA (min)", format="%d min"),
                "Materiales clave": st.column_config.TextColumn(
                    "Materiales clave",
                    help="Top materiales declarados por masa para la cápsula.",
                ),
                "Decisión IA": st.column_config.TextColumn(
                    "Decisión IA",
                    help="Última directriz activa para la misión.",
                ),
                "Decisión ∆": st.column_config.TextColumn(
                    "∆",
                    help="Indicador de cambios recientes en decisiones automáticas.",
                ),
            },
        )

        editor_df = flights_df[
            [
                "flight_id",
                "vehicle",
                "status_badge",
                "eta_minutes",
                "ai_decision",
                "key_materials_display",
                "material_spectrum",
                "material_density",
                "compatibility_index",
            ]
        ].rename(
            columns={
                "flight_id": "Vuelo",
                "vehicle": "Vehículo",
                "status_badge": "Estado",
                "eta_minutes": "ETA (min)",
                "ai_decision": "Decisión IA",
                "key_materials_display": "Materiales clave",
                "material_spectrum": "Espectro",
                "material_density": "Densidad (g/cm³)",
                "compatibility_index": "Compatibilidad",
            }
        )

        editor_result = st.data_editor(
            editor_df,
            hide_index=True,
            use_container_width=True,
            column_config={
                "Vuelo": st.column_config.TextColumn("Vuelo", disabled=True),
                "Vehículo": st.column_config.TextColumn("Vehículo", disabled=True),
                "Estado": st.column_config.TextColumn("Estado", disabled=True),
                "ETA (min)": st.column_config.NumberColumn("ETA (min)", format="%d min", disabled=True),
                "Materiales clave": st.column_config.TextColumn(
                    "Materiales clave",
                    disabled=True,
                ),
                "Espectro": st.column_config.TextColumn("Espectro", disabled=True),
                "Densidad (g/cm³)": st.column_config.NumberColumn(
                    "Densidad (g/cm³)", format="%.2f", disabled=True
                ),
                "Compatibilidad": st.column_config.NumberColumn(
                    "Compatibilidad", format="%.2f", disabled=True
                ),
                "Decisión IA": st.column_config.TextColumn(
                    "Decisión IA",
                    help="Podés forzar una decisión manual que se mantendrá hasta el próximo tick.",
                ),
            },
            key="flight_ops_editor",
        )

        if not editor_result.equals(editor_df):
            for idx in editor_result.index:
                new_value = editor_result.loc[idx, "Decisión IA"]
                flights_df.at[idx, "ai_decision"] = new_value
            flights_df["decision_changed"] = False
            flights_df["decision_indicator"] = ""
            st.session_state["flight_operations_table"] = flights_df
            st.session_state["flight_operations_last_decisions"] = {
                row["flight_id"]: row["ai_decision"]
                for row in flights_df.to_dict(orient="records")
            }
            st.session_state["flight_operations_recent_changes"] = []
            st.success("Decisiones actualizadas manualmente.")

        micro_divider()

        timeline_df = telemetry_service.timeline_history()
        if isinstance(timeline_df, pd.DataFrame) and not timeline_df.empty:
            st.markdown("#### Timeline de eventos logísticos")
            st.dataframe(
                timeline_df[[
                    "tick",
                    "category",
                    "title",
                    "details",
                    "capsule_id",
                    "mass_delta",
                ]],
                hide_index=True,
                use_container_width=True,
                column_config={
                    "tick": st.column_config.NumberColumn("Tick"),
                    "category": st.column_config.TextColumn("Categoría"),
                    "title": st.column_config.TextColumn("Evento"),
                    "details": st.column_config.TextColumn("Detalles"),
                    "capsule_id": st.column_config.TextColumn("Cápsula"),
                    "mass_delta": st.column_config.NumberColumn("Δ Masa (kg)", format="%.1f"),
                },
            )

        if events:
            st.markdown("**Eventos recientes**")
            for event in events:
                tick = event.get("tick")
                title = event.get("title")
                category = event.get("category")
                st.markdown(f"• Tick {tick}: {title} ({category})")
                details = event.get("details")
                if details:
                    st.caption(details)


with tabs[1]:
    st.subheader("Inventario vivo")
    try:
        inventory_df, metrics, category_payload = telemetry_service.inventory_snapshot()
    except Exception as exc:
        st.error(f"No se pudo cargar el inventario en vivo: {exc}")
    else:
        render_mission_objective(metrics)

        problematic = int(metrics.get("problematic_count", 0))
        st.caption(
            "Residuos problemáticos detectados: "
            f"{problematic}. Coordiná protocolos especiales según severidad."
        )

        category_stats = category_payload.get("categories")
        flows_df = category_payload.get("flows")
        palette = category_payload.get("group_palette", {})
        group_labels = category_payload.get("material_groups", {})
        destination_info = category_payload.get("destinations", {})

        has_breakdown = isinstance(category_stats, pd.DataFrame) and not category_stats.empty

        if has_breakdown:
            micro_divider()
            st.markdown("**Flujos circulares por categoría**")

            badge_emojis = {
                "polimeros": "🟦",
                "metales": "🟧",
                "textiles": "🟩",
                "espumas": "🟪",
                "mixtos": "⬜",
            }
            legend_labels: list[str] = []
            for key in ("polimeros", "metales", "textiles", "espumas", "mixtos"):
                label = group_labels.get(key, key.title())
                color = palette.get(key)
                emoji = badge_emojis.get(key, "•")
                legend_labels.append(
                    f"{emoji} {label}{f' · {color}' if color else ''}"
                )
            badge_group(legend_labels)
            st.caption("Colores sincronizados con el bubble chart según familia de material.")

            sankey_col, bubble_col = st.columns((1.1, 1))

            if isinstance(flows_df, pd.DataFrame) and not flows_df.empty:
                categories = category_stats["category"].astype(str).tolist()
                destination_keys = list(destination_info.keys())
                node_labels = categories + [
                    destination_info[key]["display"] for key in destination_keys
                ]
                node_colors = [
                    palette.get(group, "#94a3b8")
                    for group in category_stats["material_group"].astype(str)
                ] + [destination_info[key]["color"] for key in destination_keys]

                link_sources: list[int] = []
                link_targets: list[int] = []
                link_values: list[float] = []
                link_custom: list[list[Any]] = []

                for _, flow_row in flows_df.iterrows():
                    destination_key = str(flow_row.get("destination_key"))
                    if destination_key not in destination_keys:
                        continue
                    category = str(flow_row.get("category"))
                    try:
                        source_index = categories.index(category)
                        target_index = len(categories) + destination_keys.index(destination_key)
                    except ValueError:
                        continue
                    mass_value = float(flow_row.get("mass_kg", 0.0))
                    if mass_value <= 0:
                        continue
                    link_sources.append(source_index)
                    link_targets.append(target_index)
                    link_values.append(mass_value)
                    display = destination_info[destination_key]["label"]
                    link_custom.append([category, display, mass_value])

                if link_values:
                    sankey_fig = go.Figure(
                        data=[
                            go.Sankey(
                                arrangement="snap",
                                node=dict(
                                    pad=16,
                                    thickness=18,
                                    label=node_labels,
                                    color=node_colors,
                                ),
                                link=dict(
                                    source=link_sources,
                                    target=link_targets,
                                    value=link_values,
                                    customdata=link_custom,
                                    hovertemplate=(
                                        "<b>%{customdata[0]}</b> → <b>%{customdata[1]}</b>"
                                        "<br>Masa: %{customdata[2]:,.1f} kg<extra></extra>"
                                    ),
                                ),
                            )
                        ]
                    )
                    sankey_fig.update_layout(
                        margin=dict(t=30, b=10, l=10, r=10),
                        font=dict(color="#e2e8f0"),
                        paper_bgcolor="rgba(12,18,28,1)",
                    )
                    sankey_col.plotly_chart(sankey_fig, use_container_width=True)
                else:
                    sankey_col.info("No hay datos suficientes para el flujo Sankey.")
            else:
                sankey_col.info("No hay datos suficientes para el flujo Sankey.")

            stock_sizes = category_stats["stock_mass_kg"].astype(float).fillna(0.0)
            max_stock = float(stock_sizes.max()) if not stock_sizes.empty else 0.0
            if max_stock <= 0:
                marker_sizes = [15.0 for _ in stock_sizes]
                size_reference = 1.0
            else:
                min_size = max_stock * 0.1
                marker_sizes = stock_sizes.clip(lower=min_size).tolist()
                size_reference = 2.0 * max(marker_sizes) / (32.0**2)

            bubble_colors = [
                palette.get(group, "#94a3b8")
                for group in category_stats["material_group"].astype(str)
            ]
            bubble_custom = [
                [
                    float(row.stock_mass_kg),
                    float(row.water_l),
                    float(row.energy_kwh),
                    float(row.cross_contamination_risk),
                ]
                for row in category_stats.itertuples()
            ]

            bubble_fig = go.Figure(
                data=[
                    go.Scatter3d(
                        x=category_stats["water_l"].astype(float),
                        y=category_stats["energy_kwh"].astype(float),
                        z=category_stats["purity_index"].astype(float),
                        text=category_stats["category"].astype(str),
                        mode="markers",
                        customdata=bubble_custom,
                        marker=dict(
                            size=marker_sizes,
                            sizemode="area",
                            sizeref=size_reference,
                            opacity=0.85,
                            color=bubble_colors,
                            line=dict(color="rgba(255,255,255,0.55)", width=1),
                        ),
                        hovertemplate=(
                            "<b>%{text}</b><br>Stock estratégico: %{customdata[0]:,.1f} kg"
                            "<br>Agua recuperable: %{x:,.1f} L"
                            "<br>Energía estimada: %{y:,.1f} kWh"
                            "<br>Pureza: %{z:.1f}% · Contaminación: %{customdata[3]:.1f}%"
                            "<extra></extra>"
                        ),
                    )
                ]
            )
            bubble_fig.update_layout(
                margin=dict(t=30, b=10, l=0, r=0),
                paper_bgcolor="rgba(12,18,28,1)",
                plot_bgcolor="rgba(12,18,28,1)",
                font=dict(color="#e2e8f0"),
                scene=dict(
                    xaxis=dict(
                        title="Agua recuperable (L)",
                        backgroundcolor="rgba(15,23,42,0.18)",
                        gridcolor="rgba(148,163,184,0.3)",
                    ),
                    yaxis=dict(
                        title="Energía estimada (kWh)",
                        backgroundcolor="rgba(15,23,42,0.18)",
                        gridcolor="rgba(148,163,184,0.3)",
                    ),
                    zaxis=dict(
                        title="Índice de pureza (%)",
                        range=[0, 100],
                        backgroundcolor="rgba(15,23,42,0.18)",
                        gridcolor="rgba(148,163,184,0.3)",
                    ),
                ),
            )
            bubble_col.plotly_chart(bubble_fig, use_container_width=True)

            top_categories = (
                category_stats.sort_values("stock_mass_kg", ascending=False).head(3)
            )
            if not top_categories.empty:
                st.markdown("**Indicadores clave por stock estratégico**")
                indicator_cols = st.columns(len(top_categories))
                for column, (_, row) in zip(indicator_cols, top_categories.iterrows()):
                    column.metric(
                        str(row["category"]),
                        _format_metric(float(row["stock_mass_kg"]), "kg"),
                        delta=(
                            f"Pureza {row['purity_index']:.0f}% · Contam. "
                            f"{row['cross_contamination_risk']:.0f}%"
                        ),
                    )
                    column.caption(
                        " · ".join(
                            [
                                _format_metric(float(row["energy_kwh"]), "kWh"),
                                _format_metric(float(row["water_l"]), "L"),
                            ]
                        )
                    )

        micro_divider()
        st.dataframe(
            inventory_df,
            use_container_width=True,
            hide_index=True,
        )


with tabs[2]:
    st.subheader("Decisiones IA y reporting")
    st.caption(
        "Cargá el manifiesto actualizado para que Rex-AI evalúe compatibilidad, penalizaciones y artefactos de reporting."
    )

    template_bytes = manifest_template_csv_bytes()
    template_df = build_manifest_template()
    col_template, col_preview = st.columns(2)
    with col_template:
        st.download_button(
            "Descargar plantilla CSV",
            template_bytes,
            file_name="manifiesto_plantilla.csv",
            mime="text/csv",
            use_container_width=True,
        )
    with col_preview:
        st.dataframe(
            template_df,
            column_config={col: st.column_config.Column(col.replace("_", " ").title()) for col in template_df.columns},
            hide_index=True,
            use_container_width=True,
        )

    uploaded_file = st.file_uploader(
        "Manifiesto (CSV)",
        type=["csv"],
        accept_multiple_files=False,
        key="manifest_uploader",
    )
    include_pdf = st.checkbox("Generar Material Passport en PDF", value=False)

    if st.button("Evaluar manifiesto", use_container_width=True):
        if uploaded_file is None:
            st.warning("Subí un archivo CSV para iniciar el análisis.")
        else:
            manifest_df = load_manifest_from_upload(uploaded_file)
            with st.spinner("Analizando manifiesto con heurísticas de política..."):
                analysis_state = run_policy_analysis(
                    generator_service, manifest_df, include_pdf=include_pdf
                )
            st.session_state["policy_analysis"] = analysis_state
            st.session_state["uploaded_manifest_df"] = manifest_df

    if not analysis_state:
        st.info(
            "Esperando un manifiesto. Cuando se procese uno verás métricas en vivo, recomendaciones y descargas."
        )
    else:
        summary = telemetry_service.summarize_decisions(analysis_state)

        cols = st.columns(3)
        with cols[0]:
            _render_metric("Puntaje promedio", summary["score"])
        with cols[1]:
            st.metric("Masa total (kg)", f"{summary['total_mass']:.1f}")
        with cols[2]:
            st.metric("Total ítems", f"{summary['item_count']}")

        passport = analysis_state.get("material_passport", {})

        manifest_source_df: pd.DataFrame | None = None
        if isinstance(manifest_df, pd.DataFrame) and not manifest_df.empty:
            manifest_source_df = manifest_df
        else:
            candidate_manifest = analysis_state.get("manifest")
            if isinstance(candidate_manifest, pd.DataFrame):
                manifest_source_df = candidate_manifest
            elif isinstance(candidate_manifest, Mapping):
                manifest_source_df = pd.DataFrame(candidate_manifest)

        batch_results = _ensure_manifest_batch(generator_service, manifest_source_df)
        if batch_results:
            batch_entry = batch_results[0]
            scored_manifest = batch_entry.get("scored_manifest", pd.DataFrame())
            compatibility = batch_entry.get("compatibility", pd.DataFrame())
            recommendations = batch_entry.get("policy_recommendations", pd.DataFrame())
        else:
            scored_manifest = summary.get("manifest", pd.DataFrame())
            compatibility = summary.get("compatibility", pd.DataFrame())
            recommendations = summary.get("recommendations", pd.DataFrame())

        flights_df = st.session_state.get("flight_operations_table")
        if (
            (flights_df is None or flights_df.empty)
            and manifest_source_df is not None
            and not manifest_source_df.empty
        ):
            flights_df = telemetry_service.flight_operations_overview(
                passport,
                manifest_df=manifest_source_df,
                analysis_state=analysis_state,
            )
            flights_df = _apply_manual_overrides(flights_df)
            _store_flight_snapshot(flights_df)

        working_manifest = (
            scored_manifest.copy() if isinstance(scored_manifest, pd.DataFrame) else pd.DataFrame()
        )
        if not working_manifest.empty:
            for column in ("spectral_score", "mechanical_score", "material_utility_score", "mass_kg"):
                if column in working_manifest.columns:
                    working_manifest[column] = pd.to_numeric(
                        working_manifest[column], errors="coerce"
                    ).fillna(0.0)
                else:
                    working_manifest[column] = 0.0
            working_manifest["severity"] = working_manifest.apply(_compute_severity, axis=1)

        flight_lookup: dict[str, Mapping[str, Any]] = {}
        if isinstance(flights_df, pd.DataFrame) and not flights_df.empty:
            for record in flights_df.to_dict(orient="records"):
                manifest_ref = str(record.get("manifest_ref"))
                if manifest_ref:
                    flight_lookup[manifest_ref] = record

        if not working_manifest.empty:
            def _resolve_shipment(row: pd.Series) -> str:
                item_text = str(row.get("item") or "").lower()
                material_text = str(row.get("material_key") or "").lower()
                for manifest_ref, record in flight_lookup.items():
                    materials = record.get("key_materials") or []
                    for material in materials:
                        token = str(material).lower()
                        if token and (token in item_text or token in material_text):
                            return manifest_ref
                if flight_lookup:
                    return next(iter(flight_lookup.keys()))
                return "manifest-alpha"

            working_manifest["shipment_ref"] = working_manifest.apply(_resolve_shipment, axis=1)
        else:
            working_manifest["shipment_ref"] = "manifest-alpha"

        shipments: list[dict[str, Any]] = []
        decisions_records: list[dict[str, Any]] = []

        if not working_manifest.empty:
            grouped = working_manifest.groupby("shipment_ref", dropna=False)
            for manifest_ref, group in grouped:
                manifest_key = str(manifest_ref or "manifest-alpha")
                flight_info = flight_lookup.get(manifest_key, {})
                severity = float(group["severity"].max()) if not group.empty else 0.0
                critical = group[group["severity"] > 0.0].sort_values(
                    "material_utility_score"
                )
                focus_pool = critical if not critical.empty else group
                focus_row = focus_pool.sort_values("material_utility_score").iloc[0]
                compatibility_score = float(group["material_utility_score"].mean())
                spectral_avg = float(group["spectral_score"].mean())
                mechanical_avg = float(group["mechanical_score"].mean())
                critical_count = int((group["severity"] > 0.0).sum())

                rec_subset = pd.DataFrame()
                if (
                    isinstance(recommendations, pd.DataFrame)
                    and not recommendations.empty
                    and "item_name" in recommendations.columns
                ):
                    rec_subset = recommendations[recommendations["item_name"].isin(
                        group["item"].astype(str)
                    )]

                comp_subset = pd.DataFrame()
                if (
                    isinstance(compatibility, pd.DataFrame)
                    and not compatibility.empty
                    and "material_key" in compatibility.columns
                ):
                    comp_subset = compatibility[compatibility["material_key"].isin(
                        group["material_key"].astype(str)
                    )]

                spectral_key, spectral_curve, spectral_meta = _resolve_spectral_curve(
                    focus_row.get("material_key"), focus_row.get("item")
                )
                synthetic_curve = False
                if spectral_curve is None or spectral_curve.empty:
                    spectral_curve = _synthetic_spectral_curve(
                        float(focus_row.get("spectral_score") or 0.0),
                        float(focus_row.get("mechanical_score") or 0.0),
                    )
                    synthetic_curve = True

                overrides = st.session_state.get(_MANUAL_DECISIONS_KEY, {})
                manual_payload = overrides.get(manifest_key) or overrides.get(
                    str(manifest_key), {}
                )
                order_label = manual_payload.get("label") or flight_info.get(
                    "ai_decision"
                ) or "Monitoreo nominal"
                order_badge = (
                    manual_payload.get("badge")
                    or flight_info.get("decision_indicator")
                    or "Orden Rex-AI"
                )

                if rec_subset is not None and not rec_subset.empty:
                    top_rec = rec_subset.sort_values(
                        "recommended_score", ascending=False
                    ).iloc[0]
                    recommendation_text = (
                        f"{top_rec.get('action')} → {top_rec.get('recommended_material_key')}"
                    )
                else:
                    recommendation_text = "Sin cambios"

                detected_text = (
                    f"{focus_row.get('item')} · Score {float(focus_row.get('material_utility_score') or 0.0):.2f}"
                )
                compatibility_text = f"{compatibility_score:.2f}"

                radar_fig = _score_radar_chart(spectral_avg, mechanical_avg)

                spectral_curve = _standardise_spectral_curve(spectral_curve).sort_values(
                    "wavenumber_cm_1", ascending=False
                )
                spectral_caption = (
                    "Curva sintetizada a partir de los puntajes de compatibilidad: "
                    "el bundle FTIR no expone este material."
                    if synthetic_curve
                    else f"FTIR de referencia · {spectral_meta.get('material', spectral_key)}"
                )

                shipments.append(
                    {
                        "manifest_ref": manifest_key,
                        "flight": flight_info,
                        "severity": severity,
                        "critical_count": critical_count,
                        "radar_fig": radar_fig,
                        "spectral_curve": spectral_curve,
                        "spectral_caption": spectral_caption,
                        "critical_table": critical[[
                            "item",
                            "material_key",
                            "material_utility_score",
                            "spectral_score",
                            "mechanical_score",
                            "mass_kg",
                        ]].head(6)
                        if not critical.empty
                        else group[[
                            "item",
                            "material_key",
                            "material_utility_score",
                            "spectral_score",
                            "mechanical_score",
                            "mass_kg",
                        ]].sort_values("material_utility_score").head(6),
                        "compatibility_subset": comp_subset,
                        "badges": [
                            f"Detectado · {detected_text}",
                            f"Compatibilidad · {compatibility_text}",
                            f"Sugerencia Rex-AI · {recommendation_text}",
                            f"{order_badge} · {order_label}",
                        ],
                        "order_label": order_label,
                        "order_badge": order_badge,
                    }
                )

                decisions_records.append(
                    {
                        "manifest_ref": manifest_key,
                        "flight_id": flight_info.get("flight_id"),
                        "vehicle": flight_info.get("vehicle"),
                        "critical_items": critical_count,
                        "worst_item": focus_row.get("item"),
                        "mean_score": compatibility_score,
                        "manual_action": manual_payload.get("action"),
                        "order_label": order_label,
                        "severity": severity,
                    }
                )

        shipments.sort(
            key=lambda payload: (-payload.get("severity", 0.0), payload.get("critical_count", 0))
        )

        micro_divider()
        st.markdown("### Prioridades por envío")
        if shipments:
            for shipment in shipments:
                flight_info = shipment["flight"]
                flight_label = flight_info.get("flight_id") or shipment["manifest_ref"]
                with st.container():
                    header_cols = st.columns([3, 1])
                    header_cols[0].markdown(f"**{flight_label} · {shipment['manifest_ref']}**")
                    badge_group(shipment["badges"], parent=header_cols[0])
                    header_cols[1].metric(
                        "Severidad",
                        f"{shipment['severity']:.2f}",
                        delta=f"{shipment['critical_count']} críticos",
                    )

                    chart_cols = st.columns([1, 1])
                    chart_cols[0].plotly_chart(
                        shipment["radar_fig"], use_container_width=True
                    )
                    spectral_fig = go.Figure(
                        data=[
                            go.Scatter(
                                x=shipment["spectral_curve"]["wavenumber_cm_1"],
                                y=shipment["spectral_curve"]["transmittance_pct"],
                                mode="lines",
                                line=dict(color="#facc15"),
                            )
                        ]
                    )
                    spectral_fig.update_layout(
                        margin=dict(t=10, b=0, l=0, r=0),
                        xaxis_title="Número de onda (cm⁻¹)",
                        yaxis_title="Transmittancia (%)",
                        height=220,
                    )
                    chart_cols[0].plotly_chart(spectral_fig, use_container_width=True)
                    chart_cols[0].caption(shipment["spectral_caption"])

                    detail_df = shipment["critical_table"]
                    chart_cols[1].markdown("**Ítems críticos**")
                    chart_cols[1].dataframe(
                        detail_df,
                        use_container_width=True,
                        hide_index=True,
                        column_config={
                            "material_utility_score": st.column_config.NumberColumn(
                                "Score", format="%.2f"
                            ),
                            "spectral_score": st.column_config.NumberColumn(
                                "Espectral", format="%.2f"
                            ),
                            "mechanical_score": st.column_config.NumberColumn(
                                "Mecánico", format="%.2f"
                            ),
                            "mass_kg": st.column_config.NumberColumn("Masa (kg)", format="%.2f"),
                        },
                    )

                    if isinstance(shipment["compatibility_subset"], pd.DataFrame) and not shipment[
                        "compatibility_subset"
                    ].empty:
                        chart_cols[1].markdown("**Compatibilidad documentada**")
                        bullets = []
                        for _, row in shipment["compatibility_subset"].iterrows():
                            bullets.append(
                                f"- `{row.get('material_key')}` ↔ `{row.get('partner_key')}` · {row.get('rule')}"
                            )
                        chart_cols[1].markdown("\n".join(bullets))
                    else:
                        chart_cols[1].caption("Sin trazas de compatibilidad adicionales.")

                    action_cols = st.columns(3)
                    if action_cols[0].button(
                        "Aceptar", key=f"accept_{shipment['manifest_ref']}"
                    ):
                        _register_manual_action(shipment["manifest_ref"], "accept")
                        st.success("Orden manual registrada.")
                    if action_cols[1].button(
                        "Rechazar", key=f"reject_{shipment['manifest_ref']}"
                    ):
                        _register_manual_action(shipment["manifest_ref"], "reject")
                        st.warning("La orden fue rechazada manualmente.")
                    if action_cols[2].button(
                        "Repriorizar", key=f"reprioritize_{shipment['manifest_ref']}"
                    ):
                        _register_manual_action(shipment["manifest_ref"], "reprioritize")
                        st.info("El envío fue marcado para repriorización.")
        else:
            st.success(
                "El lote evaluado no contiene alertas críticas: Rex-AI mantiene monitoreo nominal."
            )

        if decisions_records:
            export_df = pd.DataFrame(decisions_records)
            csv_buffer = io.StringIO()
            export_df.to_csv(csv_buffer, index=False)
            json_payload = json.dumps(
                export_df.to_dict(orient="records"), ensure_ascii=False, indent=2
            )
            export_cols = st.columns(2)
            with export_cols[0]:
                st.download_button(
                    "Descargar decisiones (CSV)",
                    csv_buffer.getvalue().encode("utf-8"),
                    file_name="decisiones_mars_control.csv",
                    mime="text/csv",
                    use_container_width=True,
                )
            with export_cols[1]:
                st.download_button(
                    "Descargar decisiones (JSON)",
                    json_payload.encode("utf-8"),
                    file_name="decisiones_mars_control.json",
                    mime="application/json",
                    use_container_width=True,
                )

        micro_divider()
        st.markdown("**Detalle de ítems evaluados**")
        if not working_manifest.empty:
            st.dataframe(
                working_manifest,
                use_container_width=True,
                hide_index=True,
            )
        else:
            st.caption("Sin datos de manifiesto evaluados en esta corrida.")

        micro_divider()
        st.markdown("**Recomendaciones de política**")
        if isinstance(recommendations, pd.DataFrame) and not recommendations.empty:
            st.dataframe(recommendations, use_container_width=True)
        else:
            st.success(
                "No se identificaron acciones prioritarias: todos los ítems superan el umbral de utilidad."
            )

        micro_divider()
        st.markdown("**Trazabilidad de compatibilidad**")
        if isinstance(compatibility, pd.DataFrame) and not compatibility.empty:
            st.dataframe(compatibility, use_container_width=True)
        else:
            st.caption("Sin datos de compatibilidad asociados al manifiesto.")

        micro_divider()
        st.markdown("**Material Passport**")
        st.json(passport)

        micro_divider()
        st.markdown("### Descargas")
        artifacts = summarize_artifacts(analysis_state)
        col_a, col_b, col_c = st.columns(3)
        policy_path = artifacts.get("policy_recommendations_csv")
        if isinstance(policy_path, Path) and policy_path.exists():
            with col_a:
                st.download_button(
                    "Recomendaciones (CSV)",
                    policy_path.read_bytes(),
                    file_name=policy_path.name,
                    mime="text/csv",
                    use_container_width=True,
                )
        compat_path = artifacts.get("compatibility_matrix_parquet")
        if isinstance(compat_path, Path) and compat_path.exists():
            with col_b:
                st.download_button(
                    "Compatibilidad (Parquet)",
                    compat_path.read_bytes(),
                    file_name=compat_path.name,
                    mime="application/octet-stream",
                    use_container_width=True,
                )
        passport_path = artifacts.get("material_passport_json")
        if isinstance(passport_path, Path) and passport_path.exists():
            with col_c:
                st.download_button(
                    "Material Passport (JSON)",
                    passport_path.read_bytes(),
                    file_name=passport_path.name,
                    mime="application/json",
                    use_container_width=True,
                )

        pdf_path = artifacts.get("material_passport_pdf")
        if isinstance(pdf_path, Path) and pdf_path.exists():
            st.download_button(
                "Material Passport (PDF)",
                pdf_path.read_bytes(),
                file_name=pdf_path.name,
                mime="application/pdf",
                use_container_width=True,
            )


with tabs[3]:
    st.subheader("Planner operacional")
    if not analysis_state:
        st.info("Cargá un manifiesto para que el planner recomiende procesos prioritarios.")
    else:
        summary = telemetry_service.summarize_decisions(analysis_state)
        planner_df = telemetry_service.build_planner_schedule(summary.get("manifest"))
        if planner_df.empty:
            st.caption("Sin procesos asignados todavía. Ajustá el manifiesto para generar recomendaciones.")
        else:
            st.caption(
                "Top procesos sugeridos por residuo crítico (ordenados por masa declarada)."
            )
            st.dataframe(
                planner_df,
                use_container_width=True,
                hide_index=True,
                column_config={
                    "item": st.column_config.TextColumn("Residuo"),
                    "category": st.column_config.TextColumn("Categoría"),
                    "process_id": st.column_config.TextColumn("Proceso"),
                    "match_score": st.column_config.NumberColumn("Score", format="%.2f"),
                    "match_reason": st.column_config.TextColumn("Racional"),
                },
            )


with tabs[4]:
    st.subheader("Modo Demo")
    st.caption(
        "Activá este modo cuando presentes la misión: mantiene un guion sintético sincronizado con la telemetría."
    )

    loop_cols = st.columns([3, 2, 2])
    default_auto = st.session_state.get("demo_event_auto", False)
    default_interval = int(st.session_state.get("demo_event_interval", 20))
    with loop_cols[0]:
        auto_loop = st.checkbox(
            "Loop automático",
            value=default_auto,
            key="demo_event_auto_checkbox",
            help="Genera un evento demo cada n segundos",
        )
    with loop_cols[1]:
        interval_seconds = st.slider(
            "Intervalo (s)",
            min_value=5,
            max_value=60,
            value=default_interval,
            step=5,
            key="demo_event_interval_slider",
        )
    with loop_cols[2]:
        reset_script = st.button("Reiniciar script", use_container_width=True)

    trigger_next = st.button("Emitir siguiente evento", use_container_width=True)

    st.session_state["demo_event_interval"] = interval_seconds

    if reset_script:
        mars_control.reset_demo_events()
        st.session_state.pop("demo_last_event", None)
        st.success("Script demo reiniciado")
        st.experimental_rerun()

    new_event: mars_control.DemoEvent | None = None
    if trigger_next:
        new_event = mars_control.generate_demo_event(interval_seconds, force=True)

    if auto_loop:
        st.session_state["demo_event_auto"] = True
        st.autorefresh(
            interval=int(interval_seconds * 1000),
            limit=None,
            key="demo_event_autorefresh",
        )
        new_event = new_event or mars_control.generate_demo_event(interval_seconds)
    else:
        st.session_state["demo_event_auto"] = False

    history = mars_control.get_demo_event_history(limit=8)
    latest_event = new_event or (history[0] if history else None)
    if latest_event:
        st.session_state["demo_last_event"] = latest_event

    last_event: mars_control.DemoEvent | None = st.session_state.get(
        "demo_last_event"
    )

    if last_event:
        st.markdown(_render_demo_event_card(last_event), unsafe_allow_html=True)
        if last_event.audio_bytes:
            st.audio(last_event.audio_bytes, format="audio/wav")
        elif last_event.audio_path:
            st.audio(last_event.audio_path, format="audio/wav")
    else:
        st.info(
            "Aún no se emitieron eventos demo. Activá el loop o generá uno manualmente."
        )

    if history:
        ticker_events = list(reversed(history))
        st.markdown(_render_demo_ticker(ticker_events), unsafe_allow_html=True)

        log_rows: list[dict[str, str]] = []
        for event in history:
            metadata = " · ".join(
                f"{key}: {value}" for key, value in event.metadata.items()
            )
            log_rows.append(
                {
                    "Hora": _format_demo_timestamp(event),
                    "Evento": event.title,
                    "Detalle": event.message,
                    "Nivel": event.severity.upper(),
                    "Metadata": metadata,
                }
            )
        st.dataframe(
            pd.DataFrame(log_rows),
            use_container_width=True,
            hide_index=True,
        )
    else:
        st.caption("El ticker se completará a medida que se emitan eventos del guion demo.")

    micro_divider()
    st.markdown("#### Inyectar manifiesto demo")
    st.caption(
        "Seleccioná un manifiesto preconfigurado para ver cómo las decisiones IA cambian en vivo."
    )

    catalogue = mars_control.demo_manifest_catalogue()
    if catalogue:
        options = {entry["label"]: entry for entry in catalogue if entry.get("label")}
        if not options:
            options = {entry["key"]: entry for entry in catalogue}
        labels = list(options.keys())
        default_label = st.session_state.get("demo_manifest_selected", labels[0])
        selection = st.selectbox(
            "Seleccioná un manifiesto de prueba",
            options=labels,
            index=labels.index(default_label) if default_label in labels else 0,
        )
        st.session_state["demo_manifest_selected"] = selection
        selected_entry = options[selection]
        if selected_entry.get("description"):
            st.caption(selected_entry["description"])
        preview_df = pd.DataFrame(selected_entry.get("rows", []))
        st.dataframe(preview_df, use_container_width=True, hide_index=True)

        if st.button(
            "Inyectar manifiesto demo",
            use_container_width=True,
            key="inject_demo_manifest_button",
        ):
            manifest_df = mars_control.load_demo_manifest(selected_entry["key"])
            with st.spinner("Generando decisiones Rex-AI para el manifiesto demo..."):
                analysis = run_policy_analysis(
                    generator_service, manifest_df, include_pdf=False
                )
            st.session_state["policy_analysis"] = analysis
            st.session_state["uploaded_manifest_df"] = manifest_df
            st.success(
                "Manifiesto demo procesado. Revisá Decisiones IA y Flight Radar para ver los cambios."
            )
            st.experimental_rerun()
    else:
        st.warning("No se encontraron manifiestos demo preconfigurados.")

    with st.expander("Guion demo predefinido"):
        script_entries = mars_control.demo_event_script()
        script_df = pd.DataFrame(
            [
                {
                    "Evento": entry.title,
                    "Categoría": entry.category,
                    "Nivel": entry.severity,
                    "Mensaje": entry.message,
                }
                for entry in script_entries
            ]
        )
        st.dataframe(script_df, use_container_width=True, hide_index=True)
<|MERGE_RESOLUTION|>--- conflicted
+++ resolved
@@ -1,9 +1,5 @@
 from __future__ import annotations
-
-<<<<<<< HEAD
-=======
 from datetime import datetime
->>>>>>> 9805cb3a
 import base64
 import math
 import hashlib
