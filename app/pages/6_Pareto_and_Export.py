# app/pages/6_Pareto_and_Export.py
import _bootstrap  # noqa: F401

import io
import json
from datetime import datetime

import streamlit as st
import numpy as np
import pandas as pd
import plotly.express as px
import plotly.graph_objects as go
from plotly.colors import sample_colorscale

from app.modules.analytics import pareto_front
from app.modules.explain import compare_table
from app.modules.exporters import candidate_to_json, candidate_to_csv
<<<<<<< HEAD
from app.modules.safety import check_safety, safety_badge  # recalcular badge al seleccionar
=======
from app.modules.navigation import render_breadcrumbs, set_active_step
from app.modules.safety import check_safety  # recalcular badge al seleccionar
>>>>>>> eb756637
from app.modules.ui_blocks import load_theme
from app.modules.luxe_components import TeslaHero, MetricGalaxy, MetricItem

# ⚠️ PRIMERA llamada
st.set_page_config(page_title="Pareto & Export", page_icon="📤", layout="wide")

set_active_step("export")

load_theme()

render_breadcrumbs("export")

# ======== estado requerido ========
cands  = st.session_state.get("candidates", [])
target = st.session_state.get("target", None)
state_sel = st.session_state.get("selected", None)

st.session_state.setdefault("export_history", [])
st.session_state.setdefault("export_wizard_step", 1)
st.session_state.setdefault("selected_export_format", "Plan JSON")
st.session_state.setdefault("last_export_payload", None)
st.session_state.setdefault("selected_option_number", None)
st.session_state.setdefault("export_payload_cache", {})

selected_candidate = state_sel["data"] if state_sel else None
safety_flags = state_sel["safety"] if state_sel else None

if selected_candidate and not st.session_state.get("selected_option_number"):
    try:
        matched_idx = next(idx for idx, cand in enumerate(cands, start=1) if cand is selected_candidate)
        st.session_state["selected_option_number"] = matched_idx
    except StopIteration:
        pass

safety_summary = safety_badge(safety_flags) if safety_flags else {"level": "Sin datos", "detail": "Seleccioná un candidato."}

if not cands or not target:
    st.warning("Generá opciones en **3) Generador** primero.")
    st.stop()

<<<<<<< HEAD
# ======== estilos (NASA/SpaceX-like) ========
st.markdown(
    """
    <style>
    .hero {border-radius:16px; padding:18px 18px 8px; background: radial-gradient(1200px 380px at 20% -10%, rgba(80,120,255,.08), transparent);}
    .section-title{margin-top:6px; margin-bottom:6px}
    .legend{margin-top:12px; font-size:0.9rem; color:var(--muted);}
    .pill{display:inline-flex; align-items:center; padding:6px 12px; border-radius:999px; font-size:0.78rem; margin-right:8px; border:1px solid rgba(148,163,184,0.32); background:rgba(15,23,42,0.6); box-shadow:0 0 18px rgba(59,130,246,0.18);}
    .pill.ok{border-color:rgba(74,222,128,0.45); box-shadow:0 0 18px rgba(74,222,128,0.25);}
    .kpi{border-radius:18px; padding:16px 18px; background:rgba(15,23,42,0.68); border:1px solid rgba(148,163,184,0.28); box-shadow:0 12px 28px rgba(15,23,42,0.35); text-align:center;}
    .kpi .v{font-size:1.8rem; font-weight:600; margin-top:4px; color:#e0f2fe;}
    .legend b{color:#f8fafc;}
    .nebula-panel{background:rgba(15,23,42,0.65); border-radius:20px; padding:16px 18px; border:1px solid rgba(148,163,184,0.22); box-shadow:0 0 40px rgba(59,130,246,0.12);}
    .sidebar-flight h2{margin-top:0; color:#e0f2fe;}
    .flight-card{border-radius:16px; padding:14px 16px; margin-bottom:10px; background:linear-gradient(135deg, rgba(30,64,175,0.25), rgba(15,23,42,0.75)); border:1px solid rgba(96,165,250,0.35); box-shadow:0 8px 22px rgba(15,23,42,0.45); transition:transform 0.25s ease, box-shadow 0.25s ease;}
    .flight-card:hover{transform:translateY(-2px); box-shadow:0 14px 30px rgba(30,64,175,0.4);}
    .flight-card.active{border-color:rgba(74,222,128,0.65); box-shadow:0 0 32px rgba(74,222,128,0.35);}
    .flight-card strong{display:block; font-size:1rem; color:#f8fafc;}
    .flight-card span{display:block; font-size:0.78rem; color:rgba(226,232,240,0.75);}
    .flight-alert{border-radius:18px; padding:12px 16px; margin-bottom:12px; border:1px solid rgba(74,222,128,0.4); background:rgba(15,118,110,0.35); color:#f0fdfa; box-shadow:0 0 18px rgba(45,212,191,0.35);}
    .flight-alert.animate{animation:flightGlow 1.6s ease-in-out 2;}
    @keyframes flightGlow{0%{box-shadow:0 0 0 rgba(45,212,191,0.0);}50%{box-shadow:0 0 28px rgba(45,212,191,0.65);}100%{box-shadow:0 0 0 rgba(45,212,191,0.0);}}
    .nebula-preview{border-radius:16px; padding:12px 16px; border:1px solid rgba(148,163,184,0.28); background:rgba(15,23,42,0.6); color:#e2e8f0; font-size:0.85rem;}
    .wizard-container{margin-top:12px;}
    .wizard-panel{border-radius:20px; padding:18px 20px; background:linear-gradient(145deg, rgba(30,64,175,0.28), rgba(15,23,42,0.85)); border:1px solid rgba(96,165,250,0.35); box-shadow:0 12px 42px rgba(15,23,42,0.55);}
    .translucent-panel{border-radius:22px; padding:20px 22px; background:linear-gradient(160deg, rgba(148,197,255,0.18), rgba(15,23,42,0.78)); border:1px solid rgba(148,197,255,0.45); backdrop-filter:blur(10px); box-shadow:0 18px 40px rgba(30,64,175,0.35);}
    .safety-badges{display:flex; gap:10px; flex-wrap:wrap; margin-bottom:12px;}
    .safety-badge{padding:6px 12px; border-radius:999px; font-size:0.78rem; letter-spacing:0.02em; border:1px solid rgba(148,163,184,0.35); background:rgba(15,23,42,0.75); box-shadow:0 0 22px rgba(59,130,246,0.18); color:#e0f2fe;}
    .safety-badge.ok{border-color:rgba(74,222,128,0.55); box-shadow:0 0 22px rgba(74,222,128,0.35);}
    .safety-badge.alert{border-color:rgba(248,113,113,0.55); box-shadow:0 0 22px rgba(248,113,113,0.35);}
    .stRadio > div[role='radiogroup']{display:flex; flex-wrap:wrap; gap:10px;}
    .stRadio > div[role='radiogroup'] > label{border-radius:999px; padding:10px 18px; border:1px solid rgba(148,163,184,0.35); background:rgba(15,23,42,0.55); box-shadow:0 0 18px rgba(148,197,255,0.18); cursor:pointer; transition:all 0.25s ease;}
    .stRadio > div[role='radiogroup'] > label:hover{box-shadow:0 0 26px rgba(148,197,255,0.38); transform:translateY(-1px);}
    .stRadio > div[role='radiogroup'] > label input:checked + div{background:linear-gradient(135deg, rgba(59,130,246,0.85), rgba(56,189,248,0.75)); color:#0f172a; border-radius:999px; font-weight:600; box-shadow:0 0 32px rgba(56,189,248,0.55); padding:6px 12px;}
    .stButton>button{background:linear-gradient(135deg, rgba(56,189,248,0.95), rgba(59,130,246,0.95)); color:#0f172a; border:1px solid rgba(125,211,252,0.9); font-weight:700; text-transform:uppercase; letter-spacing:0.04em; border-radius:999px; padding:0.6rem 1.8rem; box-shadow:0 18px 38px rgba(56,189,248,0.35); transition:all 0.25s ease;}
    .stButton>button:hover{box-shadow:0 24px 46px rgba(59,130,246,0.45); transform:translateY(-2px);}
    .stButton>button:focus{outline:none; box-shadow:0 0 0 3px rgba(125,211,252,0.4);}
    .history-table{margin-top:18px;}
    .history-table table{width:100%; border-collapse:collapse; font-size:0.82rem;}
    .history-table th,.history-table td{padding:8px 10px; border-bottom:1px solid rgba(148,163,184,0.2); text-align:left; color:#e2e8f0;}
    .history-table tr:last-child td{border-bottom:none;}
    .history-table th{color:#bae6fd; font-weight:600;}
    </style>
    """,
    unsafe_allow_html=True,
)

def render_safety_badges_html(flags) -> str:
    if not flags:
        return "<span class='safety-badge'>Sin evaluación</span>"
    badges = []
    checklist = [
        (not getattr(flags, "pfas", False), "PFAS sweep"),
        (not getattr(flags, "microplastics", False), "Microplásticos"),
        (not getattr(flags, "incineration", False), "Incineración"),
    ]
    for ok, label in checklist:
        state = "OK" if ok else "Revisar"
        css = "safety-badge ok" if ok else "safety-badge alert"
        badges.append(f"<span class='{css}'>{label}: {state}</span>")
    return "".join(badges)

=======
>>>>>>> eb756637
# ======== HERO ========
TeslaHero(
    title="Pareto & Export",
    subtitle=(
        "Explorá el trade-off Energía ↔ Agua ↔ Crew con datos reales de tus candidatos. "
        "Elegí uno y exportá el plan enlazado al objetivo definido en 2) Target."
    ),
    chips=[
        {"label": "Paso 1 — Explorar", "tone": "info"},
        {"label": "Paso 2 — Seleccionar", "tone": "info"},
        {"label": "Paso 3 — Exportar", "tone": "accent"},
    ],
    icon="📤",
    gradient="linear-gradient(135deg, rgba(80,120,255,0.22), rgba(14,165,233,0.08))",
    glow="rgba(99,102,241,0.42)",
    density="cozy",
    parallax_icons=[
        {"icon": "🛰️", "top": "20%", "left": "76%", "size": "4rem", "speed": "20s"},
        {"icon": "📦", "top": "62%", "left": "83%", "size": "3.6rem", "speed": "26s"},
    ],
).render()

# ======== tabla base (derivada de candidates reales) ========
df_raw = compare_table(cands, target, crew_time_low=target.get("crew_time_low", False)).copy()

# Normalización robusta de nombres
rename_map = {}
for col in df_raw.columns:
    low = col.lower().strip()
    if low in ["energia (kwh)", "energía (kwh)", "energia kwh"]: rename_map[col] = "Energía (kWh)"
    if low in ["agua (l)", "agua l", "agua"]: rename_map[col] = "Agua (L)"
    if low in ["crew (min)", "crew min", "crew"]: rename_map[col] = "Crew (min)"
    if low in ["masa (kg)", "masa kg", "kg"]: rename_map[col] = "Masa (kg)"
    if low in ["opción","opcion"]: rename_map[col] = "Opción"
    if low == "materiales": rename_map[col] = "Materiales"
    if low == "proceso": rename_map[col] = "Proceso"
    if low == "score": rename_map[col] = "Score"
df_raw.rename(columns=rename_map, inplace=True)

# Tipos y saneo
for k in ["Score","Energía (kWh)","Agua (L)","Crew (min)","Masa (kg)"]:
    if k in df_raw: df_raw[k] = pd.to_numeric(df_raw[k], errors="coerce")
if "Materiales" in df_raw:
    df_raw["Materiales"] = df_raw["Materiales"].apply(
        lambda v: ", ".join(v) if isinstance(v, (list,tuple)) else (str(v) if pd.notna(v) else "")
    )

df_plot = df_raw.dropna(subset=["Energía (kWh)","Agua (L)","Crew (min)","Score"]).copy()

# ======== KPIs ========
kpi_items = []
if not df_plot.empty:
    kpi_items = [
        MetricItem(label="Opciones válidas", value=str(len(df_plot)), icon="🪐"),
        MetricItem(label="Score máximo", value=f"{df_plot['Score'].max():.2f}", icon="🌟"),
        MetricItem(label="Mín. Agua", value=f"{df_plot['Agua (L)'].min():.2f} L", icon="💧"),
        MetricItem(label="Mín. Energía", value=f"{df_plot['Energía (kWh)'].min():.2f} kWh", icon="⚡"),
    ]
else:
    kpi_items = [
        MetricItem(label="Opciones válidas", value="0", icon="🪐"),
    ]

MetricGalaxy(metrics=kpi_items, density="compact").render()

# ======== What-If de límites ========
st.markdown("### 🎛️ What-If (filtro visual)")
f1, f2, f3 = st.columns(3)
with f1: lim_e = st.number_input("Límite de Energía (kWh)", 0.0, 999.0, float(target["max_energy_kwh"]), 0.1)
with f2: lim_w = st.number_input("Límite de Agua (L)", 0.0, 999.0, float(target["max_water_l"]), 0.1)
with f3: lim_c = st.number_input("Límite de Crew (min)", 0.0, 999.0, float(target["max_crew_min"]), 1.0)

mask_ok = (df_plot["Energía (kWh)"]<=lim_e) & (df_plot["Agua (L)"]<=lim_w) & (df_plot["Crew (min)"]<=lim_c)
df_view = df_plot.copy()
df_view["Dentro_límites"] = np.where(mask_ok, "Dentro de límites", "Excede límites")

# ======== Frontera de Pareto ========
try:
    front_idx = pareto_front(df_plot)
    front_mask = df_plot.index.isin(front_idx)
except Exception:
    # fallback estable si el usuario sube columnas raras
    front_mask = df_plot["Score"].rank(ascending=False, method="first") <= 5
df_view["Pareto"] = np.where(front_mask, "Pareto", "No Pareto")
df_view["ScorePos"] = np.clip(df_view["Score"].fillna(0.0), 0.01, None)
table_pareto = df_view[df_view["Pareto"] == "Pareto"].sort_values("Score", ascending=False)
pareto_options = table_pareto["Opción"].astype(int).tolist() if "Opción" in table_pareto else []

selected_option_number = st.session_state.get("selected_option_number")

# ======== Sidebar – Flight Plans & Previews ========
sidebar = st.sidebar
sidebar.markdown("<div class='sidebar-flight'><h2>🛫 Flight Plans</h2></div>", unsafe_allow_html=True)

flash_event = st.session_state.pop("flight_flash", None)
if flash_event:
    sidebar.markdown(
        f"<div class='flight-alert animate'>Flight plan #{flash_event.get('option', '—')} listo para export. Revisá la Nebula preview.</div>",
        unsafe_allow_html=True,
    )

if table_pareto.empty:
    sidebar.info("Generá candidatos para visualizar planes de vuelo.")
else:
    for _, row in table_pareto.head(4).iterrows():
        option_number = int(row.get("Opción", 0))
        energy = row.get("Energía (kWh)", 0.0)
        water = row.get("Agua (L)", 0.0)
        crew = row.get("Crew (min)", 0.0)
        score_val = row.get("Score", 0.0)
        active_cls = " active" if selected_option_number and option_number == int(selected_option_number) else ""
        sidebar.markdown(
            f"<div class='flight-card{active_cls}'>"
            f"<strong>Plan #{option_number}</strong>"
            f"<span>Score: {score_val:.2f}</span>"
            f"<span>Energía: {energy:.2f} kWh · Agua: {water:.2f} L · Crew: {crew:.1f} min</span>"
            "</div>",
            unsafe_allow_html=True,
        )

if selected_candidate:
    props = selected_candidate.get("props")
    materials = ", ".join(selected_candidate.get("materials", [])[:3])
    if selected_candidate.get("materials") and len(selected_candidate["materials"]) > 3:
        materials += "…"
    sidebar.markdown(
        "<h3 style='margin-top:14px;'>Nebula preview</h3>",
        unsafe_allow_html=True,
    )
    sidebar.markdown(
        "<div class='safety-badges'>" + render_safety_badges_html(safety_flags) + "</div>",
        unsafe_allow_html=True,
    )
    if props:
        sidebar.markdown(
            """
            <div class='nebula-preview'>
              <strong>{label}</strong><br/>
              Proceso: {proc}<br/>
              Materiales: {mats}<br/>
              Score: {score:.2f} · Energía: {energy:.2f} kWh · Agua: {water:.2f} L · Crew: {crew:.1f} min
            </div>
            """.format(
                label=f"Plan #{selected_option_number or '—'}",
                proc=f"{selected_candidate.get('process_id', '')} {selected_candidate.get('process_name', '')}".strip(),
                mats=materials or "—",
                score=selected_candidate.get("score", 0.0),
                energy=getattr(props, "energy_kwh", 0.0),
                water=getattr(props, "water_l", 0.0),
                crew=getattr(props, "crew_min", 0.0),
            ),
            unsafe_allow_html=True,
        )

    fmt_choice = st.session_state.get("selected_export_format", "Plan JSON")
    sidebar.caption(f"Formato seleccionado: {fmt_choice}")
    try:
        if fmt_choice == "Plan JSON" and safety_flags:
            preview = candidate_to_json(selected_candidate, target, safety_flags).decode("utf-8")
            preview_lines = preview.splitlines()
            sidebar.code("\n".join(preview_lines[:10]) + ("\n…" if len(preview_lines) > 10 else ""), language="json")
        elif fmt_choice == "Resumen CSV":
            csv_text = candidate_to_csv(selected_candidate).decode("utf-8")
            preview_lines = csv_text.splitlines()
            sidebar.code("\n".join(preview_lines[:8]) + ("\n…" if len(preview_lines) > 8 else ""), language="csv")
        elif fmt_choice == "Pareto CSV":
            sidebar.dataframe(table_pareto.head(6), use_container_width=True, hide_index=True)
    except Exception as preview_error:
        sidebar.warning(f"No se pudo generar preview: {preview_error}")


tab_pareto, tab_trials, tab_objectives, tab_export = st.tabs(
    ["🌌 Pareto Explorer", "🔮 Predicciones de ensayo (demo)", "🎯 Objetivos por eje", "📦 Export Center"]
)

# ---------- TAB 1: Pareto Explorer ----------
with tab_pareto:
    st.markdown('<h3 class="section-title">Explorador 3D</h3>', unsafe_allow_html=True)
    usable = df_view.dropna(subset=["Energía (kWh)","Agua (L)","Crew (min)","ScorePos"]).copy()

    if usable.empty:
        st.info("No hay suficientes datos para graficar.")
    else:
        if "Opción" in usable:
            usable["Opción"] = pd.to_numeric(usable["Opción"], errors="coerce")

        pareto_points = usable[usable["Pareto"] == "Pareto"].copy()
        other_points = usable[usable["Pareto"] != "Pareto"].copy()

        def _color_scale(values: pd.Series, scale: str) -> list[str]:
            if values.empty:
                return []
            vals = values.fillna(values.mean() if not values.empty else 0.0)
            vmin, vmax = float(vals.min()), float(vals.max())
            if abs(vmax - vmin) < 1e-9:
                norm = [0.5] * len(vals)
            else:
                norm = ((vals - vmin) / (vmax - vmin)).clip(0.0, 1.0).tolist()
            return sample_colorscale(scale, norm)

        def _safe_series(df: pd.DataFrame, key: str) -> pd.Series:
            if key in df:
                return df[key]
            return pd.Series(np.nan, index=df.index)

        fig3d = go.Figure()

        if not other_points.empty:
            fig3d.add_trace(
                go.Scatter3d(
                    x=other_points["Energía (kWh)"],
                    y=other_points["Agua (L)"],
                    z=other_points["Crew (min)"],
                    mode="markers",
                    name="Candidatos",
                    marker=dict(
                        size=6,
                        color=_color_scale(other_points["Score"], "Viridis"),
                        opacity=0.45,
                        line=dict(width=1.2, color="rgba(148,163,184,0.4)"),
                        symbol="circle",
                    ),
                    hovertemplate="<b>Opción %{customdata[0]}</b><br>Score %{customdata[1]:.2f}<extra></extra>",
                    customdata=np.stack([
                        _safe_series(other_points, "Opción").fillna(0.0),
                        other_points["Score"].fillna(0.0),
                    ], axis=-1),
                )
            )

        if not pareto_points.empty:
            pareto_colors = _color_scale(pareto_points["Score"], "IceFire")
            fig3d.add_trace(
                go.Scatter3d(
                    x=pareto_points["Energía (kWh)"],
                    y=pareto_points["Agua (L)"],
                    z=pareto_points["Crew (min)"],
                    mode="markers",
                    name="Pareto Prime",
                    marker=dict(
                        size=11,
                        color=pareto_colors,
                        opacity=0.98,
                        symbol="diamond",
                        line=dict(width=3, color="rgba(240,249,255,0.9)"),
                        lighting=dict(ambient=0.62, diffuse=0.9, specular=0.88, roughness=0.2, fresnel=0.25),
                        lightposition=dict(x=200, y=120, z=140),
                    ),
                    hovertemplate=(
                        "<b>Plan %{customdata[0]}</b><br>Score %{customdata[1]:.2f}<br>"
                        "Energía %{x:.2f} kWh<br>Agua %{y:.2f} L<br>Crew %{z:.1f} min<extra></extra>"
                    ),
                    customdata=np.stack([
                        _safe_series(pareto_points, "Opción").fillna(0.0),
                        pareto_points["Score"].fillna(0.0),
                    ], axis=-1),
                )
            )

            score_min = float(pareto_points["ScorePos"].min()) if not pareto_points.empty else 0.0
            score_max = float(pareto_points["ScorePos"].max()) if not pareto_points.empty else 1.0
            size_span = max(score_max - score_min, 0.01)
            halo_sizes = 18 + 20 * (pareto_points["ScorePos"] - score_min) / size_span
            fig3d.add_trace(
                go.Scatter3d(
                    x=pareto_points["Energía (kWh)"],
                    y=pareto_points["Agua (L)"],
                    z=pareto_points["Crew (min)"],
                    mode="markers",
                    name="Nebula halo",
                    marker=dict(
                        size=halo_sizes,
                        color="rgba(125,211,252,0.18)",
                        opacity=0.22,
                    ),
                    hoverinfo="skip",
                    showlegend=False,
                )
            )

            # Nebula cloud around Pareto points
            x_vals = pareto_points["Energía (kWh)"].to_numpy()
            y_vals = pareto_points["Agua (L)"].to_numpy()
            z_vals = pareto_points["Crew (min)"].to_numpy()
            x_span = max(float(usable["Energía (kWh)"].max() - usable["Energía (kWh)"].min()), 1e-3)
            y_span = max(float(usable["Agua (L)"].max() - usable["Agua (L)"].min()), 1e-3)
            z_span = max(float(usable["Crew (min)"].max() - usable["Crew (min)"].min()), 1e-3)
            nebula_points = []
            for option, xv, yv, zv in zip(pareto_points.get("Opción", []), x_vals, y_vals, z_vals):
                rng = np.random.default_rng(int(option * 997) if not pd.isna(option) else 42)
                spread = np.array([x_span, y_span, z_span]) * 0.04
                cloud = rng.normal(loc=[xv, yv, zv], scale=np.maximum(spread, 1e-3), size=(24, 3))
                nebula_points.append(cloud)
            if nebula_points:
                nebula = np.vstack(nebula_points)
                fig3d.add_trace(
                    go.Scatter3d(
                        x=nebula[:, 0],
                        y=nebula[:, 1],
                        z=nebula[:, 2],
                        mode="markers",
                        marker=dict(size=3, opacity=0.18, color="rgba(148,197,255,0.18)"),
                        hoverinfo="skip",
                        showlegend=False,
                    )
                )

        # Highlight selected candidate in scene
        if selected_option_number:
            selected_trace = usable[usable.get("Opción") == int(selected_option_number)] if "Opción" in usable else pd.DataFrame()
            if not selected_trace.empty:
                fig3d.add_trace(
                    go.Scatter3d(
                        x=selected_trace["Energía (kWh)"],
                        y=selected_trace["Agua (L)"],
                        z=selected_trace["Crew (min)"],
                        mode="markers",
                        name="Seleccionado",
                        marker=dict(
                            size=14,
                            color="rgba(74,222,128,0.95)",
                            line=dict(width=4, color="rgba(255,255,255,0.95)"),
                            opacity=1.0,
                            symbol="circle",
                        ),
                        hovertemplate="Plan seleccionado %{customdata[0]}<extra></extra>",
                        customdata=np.stack([
                            _safe_series(selected_trace, "Opción").fillna(0.0)
                        ], axis=-1),
                    )
                )

        # Illuminated axes
        x_min, x_max = float(usable["Energía (kWh)"].min()), float(usable["Energía (kWh)"].max())
        y_min, y_max = float(usable["Agua (L)"].min()), float(usable["Agua (L)"].max())
        z_min, z_max = float(usable["Crew (min)"].min()), float(usable["Crew (min)"].max())
        axis_lines = [
            ([x_min, x_max], [y_min, y_min], [z_min, z_min]),
            ([x_min, x_min], [y_min, y_max], [z_min, z_min]),
            ([x_min, x_min], [y_min, y_min], [z_min, z_max]),
        ]
        for idx, (xs, ys, zs) in enumerate(axis_lines):
            fig3d.add_trace(
                go.Scatter3d(
                    x=xs,
                    y=ys,
                    z=zs,
                    mode="lines",
                    line=dict(color="rgba(148,197,255,0.85)", width=6),
                    hoverinfo="skip",
                    showlegend=False,
                    name=f"axis-{idx}",
                )
            )

        fig3d.update_layout(
            height=540,
            margin=dict(l=0, r=0, b=0, t=24),
            paper_bgcolor="rgba(4,7,20,1)",
            scene=dict(
                xaxis=dict(
                    title="Energía (kWh)",
                    backgroundcolor="rgba(8,12,35,0.92)",
                    gridcolor="rgba(96,165,250,0.12)",
                    zerolinecolor="rgba(148,197,255,0.6)",
                    showbackground=True,
                    showspikes=True,
                    spikecolor="rgba(125,211,252,0.8)",
                    spikethickness=2,
                    tickfont=dict(color="#cbd5f5"),
                    titlefont=dict(color="#bae6fd"),
                ),
                yaxis=dict(
                    title="Agua (L)",
                    backgroundcolor="rgba(6,11,32,0.9)",
                    gridcolor="rgba(96,165,250,0.12)",
                    zerolinecolor="rgba(148,197,255,0.6)",
                    showbackground=True,
                    showspikes=True,
                    spikecolor="rgba(56,189,248,0.75)",
                    spikethickness=2,
                    tickfont=dict(color="#cbd5f5"),
                    titlefont=dict(color="#bae6fd"),
                ),
                zaxis=dict(
                    title="Crew (min)",
                    backgroundcolor="rgba(5,9,28,0.9)",
                    gridcolor="rgba(96,165,250,0.12)",
                    zerolinecolor="rgba(148,197,255,0.6)",
                    showbackground=True,
                    showspikes=True,
                    spikecolor="rgba(14,165,233,0.8)",
                    spikethickness=2,
                    tickfont=dict(color="#cbd5f5"),
                    titlefont=dict(color="#bae6fd"),
                ),
                camera=dict(eye=dict(x=1.65, y=1.72, z=1.45)),
                dragmode="orbit",
                aspectmode="cube",
            ),
            legend=dict(
                bgcolor="rgba(8,12,35,0.82)",
                font=dict(color="#e0f2fe"),
                orientation="h",
                yanchor="bottom",
                y=0.01,
                x=0.02,
            ),
        )

        st.plotly_chart(
            fig3d,
            use_container_width=True,
            config={"displaylogo": False, "modeBarButtonsToRemove": ["resetCameraDefault3d"], "scrollZoom": True},
        )

    st.markdown("""
<div class="legend">
<b>Cómo leerlo (criollo):</b> querés puntos <b>abajo/izquierda</b> (menos energía/agua) y <b>adelante</b> (menos crew).
La capa “Pareto” marca los que no pueden mejorarse en un eje sin empeorar otro.
</div>
""", unsafe_allow_html=True)

    st.markdown('<h4 class="section-title">Tabla — Frontera de Pareto</h4>', unsafe_allow_html=True)
    if not table_pareto.empty:
        st.dataframe(
            table_pareto[["Opción","Score","Proceso","Materiales","Energía (kWh)","Agua (L)","Crew (min)"]],
            use_container_width=True, hide_index=True
        )
    else:
        st.info("No hay puntos en la frontera con datos completos.")

    st.markdown('<h4 class="section-title">Seleccionar candidato</h4>', unsafe_allow_html=True)
    if pareto_options:
        default_index = 0
        if selected_option_number and int(selected_option_number) in pareto_options:
            default_index = pareto_options.index(int(selected_option_number))
        pick_opt = st.selectbox("Elegí Opción #", pareto_options, index=default_index, key="pick_from_pareto")
        if st.button("✅ Usar como seleccionado"):
            idx = int(pick_opt) - 1
            if 0 <= idx < len(cands):
                selected = cands[idx]
                flags = check_safety(selected["materials"], selected["process_name"], selected["process_id"])
                st.session_state["selected"] = {"data": selected, "safety": flags}
                st.session_state["selected_option_number"] = pick_opt
                st.session_state["flight_flash"] = {"option": pick_opt}
                st.session_state["export_wizard_step"] = 1
                st.session_state["last_export_payload"] = None
                st.success(f"Candidato #{pick_opt} seleccionado. Abrí **4) Resultados** o **5) Comparar & Explicar**.")
            else:
                st.warning("Opción fuera de rango respecto a la lista de candidates.")
    else:
        st.info("No hay puntos en la frontera con datos completos.")

# ---------- TAB 2: Predicciones de ensayo (demo conectada a datos) ----------
with tab_trials:
    st.markdown('<h3 class="section-title">Score predictions — barras de confianza</h3>', unsafe_allow_html=True)
    st.caption("Usa los **scores reales** y les aplica un ±CI porcentual para visualizar la variabilidad esperable (demo).")

    ci_pct = st.slider("Intervalo de confianza (± % de Score)", 5, 50, 20, step=5)
    top_n  = st.slider("Top-N por Score", 3, max(3, len(df_view)), min(8, len(df_view)))

    df_trials = df_view.sort_values("Score", ascending=False).head(top_n).copy()
    if df_trials.empty:
        st.info("No hay candidatos suficientes para graficar.")
    else:
        yerr = (df_trials["Score"].abs() * (ci_pct/100.0)).clip(lower=0.05)
        fig = go.Figure()
        fig.add_trace(go.Scatter(
            x=df_trials["Opción"].astype(str),
            y=df_trials["Score"],
            error_y=dict(type='data', array=yerr, thickness=1.2, width=4),
            mode="markers",
            marker=dict(size=10),
            name="Predicted trial score"
        ))
        fig.update_layout(yaxis_title="Score ± CI", xaxis_title="Opción", height=420, margin=dict(l=10,r=10,t=10,b=10))
        st.plotly_chart(fig, use_container_width=True)

    st.markdown("""
<div class="legend"><b>Interpretación:</b> si dos opciones se solapan mucho en su CI, tal vez requieras otra señal (p. ej., menos agua) para decidir.
</div>
""", unsafe_allow_html=True)

# ---------- TAB 3: Objetivos por eje ----------
with tab_objectives:
    st.markdown('<h3 class="section-title">Métricas por componente del objetivo</h3>', unsafe_allow_html=True)
    col1, col2, col3 = st.columns(3)
    if "Energía (kWh)" in df_view:
        with col1:
            st.markdown("**Energía (kWh)**")
            e_fig = px.histogram(df_view, x="Energía (kWh)")
            e_fig.update_layout(height=280, margin=dict(l=10,r=10,t=10,b=10))
            st.plotly_chart(e_fig, use_container_width=True)
    if "Agua (L)" in df_view:
        with col2:
            st.markdown("**Agua (L)**")
            w_fig = px.histogram(df_view, x="Agua (L)")
            w_fig.update_layout(height=280, margin=dict(l=10,r=10,t=10,b=10))
            st.plotly_chart(w_fig, use_container_width=True)
    if "Crew (min)" in df_view:
        with col3:
            st.markdown("**Crew (min)**")
            c_fig = px.histogram(df_view, x="Crew (min)")
            c_fig.update_layout(height=280, margin=dict(l=10,r=10,t=10,b=10))
            st.plotly_chart(c_fig, use_container_width=True)

    st.markdown("""
<div class="legend"><b>Ejemplo:</b> si tu objetivo prioriza tiempo de tripulación,
mirá la cola izquierda del histograma de <i>Crew (min)</i> y elegí opciones con menor valor.
</div>
""", unsafe_allow_html=True)

# ---------- TAB 4: Export Center ----------
with tab_export:
    st.markdown('<h3 class="section-title">🧭 Mission Export Assistant</h3>', unsafe_allow_html=True)

    if not selected_candidate:
        st.info("Seleccioná primero un plan en la pestaña **Pareto Explorer** para habilitar el asistente.")
    else:
        st.markdown(
            "<div class='safety-badges'>" + render_safety_badges_html(safety_flags) + "</div>",
            unsafe_allow_html=True,
        )
        st.caption(f"Estado de seguridad: {safety_summary['level']} — {safety_summary['detail']}")

        step_labels = ["1️⃣ Formato", "2️⃣ Previsualizar", "3️⃣ Confirmar"]
        current_step = st.session_state.get("export_wizard_step", 1)
        step_choice = st.radio(
            "Asistente de exportación",
            step_labels,
            index=max(0, min(len(step_labels) - 1, current_step - 1)),
            horizontal=True,
            key="export_step_radio",
        )
        current_step = step_labels.index(step_choice) + 1
        st.session_state["export_wizard_step"] = current_step

        format_options = ["Plan JSON", "Resumen CSV", "Pareto CSV"]
        if st.session_state["selected_export_format"] not in format_options:
            st.session_state["selected_export_format"] = "Plan JSON"

        def generate_payload(fmt: str):
            if fmt == "Plan JSON":
                if not safety_flags:
                    raise ValueError("Se requiere evaluación de seguridad para exportar JSON.")
                data = candidate_to_json(selected_candidate, target, safety_flags)
                filename = f"flight_plan_{int(selected_option_number or 0):02d}.json"
                mime = "application/json"
            elif fmt == "Resumen CSV":
                data = candidate_to_csv(selected_candidate)
                filename = f"candidate_{int(selected_option_number or 0):02d}_summary.csv"
                mime = "text/csv"
            elif fmt == "Pareto CSV":
                dataset = table_pareto if not table_pareto.empty else df_view
                data = dataset.to_csv(index=False).encode("utf-8")
                filename = "pareto_frontier.csv"
                mime = "text/csv"
            else:
                raise ValueError(f"Formato no soportado: {fmt}")
            return data, mime, filename

        with st.container():
            st.markdown("<div class='wizard-container'>", unsafe_allow_html=True)
            if current_step == 1:
                st.markdown(
                    """
                    <div class='wizard-panel'>
                      <h4>Paso 1 — Elegí tu carga útil</h4>
                      <p>Seleccioná el formato con el que vas a compartir el plan. Podés moverte de paso cuando quieras.</p>
                    </div>
                    """,
                    unsafe_allow_html=True,
                )
                fmt_index = format_options.index(st.session_state.get("selected_export_format", "Plan JSON"))
                fmt_choice = st.radio(
                    "Formato de export",
                    format_options,
                    index=fmt_index,
                    key="export_format_selector",
                )
                st.session_state["selected_export_format"] = fmt_choice
                if st.button("Siguiente ➡️", key="wizard_next_1", use_container_width=True):
                    st.session_state["export_wizard_step"] = 2
                    current_step = 2
            elif current_step == 2:
                fmt_choice = st.session_state.get("selected_export_format", "Plan JSON")
                st.markdown(
                    """
                    <div class='wizard-panel'>
                      <h4>Paso 2 — Nebula preview</h4>
                      <p>Verificá los datos renderizados con el formato seleccionado antes de autorizar la exportación.</p>
                    </div>
                    """,
                    unsafe_allow_html=True,
                )
                try:
                    payload_bytes, _, _ = generate_payload(fmt_choice)
                    if fmt_choice == "Plan JSON":
                        st.json(json.loads(payload_bytes.decode("utf-8")))
                    elif fmt_choice == "Resumen CSV":
                        preview_df = pd.read_csv(io.StringIO(payload_bytes.decode("utf-8")))
                        st.dataframe(preview_df, use_container_width=True, hide_index=True)
                    elif fmt_choice == "Pareto CSV":
                        st.dataframe(table_pareto if not table_pareto.empty else df_view, use_container_width=True, hide_index=True)
                except Exception as preview_error:
                    st.warning(f"No se pudo generar la previsualización: {preview_error}")

                col_back, col_next = st.columns([1, 1])
                with col_back:
                    if st.button("⬅️ Volver", key="wizard_back_2", use_container_width=True):
                        st.session_state["export_wizard_step"] = 1
                        current_step = 1
                with col_next:
                    if st.button("Continuar ➡️", key="wizard_next_2", use_container_width=True):
                        st.session_state["export_wizard_step"] = 3
                        current_step = 3
            else:
                fmt_choice = st.session_state.get("selected_export_format", "Plan JSON")
                st.markdown(
                    """
                    <div class='wizard-panel'>
                      <h4>Paso 3 — Checklist & confirmación</h4>
                      <p>Confirmá la exportación desde la consola translúcida. Podés volver atrás para ajustar.</p>
                    </div>
                    """,
                    unsafe_allow_html=True,
                )
                st.markdown("<div class='translucent-panel'>", unsafe_allow_html=True)
                st.markdown(
                    f"""
                    <h4 style='margin-top:0;'>Checklist operativo</h4>
                    <ul>
                      <li>Formato elegido: <b>{fmt_choice}</b></li>
                      <li>Plan vinculado: <b>#{selected_option_number or '—'}</b> — {selected_candidate.get('process_name', 'sin proceso')}</li>
                      <li>Seguridad: <b>{safety_summary['level']}</b> · {safety_summary['detail']}</li>
                    </ul>
                    """,
                    unsafe_allow_html=True,
                )
                st.markdown(
                    "<div class='safety-badges'>" + render_safety_badges_html(safety_flags) + "</div>",
                    unsafe_allow_html=True,
                )
                col_confirm, col_back = st.columns([1.2, 1])
                confirm_clicked = False
                with col_confirm:
                    confirm_clicked = st.button("🚀 Generar paquete", key="wizard_confirm", use_container_width=True)
                with col_back:
                    if st.button("⬅️ Ajustar", key="wizard_back_3", use_container_width=True):
                        st.session_state["export_wizard_step"] = 2
                        current_step = 2

                if confirm_clicked:
                    try:
                        payload_bytes, mime, filename = generate_payload(fmt_choice)
                        timestamp = datetime.utcnow().strftime("%Y-%m-%d %H:%M:%S UTC")
                        st.session_state["last_export_payload"] = {
                            "data": payload_bytes,
                            "mime": mime,
                            "filename": filename,
                            "format": fmt_choice,
                            "timestamp": timestamp,
                        }
                        history = st.session_state.get("export_history", [])
                        history.insert(
                            0,
                            {
                                "timestamp": timestamp,
                                "plan": f"#{selected_option_number or '—'}",
                                "format": fmt_choice,
                                "safety": safety_summary["level"],
                            },
                        )
                        st.session_state["export_history"] = history[:12]
                        st.success(f"Paquete {fmt_choice} listo para descargar.")
                    except Exception as export_error:
                        st.warning(f"No se pudo generar el paquete: {export_error}")

                payload = st.session_state.get("last_export_payload")
                if payload and payload.get("format") == fmt_choice:
                    st.download_button(
                        "⬇️ Descargar misión",
                        data=payload["data"],
                        file_name=payload["filename"],
                        mime=payload["mime"],
                        key="export_download_button",
                    )

                st.markdown("</div>", unsafe_allow_html=True)
            st.markdown("</div>", unsafe_allow_html=True)

        st.markdown("### 📜 Historial de exportaciones")
        history = st.session_state.get("export_history", [])
        if history:
            hist_df = pd.DataFrame(history)
            ordered_cols = [c for c in ["timestamp", "plan", "format", "safety"] if c in hist_df.columns]
            if ordered_cols:
                hist_df = hist_df[ordered_cols]
            st.markdown(
                "<div class='history-table'>" + hist_df.to_html(index=False, escape=False) + "</div>",
                unsafe_allow_html=True,
            )
        else:
            st.caption("Aún no generaste exportaciones en esta sesión.")<|MERGE_RESOLUTION|>--- conflicted
+++ resolved
@@ -15,12 +15,9 @@
 from app.modules.analytics import pareto_front
 from app.modules.explain import compare_table
 from app.modules.exporters import candidate_to_json, candidate_to_csv
-<<<<<<< HEAD
 from app.modules.safety import check_safety, safety_badge  # recalcular badge al seleccionar
-=======
 from app.modules.navigation import render_breadcrumbs, set_active_step
 from app.modules.safety import check_safety  # recalcular badge al seleccionar
->>>>>>> eb756637
 from app.modules.ui_blocks import load_theme
 from app.modules.luxe_components import TeslaHero, MetricGalaxy, MetricItem
 
@@ -61,7 +58,6 @@
     st.warning("Generá opciones en **3) Generador** primero.")
     st.stop()
 
-<<<<<<< HEAD
 # ======== estilos (NASA/SpaceX-like) ========
 st.markdown(
     """
@@ -124,8 +120,6 @@
         badges.append(f"<span class='{css}'>{label}: {state}</span>")
     return "".join(badges)
 
-=======
->>>>>>> eb756637
 # ======== HERO ========
 TeslaHero(
     title="Pareto & Export",
