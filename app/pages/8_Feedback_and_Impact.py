# app/pages/8_Feedback_and_Impact.py
import _bootstrap  # noqa: F401

# ⚠️ Debe ser la PRIMERA llamada Streamlit:
import streamlit as st
<<<<<<< HEAD

st.set_page_config(page_title="Feedback & Impact", page_icon="📝", layout="wide")

=======
from app.modules.navigation import render_breadcrumbs, set_active_step
from app.modules.ui_blocks import load_theme

st.set_page_config(page_title="Feedback & Impact", page_icon="📝", layout="wide")

set_active_step("feedback")

load_theme()

render_breadcrumbs("feedback")

>>>>>>> e1d45b27
import json
import pandas as pd
from datetime import datetime
from io import StringIO
from typing import Any

from app.modules.impact import (
    ImpactEntry, FeedbackEntry, append_impact, append_feedback,
    load_impact_df, load_feedback_df, summarize_impact
)
from app.modules.data_sources import load_regolith_thermal_profiles


def _parse_extra_blob(blob: Any) -> dict:
    """Convierte el campo `extra` a un dict manejando texto plano o JSON."""
    if isinstance(blob, dict):
        return blob
    if not isinstance(blob, str):
        return {}
    text = blob.strip()
    if not text:
        return {}
    try:
        parsed = json.loads(text)
        if isinstance(parsed, dict):
            return parsed
        return {"raw": parsed}
    except json.JSONDecodeError:
        pass

    data = {}
    leftovers: list[str] = []
    for chunk in text.split(";"):
        chunk = chunk.strip()
        if not chunk:
            continue
        if "=" in chunk:
            key, value = chunk.split("=", 1)
            data[key.strip()] = value.strip()
        else:
            leftovers.append(chunk)
    if leftovers and "raw" not in data:
        data["raw"] = "; ".join(leftovers)
    return data


def _with_extra_columns(df: pd.DataFrame, rename_map: dict[str, str] | None = None) -> pd.DataFrame:
    if df is None or df.empty:
        return df
    work = df.copy()
    rename_map = rename_map or {}
    rename_existing = {col: rename_map[col] for col in rename_map if col in work.columns}
    if rename_existing:
        work = work.rename(columns=rename_existing)
    if "extra" not in work.columns:
        work["extra"] = [{} for _ in range(len(work))]
        return work
    meta_df = pd.DataFrame([_parse_extra_blob(val) for val in work["extra"]])
    if meta_df.empty:
        return work
    if rename_map:
        meta_df = meta_df.rename(columns={col: rename_map.get(col, col) for col in meta_df.columns})
    for column in meta_df.columns:
        if column in work.columns:
            work[column] = work[column].fillna(meta_df[column])
        else:
            work[column] = meta_df[column]
    return work

# ========= estilos SpaceX/NASA-like =========
# (Se cargan desde app/static/theme.css vía el tema global)

# ========= estado compartido =========
target      = st.session_state.get("target", None)
state_sel   = st.session_state.get("selected", None)
candidato   = state_sel["data"] if state_sel else None
props       = candidato["props"] if candidato else None
regolith_pct = (candidato.get("regolith_pct", 0.0) if candidato else 0.0)


@st.cache_data(show_spinner=False)
def _regolith_thermal_summary():
    bundle = load_regolith_thermal_profiles()
    peaks = bundle.gas_peaks.to_dict("records") if isinstance(bundle.gas_peaks, pd.DataFrame) else []
    events = bundle.mass_events.to_dict("records") if isinstance(bundle.mass_events, pd.DataFrame) else []
    return {"peaks": peaks, "events": events}

# ========= HERO =========
st.markdown("""
<div class="hero">
  <h1 style="margin:0 0 6px 0">📝 Feedback & Impact (HIL — Human-in-the-Loop)</h1>
  <div class="small">
    Esta consola registra el <b>impacto real</b> de cada corrida y el <b>feedback técnico</b> de materiales
    (rigidez, porosidad, superficie, unión, fallas), para que Rex-AI aprenda día a día.
    Todo conecta con tus datos: target, candidato y proceso seleccionados.
  </div>
  <div class="legend" style="margin-top:8px">
    <span class="pill info">1) Registra impacto</span>
    <span class="pill info">2) Envia feedback de materiales</span>
    <span class="pill ok">3) Visualiza métricas acumuladas</span>
  </div>
</div>
""", unsafe_allow_html=True)

# ========= Panel A: Registrar IMPACTO de la corrida =========
st.markdown("### A) Registrar impacto de la corrida")

colA, colB = st.columns([1.2, 1.0])
with colA:
    if not candidato or not target:
        st.info("Seleccioná un candidato en **3) Generador** / **6) Pareto** para habilitar registro con datos reales.")
    else:
        st.markdown("**Contexto**")
        st.write(f"- Escenario: **{target.get('scenario','-')}**")
        st.write(f"- Target: **{target.get('name','-')}**")
        st.write(f"- Proceso: **{candidato['process_id']} {candidato['process_name']}**")
        st.write(f"- Materiales: **{', '.join(candidato['materials'])}**")
        if regolith_pct > 0:
            st.write(f"- MGS-1 (regolito): **{regolith_pct*100:.0f}%** de la mezcla")
            thermo = _regolith_thermal_summary()
            peak_lines: list[str] = []
            for peak in thermo.get("peaks", []):
                peak_lines.append(
                    f"    - {peak['species_label'] if 'species_label' in peak else peak['species']}: "
                    f"pico a {peak['temperature_c']:.0f} °C (~{peak['signal_ppb']:.2f} ppb eq.)"
                )
            event_lines: list[str] = []
            for event in thermo.get("events", []):
                label = event.get("event", "")
                if label.startswith("mass_"):
                    event_lines.append(
                        f"    - Masa ≤ {event['mass_pct']:.1f}% cerca de {event['temperature_c']:.0f} °C"
                    )
                elif label == "max_mass_loss_rate":
                    event_lines.append(
                        f"    - Mayor tasa de desgasificación cerca de {event['temperature_c']:.0f} °C"
                    )
            if peak_lines or event_lines:
                st.markdown("**Guía térmica NASA (TG/EGA):**")
                if peak_lines:
                    st.markdown("- Pico gases:\n" + "\n".join(peak_lines))
                if event_lines:
                    st.markdown("- Eventos TG:\n" + "\n".join(event_lines))
                st.caption(
                    "Utilizá estos picos para saber cuándo ventilar el horno y revisar porosidad/estanqueidad en la pieza."
                )

with colB:
    if props:
        st.markdown("**Recursos/outputs de la corrida (predicción base)**")
        c1,c2,c3,c4,c5 = st.columns(5)
        c1.metric("Masa (kg)", f"{props.mass_final_kg:.2f}")
        c2.metric("kWh", f"{props.energy_kwh:.2f}")
        c3.metric("Agua (L)", f"{props.water_l:.2f}")
        c4.metric("Crew (min)", f"{props.crew_min:.0f}")
        c5.metric("Score", f"{candidato['score']:.2f}")

st.markdown("")
colBtn1, colBtn2 = st.columns([1,2])
with colBtn1:
    if candidato and target and st.button("💾 Guardar impacto de esta corrida", type="primary"):
        p = props
        entry = ImpactEntry(
            ts_iso=datetime.utcnow().isoformat(),
            scenario=target.get("scenario","-"),
            target_name=target.get("name","-"),
            materials="|".join(candidato.get("materials", [])),
            weights="|".join(map(str, candidato.get("weights", []))),
            process_id=candidato.get("process_id","-"),
            process_name=candidato.get("process_name","-"),
            mass_final_kg=float(p.mass_final_kg),
            energy_kwh=float(p.energy_kwh),
            water_l=float(p.water_l),
            crew_min=float(p.crew_min),
            score=float(candidato.get("score", 0.0)),
            extra={"regolith_pct": round(float(regolith_pct), 4)}
        )
        append_impact(entry)
        st.success("Impacto registrado en el log.")

with colBtn2:
    st.caption("Tip: registra impacto tras cada corrida para construir una curva de aprendizaje de materiales (y detectar desvíos).")

st.markdown("---")

# ========= Panel B: Feedback TÉCNICO de MATERIALES =========
st.markdown("### B) Feedback técnico (materiales) — nivel laboratorio")

with st.form("feedback_form"):
    col1, col2, col3 = st.columns(3)
    with col1:
        astronaut = st.text_input("Operador / Astronauta", "")
        option_idx = st.number_input("Opción elegida #", min_value=1, step=1, value=1)
        overall = st.slider("Satisfacción global", 0, 10, 8, help="0=Malísimo, 10=Excelente")
    with col2:
        rigid_ok = st.slider("Rigidez percibida", 0, 10, 8)
        porosity = st.slider("Porosidad / compactación", 0, 10, 3, help="0=baja porosidad (mejor), 10=muy poroso")
        surface  = st.slider("Calidad de superficie", 0, 10, 7)
    with col3:
        bonding  = st.slider("Unión entre capas / partículas", 0, 10, 7)
        failure  = st.selectbox("Modo de falla observado", ["-", "Fragil", "Dúctil", "Delaminación", "Agarre insuficiente", "Fatiga"])
        ease_ok  = st.slider("Facilidad de proceso (ejecución)", 0, 10, 8)

    issues = st.text_area("Problemas específicos (bordes, olor, slip, etc.)", "")
    notes  = st.text_area("Notas libres / setup / parámetros", "")

    submitted = st.form_submit_button("Enviar feedback")
    if submitted:
        entry = FeedbackEntry(
            ts_iso=datetime.utcnow().isoformat(),
            astronaut=astronaut or "anon",
            scenario=target.get("scenario","-") if target else "-",
            target_name=target.get("name","-") if target else "-",
            option_idx=int(option_idx),
            rigidity_ok=bool(rigid_ok >= 6),
            ease_ok=bool(ease_ok >= 6),
            issues=issues,
            notes=notes,
            # campos extendidos en `.extra` (si tu dataclass no los tiene, se guardan como texto)
            extra={
                "overall": overall,
                "porosity": porosity,
                "surface": surface,
                "bonding": bonding,
                "failure": failure,
            }
        )
        append_feedback(entry)
        st.success("Feedback guardado. Rex-AI utilizará estas señales para ajustar pesos/penalizaciones y recomendaciones.")

st.markdown("---")

# ========= Panel C: Impacto ACUMULADO y ANALÍTICA =========
st.markdown("### C) Panel de impacto acumulado (conecta a tus logs)")

idf = load_impact_df()
fdf = load_feedback_df()
sumy = summarize_impact(idf) if idf is not None and len(idf) else {"runs":0,"kg":0,"kwh":0,"water_l":0,"crew_min":0}

k1,k2,k3,k4,k5 = st.columns(5)
k1.metric("Corridas", int(sumy["runs"]))
k2.metric("Kg valorizados", f"{sumy['kg']:.2f} kg")
k3.metric("Energía total", f"{sumy['kwh']:.2f} kWh")
k4.metric("Agua total", f"{sumy['water_l']:.2f} L")
k5.metric("Crew total", f"{sumy['crew_min']:.0f} min")

if idf is not None and len(idf):
    # Normalizamos timestamp a día para tendencias
    tmp = idf.copy()
    tmp["date"] = pd.to_datetime(tmp["ts_iso"]).dt.date

    cL, cR = st.columns([1.1, 1.0])

    with cL:
        st.markdown("**Tendencia diaria (kg / kWh / L / crew)**")
        trend = tmp.groupby("date").agg({
            "mass_final_kg":"sum",
            "energy_kwh":"sum",
            "water_l":"sum",
            "crew_min":"sum"
        }).reset_index().rename(columns={
            "mass_final_kg":"Kg",
            "energy_kwh":"kWh",
            "water_l":"Agua (L)",
            "crew_min":"Crew (min)"
        })
        st.line_chart(trend.set_index("date"))

    with cR:
        st.markdown("**Distribución por proceso (n corridas)**")
        dist = tmp.groupby(["process_id","process_name"]).size().reset_index(name="runs").sort_values("runs", ascending=False)
        st.bar_chart(dist.set_index("process_name")["runs"])
        st.caption("¿Dónde estamos invirtiendo tiempo? ¿Vale la pena mover corridas a procesos más eficientes?")

    st.markdown("**Detalle de corridas (impact log)**")
    impact_display = _with_extra_columns(idf, {
        "regolith_pct": "Regolith (%)",
        "extra_regolith_pct": "Regolith (%)"
    })
    if "Regolith (%)" in impact_display.columns:
        impact_display["Regolith (%)"] = impact_display["Regolith (%)"].apply(
            lambda v: f"{float(v) * 100:.0f}%" if isinstance(v, str) and v.replace('.', '', 1).isdigit() else v
        )
    st.dataframe(impact_display, use_container_width=True, hide_index=True)

    # Export
    csv_buf = StringIO(); idf.to_csv(csv_buf, index=False)
    st.download_button("⬇️ Descargar impacto (CSV)", data=csv_buf.getvalue().encode("utf-8"),
                       file_name="impact_log.csv", mime="text/csv")
else:
    st.info("Aún no hay corridas registradas en el log de impacto.")

st.markdown("---")

st.markdown("### C.1) Feedback capturado (metadatos completos)")
if fdf is not None and len(fdf):
    feedback_display = _with_extra_columns(fdf, {
        "overall": "Satisfacción", "porosity": "Porosidad",
        "surface": "Superficie", "bonding": "Unión",
        "failure": "Falla observada",
        "extra_overall": "Satisfacción", "extra_porosity": "Porosidad",
        "extra_surface": "Superficie", "extra_bonding": "Unión",
        "extra_failure": "Falla observada"
    })
    # Para registros antiguos sin `extra`, mostramos '-'
    for col in ["Satisfacción", "Porosidad", "Superficie", "Unión", "Falla observada"]:
        if col in feedback_display.columns:
            feedback_display[col] = feedback_display[col].replace({"": "-"}).fillna("-")
    st.dataframe(feedback_display, use_container_width=True, hide_index=True)
    csv_buf_fb = StringIO(); fdf.to_csv(csv_buf_fb, index=False)
    st.download_button("⬇️ Descargar feedback (CSV)", data=csv_buf_fb.getvalue().encode("utf-8"),
                       file_name="feedback_log.csv", mime="text/csv")
else:
    st.info("Aún no hay feedback registrado.")

st.markdown("---")
st.markdown("### D) Lectura rápida para aprendices (¿por qué esto importa?)")
g1, g2 = st.columns(2)
with g1:
    st.markdown("""
- **Impacto = realidad**: qué tanto residuo convertimos en producto y a qué costo (energía/agua/crew).
- **Feedback ≠ opinión suelta**: capturamos señales de materiales (rigidez, porosidad, unión) que Rex-AI usa para ajustar decisiones.
- **Efecto MGS-1**: cuando el proceso es sinterizado, verás en el log `extra=regolith_pct=XX`. El regolito sube rigidez pero puede abrir microcanales al liberar H₂O/CO₂: anotá si aumenta porosidad o si hubo que ventilar más el horno.
""")
with g2:
    st.markdown("""
- **Cómo usarlo**: tras cada corrida, registra impacto (1 click) y cuelga feedback (2 min).  
- **Cómo leerlo**: mirá la tendencia diaria; si los kWh suben por pieza, hay algo en el setup.  
- **Qué permite**: cerrar el loop *plan → ejecutar → medir → aprender* como en un banco de pruebas de SpaceX/NASA.
""")

st.caption("¿Ideas para nuevas métricas? Podemos agregar dureza Shore, módulo aparente, densidad aparente, etc., si pasan a formar parte de la captura del laboratorio.")<|MERGE_RESOLUTION|>--- conflicted
+++ resolved
@@ -3,11 +3,9 @@
 
 # ⚠️ Debe ser la PRIMERA llamada Streamlit:
 import streamlit as st
-<<<<<<< HEAD
 
 st.set_page_config(page_title="Feedback & Impact", page_icon="📝", layout="wide")
 
-=======
 from app.modules.navigation import render_breadcrumbs, set_active_step
 from app.modules.ui_blocks import load_theme
 
@@ -19,7 +17,6 @@
 
 render_breadcrumbs("feedback")
 
->>>>>>> e1d45b27
 import json
 import pandas as pd
 from datetime import datetime
