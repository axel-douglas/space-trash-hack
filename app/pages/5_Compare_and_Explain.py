--- conflicted
+++ resolved
@@ -8,11 +8,8 @@
 from streamlit_sortables import sort_items
 
 from app.modules.explain import compare_table, score_breakdown
-<<<<<<< HEAD
-=======
 from app.modules.navigation import render_breadcrumbs, set_active_step
 from app.modules.ui_blocks import load_theme
->>>>>>> e1d45b27
 
 
 def _generate_storytelling(
@@ -68,16 +65,11 @@
 
 # ⚠️ Debe ser la PRIMERA llamada de Streamlit en la página
 st.set_page_config(page_title="Comparar & Explicar", page_icon="🧪", layout="wide")
-
-<<<<<<< HEAD
-=======
 set_active_step("compare")
 
 load_theme()
 
 render_breadcrumbs("compare")
-
->>>>>>> e1d45b27
 # ======== estado requerido ========
 cands  = st.session_state.get("candidates", [])
 target = st.session_state.get("target", None)
