import _bootstrap  # noqa: F401

from datetime import datetime, timezone

import streamlit as st
import pandas as pd
from st_aggrid import AgGrid, GridOptionsBuilder, GridUpdateMode, JsCode
from app.modules.io import load_waste_df, save_waste_df
from app.modules.navigation import set_active_step
from app.modules.ui_blocks import load_theme, minimal_button
from app.modules.problematic import problematic_mask

_SAVE_SUCCESS_FLAG = "_inventory_save_success"


def _trigger_rerun() -> None:
    """Trigger a Streamlit rerun regardless of version."""
    try:
        st.rerun()
    except AttributeError:  # pragma: no cover - legacy fallback
        st.experimental_rerun()

# ⚠️ Debe ser la PRIMERA llamada de Streamlit en la página
st.set_page_config(page_title="Inventario", page_icon="🧱", layout="wide")

set_active_step("inventory")

load_theme()

save_success = st.session_state.pop(_SAVE_SUCCESS_FLAG, False)
if save_success:
    st.success("Inventario guardado.")

st.title("1) Inventario de residuos")
st.caption(
    "Este inventario refleja ítems no-metabólicos problemáticos para NASA: "
    "pouches multicapa, espumas (ZOTEK F30), bolsas EVA/CTB, textiles/wipes y guantes de nitrilo. "
    "El generador prioriza valorizarlos y, cuando corresponde, mezcla **regolito MGS-1**."
)

# --------------------- helpers robustos de columnas ---------------------
def _pick_col(df: pd.DataFrame, names, default=None):
    for n in names:
        if n in df.columns:
            return n
    return default

# --------------------- cargar y normalizar a esquema estándar ---------------------
raw = load_waste_df().copy()

<<<<<<< HEAD

def _build_editable_df(source: pd.DataFrame) -> pd.DataFrame:
    id_col = _pick_col(source, ["id"])
    cat_col = _pick_col(source, ["category", "Category"])
    mat_col = _pick_col(source, ["material_family", "material", "Material"])
    mass_col = _pick_col(source, ["mass_kg", "kg", "Mass_kg"])
    vol_col = _pick_col(source, ["volume_l", "Volume_L"])
    flags_col = _pick_col(source, ["flags", "Flags"])

    editable = pd.DataFrame(
        {
            "id": source[id_col] if id_col else source.index.astype(str),
            "category": source[cat_col] if cat_col else "",
            "material_family": source[mat_col] if mat_col else "",
            "mass_kg": (
                pd.to_numeric(source[mass_col], errors="coerce").fillna(0.0)
                if mass_col
                else 0.0
            ),
            "volume_l": (
                pd.to_numeric(source[vol_col], errors="coerce").fillna(0.0)
                if vol_col
                else 0.0
            ),
            "flags": (source[flags_col].astype(str) if flags_col else ""),
        }
    )
    editable["_problematic"] = editable.apply(_is_problematic_row, axis=1)
    return editable


def _get_baseline_state() -> dict | None:
    baseline_state = st.session_state.get("_inventory_baseline")
    if isinstance(baseline_state, dict):
        df_candidate = baseline_state.get("df")
        if isinstance(df_candidate, pd.DataFrame):
            return baseline_state
    return None


def _format_baseline_caption(state: dict | None) -> str:
    if not state:
        return "Sin histórico de guardado."
    saved_at = state.get("saved_at")
    if isinstance(saved_at, datetime):
        timestamp = saved_at.astimezone(timezone.utc).strftime("%d %b %Y %H:%M UTC")
        return f"Baseline desde save_waste_df ({timestamp})."
    return "Baseline calculado desde el último save_waste_df conocido."


def _format_sidebar_delta(current: float, baseline: float | None, unit: str) -> str:
    if baseline is None:
        return "Sin histórico"
    diff = current - baseline
    tolerance = 1e-6
    if abs(diff) < tolerance:
        return "Sin cambios"
    arrow = "⬆️" if diff > 0 else "⬇️"
    if abs(baseline) > tolerance:
        pct = diff / baseline * 100.0
        return f"{arrow} {pct:+.1f}% vs. histórico"
    return f"{arrow} {diff:+.1f} {unit} vs. histórico"


if "_inventory_baseline" not in st.session_state:
    st.session_state["_inventory_baseline"] = {"df": raw.copy(deep=True), "saved_at": None}

df = _build_editable_df(raw)
=======
id_col    = _pick_col(raw, ["id"])
cat_col   = _pick_col(raw, ["category", "Category"])
mat_col   = _pick_col(raw, ["material_family", "material", "Material"])
mass_col  = _pick_col(raw, ["mass_kg", "kg", "Mass_kg"])
vol_col   = _pick_col(raw, ["volume_l", "Volume_L"])
flags_col = _pick_col(raw, ["flags", "Flags"])

# Construimos un DF estándar para edición/guardado:
df = pd.DataFrame({
    "id": raw[id_col] if id_col else raw.index.astype(str),
    "category": raw[cat_col] if cat_col else "",
    "material_family": raw[mat_col] if mat_col else "",
    "mass_kg": pd.to_numeric(raw[mass_col], errors="coerce").fillna(0.0) if mass_col else 0.0,
    "volume_l": pd.to_numeric(raw[vol_col], errors="coerce").fillna(0.0) if vol_col else 0.0,
    "flags": (raw[flags_col].astype(str) if flags_col else ""),
})

problematic_series = problematic_mask(df)
df["_problematic"] = problematic_series
>>>>>>> 9d9f1c53

# --------------------- métricas “sabor laboratorio” ---------------------
c1, c2, c3, c4 = st.columns(4)
c1.metric("Ítems", len(df))
c2.metric("Masa total (kg)", f"{float(pd.to_numeric(df['mass_kg'], errors='coerce').sum()):.2f}")
c3.metric("Volumen (L)", f"{float(pd.to_numeric(df['volume_l'], errors='coerce').sum()):.1f}")
c4.metric("Problemáticos", int(df["_problematic"].sum()))

with st.expander("¿Por qué estos ítems? (resumen rápido)", expanded=False):
    st.markdown(
        "- **Pouches PE–PET–Al** (multicapa) → capas incompatibles, difícil reciclado.\n"
        "- **Espumas ZOTEK F30 (PE reticulado)** → celdas cerradas, voluminosas.\n"
        "- **EVA/CTB (Nomex/Nylon/Polyester)** → textiles técnicos.\n"
        "- **Guantes de nitrilo** → elastómeros con aditivos.\n"
        "- **Aluminio** → valioso para **reuso/refuerzo**.\n"
        "- **MGS-1** → carga mineral para *Sinter with MGS-1*.\n"
    )

st.markdown("### Editar inventario")
st.caption("Los **problemáticos** se visualizan con gradientes tipo Tesla. Agrupá por `category`, ajustá `flags` y usá la vista lateral para controles rápidos.")

# ------------------------------------------------------------------
# Estado inicial y helpers de sesión
if "inventory_data" not in st.session_state:
    st.session_state["inventory_data"] = df.copy()

if "inventory_quick_filters" not in st.session_state:
    st.session_state["inventory_quick_filters"] = []

if "inventory_grid_state" not in st.session_state:
    st.session_state["inventory_grid_state"] = {}

# ------------------------------------------------------------------
# Barra lateral de análisis instantáneo
sidebar = st.sidebar
sidebar.header("Análisis instantáneo")

session_df = st.session_state["inventory_data"].copy()
session_df["_problematic"] = problematic_mask(session_df)
st.session_state["inventory_data"] = session_df.copy()

baseline_state = _get_baseline_state()
baseline_df = _build_editable_df(baseline_state["df"]) if baseline_state else None

baseline_mass = float(baseline_df["mass_kg"].sum()) if baseline_df is not None else None
baseline_volume = float(baseline_df["volume_l"].sum()) if baseline_df is not None else None
baseline_problematic = int(baseline_df["_problematic"].sum()) if baseline_df is not None else None

current_mass = float(session_df["mass_kg"].sum())
current_volume = float(session_df["volume_l"].sum())
current_problematic = int(session_df["_problematic"].sum())

sidebar.metric(
    "Masa total",
    f"{current_mass:.2f} kg",
    delta=_format_sidebar_delta(current_mass, baseline_mass, "kg"),
)
sidebar.metric(
    "Volumen agregado",
    f"{current_volume:.1f} L",
    delta=_format_sidebar_delta(current_volume, baseline_volume, "L"),
)
sidebar.metric(
    "Problemáticos",
    current_problematic,
    delta=_format_sidebar_delta(float(current_problematic),
                               float(baseline_problematic) if baseline_problematic is not None else None,
                               "ítems"),
)
sidebar.caption(_format_baseline_caption(baseline_state))

sidebar.subheader("Recomendaciones IA")
problematic_tags = session_df.loc[session_df["_problematic"], "flags"].fillna("")
top_flags = (
    problematic_tags.str.split(r"[,;]\s*")
    .explode()
    .str.strip()
    .replace("", pd.NA)
    .dropna()
)
flag_counts = top_flags.value_counts().head(3)
if not flag_counts.empty:
    for flag, count in flag_counts.items():
        sidebar.write(f"• Concentrar segregación en `{flag}` ({count} lotes)")
else:
    sidebar.caption("Sin flags críticos detectados. ✨")

sidebar.subheader("Filtros rápidos")
sidebar.markdown(
    "<style>div[data-baseweb='toggle']{margin-bottom:0.4rem;}"
    "div[data-baseweb='toggle'] label{background:#111827;color:#f9fafb;padding:0.35rem 0.9rem;"
    "border-radius:999px;font-size:0.85rem;box-shadow:0 0 0 1px #4b5563 inset;}"
    "div[data-baseweb='toggle'] input:checked+label{background:#00a19d;color:#06141b;font-weight:600;}"
    "</style>",
    unsafe_allow_html=True,
)

all_flags = (
    session_df["flags"].fillna("").str.split(r"[,;]\s*").explode().str.strip().replace("", pd.NA).dropna().unique()
)
selected_filters = st.session_state["inventory_quick_filters"]

for flag in all_flags:
    toggle_key = f"inventory_flag_{flag}"
    current_value = flag in selected_filters
    toggled = sidebar.toggle(flag, value=current_value, key=toggle_key)
    if toggled and not current_value:
        selected_filters.append(flag)
    if not toggled and current_value:
        selected_filters = [f for f in selected_filters if f != flag]

st.session_state["inventory_quick_filters"] = selected_filters

filtered_df = session_df.copy()
if selected_filters:
    mask = filtered_df["flags"].fillna("").apply(
        lambda value: all(flag.lower() in value.lower() for flag in selected_filters)
    )
    filtered_df = filtered_df[mask]

# ------------------------------------------------------------------
# Configuración de AG Grid
filtered_df = filtered_df.reset_index(drop=True)

flag_chip_renderer = JsCode(
    """
    function(params) {
        if (!params.value) { return ''; }
        const chips = String(params.value)
            .split(/[;,]/)
            .map(v => v.trim())
            .filter(Boolean)
            .map(flag => `<span class="flag-chip">${flag}</span>`);
        return chips.join(' ');
    }
    """
)

tesla_gradient_style = JsCode(
    """
    function(params){
        const base = {borderRadius: '8px', fontWeight: 500, paddingLeft: '6px'};
        if (params.value === null || params.value === undefined || params.value === '') {
            return {...base, backgroundColor: '#1f2937', color: '#9ca3af'};
        }
        const value = Number(params.value);
        if (isNaN(value)) {
            return {...base, backgroundColor: '#1f2937', color: '#f9fafb'};
        }
        if (value < 0) {
            return {...base, backgroundColor: '#ffedef', color: '#cc0000'};
        }
        const clamp = Math.min(value / 10.0, 1.0);
        const teal = Math.round(80 + 90 * clamp);
        return {
            ...base,
            backgroundColor: `rgba(0, 161, 157, ${0.15 + clamp * 0.35})`,
            color: `rgb(${50 + (1 - clamp) * 60}, ${teal}, ${150 + clamp * 80})`
        };
    }
    """
)

problematic_row_style = JsCode(
    """
    function(params){
        if (params.data && params.data._problematic) {
            return {'backgroundColor': 'rgba(204,0,0,0.12)'};
        }
        return {};
    }
    """
)

gb = GridOptionsBuilder.from_dataframe(
    filtered_df[["id", "category", "material_family", "mass_kg", "volume_l", "flags", "_problematic"]]
)
gb.configure_default_column(
    editable=True,
    groupable=True,
    resizable=True,
    sortable=True,
    filter=True,
    tooltipField="flags",
)
gb.configure_column("id", header_name="ID", pinned="left")
gb.configure_column("category", header_name="Category", rowGroup=True, hide=True)
gb.configure_column("material_family", header_name="Material")
gb.configure_column("mass_kg", header_name="Masa (kg)", type=["numericColumn"], cellStyle=tesla_gradient_style)
gb.configure_column("volume_l", header_name="Volumen (L)", type=["numericColumn"], cellStyle=tesla_gradient_style)
gb.configure_column("flags", header_name="Flags", cellRenderer=flag_chip_renderer, editable=True)
gb.configure_column("_problematic", header_name="Problemático", editable=False, hide=True)
gb.configure_grid_options(
    animateRows=True,
    enableRangeSelection=True,
    enableCellTextSelection=True,
    rowClassRules={"problematic": "data._problematic === true"},
    rowGroupPanelShow="always",
)
gb.configure_selection(selection_mode="multiple", use_checkbox=True)
gb.configure_side_bar()

grid_options = gb.build()

if st.session_state["inventory_grid_state"]:
    stored_state = st.session_state["inventory_grid_state"]
    for key in ["columnState", "sortModel", "filterModel", "rowGroupPanelShow", "grouping"]:
        if stored_state.get(key):
            grid_options[key] = stored_state[key]

st.markdown(
    """
    <style>
    .flag-chip {
        background: linear-gradient(120deg, rgba(0,161,157,0.25), rgba(17,24,39,0.15));
        border-radius: 999px;
        padding: 2px 8px;
        margin-right: 4px;
        color: #00d1c1;
        font-weight: 600;
        display: inline-block;
        font-size: 0.75rem;
    }
    .ag-theme-streamlit .ag-row.problematic {
        border-left: 3px solid #cc0000;
    }
    </style>
    """,
    unsafe_allow_html=True,
)

grid_col, preview_col = st.columns((2.2, 1))

with grid_col:
    grid_response = AgGrid(
        filtered_df,
        gridOptions=grid_options,
        update_mode=GridUpdateMode.MODEL_CHANGED | GridUpdateMode.SELECTION_CHANGED,
        data_return_mode="AS_INPUT",
        theme="streamlit",
        allow_unsafe_jscode=True,
        fit_columns_on_grid_load=True,
    )

    st.session_state["inventory_grid_state"] = grid_response.get("grid_state", st.session_state["inventory_grid_state"])

    updated_df = pd.DataFrame(grid_response.get("data", filtered_df))
    if not updated_df.empty:
        updated_df["mass_kg"] = pd.to_numeric(updated_df["mass_kg"], errors="coerce").fillna(0.0)
        updated_df["volume_l"] = pd.to_numeric(updated_df["volume_l"], errors="coerce").fillna(0.0)
        updated_df["_problematic"] = problematic_mask(updated_df)
        st.session_state["inventory_data"] = updated_df

selected_rows = grid_response.get("selected_rows", []) if "grid_response" in locals() else []
selected_ids = [row.get("id") for row in selected_rows]

with preview_col:
    st.subheader("Vista lateral")
    if selected_rows:
        st.caption("Lotes seleccionados — edición contextual")
        preview_df = pd.DataFrame(selected_rows)
        preview_df["_problematic"] = problematic_mask(preview_df)
        st.dataframe(
            preview_df[["id", "category", "flags", "mass_kg", "volume_l"]]
            .rename(columns={"mass_kg": "kg", "volume_l": "L"}),
            use_container_width=True,
            hide_index=True,
        )
        st.markdown("**Flags representados**")
        chips = []
        for flags in preview_df["flags"].fillna(""):
            chips.extend([f.strip() for f in str(flags).split(",") if f.strip()])
        chips = sorted(set(chips))
        if chips:
            st.markdown(
                " ".join([f"<span class='flag-chip'>{chip}</span>" for chip in chips]),
                unsafe_allow_html=True,
            )
    else:
        st.caption("Seleccioná filas para ver detalles y acciones en lote.")

    st.markdown("---")
    st.subheader("Edición en lote")
    help_text = "Aplicá cambios a todas las filas seleccionadas. Tooltips indican impacto." 
    st.caption(help_text)
    batch_disabled = not selected_ids

    with st.form("batch_edit_form"):
        mass_delta = st.number_input(
            "Ajustar masa (kg)",
            min_value=-5.0,
            max_value=5.0,
            value=0.0,
            step=0.25,
            help="Usá valores negativos para descontar masa del lote",
            disabled=batch_disabled,
        )
        new_flag = st.text_input(
            "Añadir flag", "", help="Se añade a todos los lotes seleccionados", disabled=batch_disabled
        )
        submitted = st.form_submit_button("Aplicar", disabled=batch_disabled)

    if submitted and selected_ids:
        live_df = st.session_state["inventory_data"].copy()
        mask = live_df["id"].isin(selected_ids)
        if mass_delta != 0:
            live_df.loc[mask, "mass_kg"] = (live_df.loc[mask, "mass_kg"] + mass_delta).clip(lower=0)
        if new_flag:
            live_df.loc[mask, "flags"] = live_df.loc[mask, "flags"].fillna("").apply(
                lambda text: ", ".join(sorted(set([*filter(None, map(str.strip, text.split(","))), new_flag.strip()])))
            )
        live_df["_problematic"] = problematic_mask(live_df)
        st.session_state["inventory_data"] = live_df
        st.toast("Edición en lote aplicada.")
        _trigger_rerun()

colA, colB = st.columns(2)
with colA:
    button_state = "success" if save_success else "idle"
    if minimal_button(
        "💾 Guardar inventario",
        key="inventory_save",
        state=button_state,
        width="full",
        help_text="Se exporta a data/waste_inventory_sample.csv",
        success_label="Inventario guardado",
        status_hints={
            "idle": "",
            "loading": "Guardando dataset",
            "success": "Inventario actualizado",
            "error": "",
        },
    ):
        out = st.session_state["inventory_data"][["id", "category", "material_family", "mass_kg", "volume_l", "flags"]].copy()
        save_waste_df(out)
        st.session_state["_inventory_baseline"] = {
            "df": load_waste_df().copy(deep=True),
            "saved_at": datetime.now(timezone.utc),
        }
        st.session_state[_SAVE_SUCCESS_FLAG] = True
        _trigger_rerun()

with colB:
    st.caption("Vista y orden guardados automáticamente en esta sesión.")

st.info(
    "**Siguiente paso** → Abrí **2) Objetivo**. "
    "El generador prioriza ítems problemáticos y usa **P03 (Sinter with MGS-1)** con regolito cuando corresponde."
)<|MERGE_RESOLUTION|>--- conflicted
+++ resolved
@@ -48,7 +48,6 @@
 # --------------------- cargar y normalizar a esquema estándar ---------------------
 raw = load_waste_df().copy()
 
-<<<<<<< HEAD
 
 def _build_editable_df(source: pd.DataFrame) -> pd.DataFrame:
     id_col = _pick_col(source, ["id"])
@@ -117,7 +116,6 @@
     st.session_state["_inventory_baseline"] = {"df": raw.copy(deep=True), "saved_at": None}
 
 df = _build_editable_df(raw)
-=======
 id_col    = _pick_col(raw, ["id"])
 cat_col   = _pick_col(raw, ["category", "Category"])
 mat_col   = _pick_col(raw, ["material_family", "material", "Material"])
@@ -137,7 +135,6 @@
 
 problematic_series = problematic_mask(df)
 df["_problematic"] = problematic_series
->>>>>>> 9d9f1c53
 
 # --------------------- métricas “sabor laboratorio” ---------------------
 c1, c2, c3, c4 = st.columns(4)
