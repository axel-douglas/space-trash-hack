--- conflicted
+++ resolved
@@ -21,7 +21,6 @@
 
 load_theme()
 
-<<<<<<< HEAD
 render_breadcrumbs("generator")
 
 # ----------------------------- CSS local -----------------------------
@@ -51,8 +50,6 @@
     unsafe_allow_html=True,
 )
 
-=======
->>>>>>> f4ff39bc
 # ----------------------------- Helpers -----------------------------
 TARGET_DISPLAY = {
     "rigidez": "Rigidez",
