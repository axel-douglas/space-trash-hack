--- conflicted
+++ resolved
@@ -13,16 +13,13 @@
 from app.modules.navigation import render_breadcrumbs, set_active_step
 from app.modules.process_planner import choose_process
 from app.modules.safety import check_safety, safety_badge
-<<<<<<< HEAD
 from app.modules.ui_blocks import load_theme, futuristic_button
-=======
 
 st.set_page_config(page_title="Rex-AI • Generador", page_icon="🤖", layout="wide")
 
 from app.modules.ui_blocks import load_theme, layout_block
 from app.modules.ui_blocks import load_theme
 from app.modules.luxe_components import TeslaHero, ChipRow
->>>>>>> a3963d11
 
 st.set_page_config(page_title="Rex-AI • Generador", page_icon="🤖", layout="wide")
 
@@ -156,7 +153,6 @@
     proc_filtered = proc_df.copy()
 
 # ----------------------------- Panel de control + IA -----------------------------
-<<<<<<< HEAD
 col_control, col_ai = st.columns([1.3, 0.9])
 with col_control:
     st.markdown("### 🎛️ Configuración")
@@ -261,7 +257,6 @@
     if label_summary_text and label_summary_text != "—":
         st.caption(f"Fuentes de labels: {label_summary_text}")
 
-=======
 with layout_block("layout-grid layout-grid--dual layout-grid--flow", parent=None) as grid:
     with layout_block("side-panel layer-shadow fade-in", parent=grid) as control:
         control.markdown("### 🎛️ Configuración")
@@ -334,7 +329,6 @@
         label_summary_text = model_registry.label_distribution_label()
         if label_summary_text and label_summary_text != "—":
             ai_panel.caption(f"Fuentes de labels: {label_summary_text}")
->>>>>>> a3963d11
 # ----------------------------- Generación -----------------------------
 if st.session_state.get("generator_button_trigger"):
     seed_value: int | None = None
