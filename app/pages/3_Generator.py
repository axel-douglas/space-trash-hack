--- conflicted
+++ resolved
@@ -121,7 +121,6 @@
             optimizer_evals=opt_evals,
         )
         if isinstance(result, tuple):
-<<<<<<< HEAD
             candidates, history = result
         else:
             candidates, history = result, pd.DataFrame()
@@ -137,7 +136,6 @@
 
         st.session_state["candidates"] = candidate_records
         st.session_state["optimizer_history"] = history_df
-=======
             cands, history = result
         else:
             cands, history = result, pd.DataFrame()
@@ -150,7 +148,7 @@
             history = pd.DataFrame()
     st.session_state["candidates"] = cands
     st.session_state["optimizer_history"] = history
->>>>>>> 994e79ff
+
 
 st.markdown('<div class="hr-micro"></div>', unsafe_allow_html=True)
 
