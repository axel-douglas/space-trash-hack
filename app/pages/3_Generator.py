--- conflicted
+++ resolved
@@ -121,8 +121,6 @@
         )
         if isinstance(result, tuple):
             cands, history = result
-<<<<<<< HEAD
-=======
     if isinstance(result, tuple):
         cands, history = result
     else:
@@ -265,12 +263,10 @@
         badge = safety_badge(flags)
         if badge["level"] == "Riesgo":
             pill("Riesgo", "risk"); st.warning(badge["detail"])
->>>>>>> 2a07e3e3
         else:
             cands, history = result, pd.DataFrame()
         st.session_state["candidates"] = cands
         st.session_state["optimizer_history"] = history
-<<<<<<< HEAD
 
     candidates = st.session_state.get("candidates", [])
     history_df = st.session_state.get("optimizer_history", pd.DataFrame())
@@ -362,7 +358,6 @@
             tooltip=["iteration", "metric", alt.Tooltip("value", format=".3f")],
         ).properties(height=280)
         st.altair_chart(chart, use_container_width=True)
-=======
 
     candidates = st.session_state.get("candidates", [])
     history_df = st.session_state.get("optimizer_history", pd.DataFrame())
@@ -455,8 +450,6 @@
         ).properties(height=280)
         st.altair_chart(chart, use_container_width=True)
 
-=======
-
     candidates = st.session_state.get("candidates", [])
     history_df = st.session_state.get("optimizer_history", pd.DataFrame())
 
@@ -574,5 +567,4 @@
 - **P04 – CTB Reconfig**: reusar/transformar bolsas EVA/CTB con herrajes.
 - **Score**: cuánto “cierra” la opción según tu objetivo y límites de recursos/tiempo.
 """)
-st.info("Sugerencia: generá varias opciones y pasá a **4) Resultados**, **5) Comparar** y **6) Pareto & Export** para cerrar tu plan.")
->>>>>>> 2a07e3e3
+st.info("Sugerencia: generá varias opciones y pasá a **4) Resultados**, **5) Comparar** y **6) Pareto & Export** para cerrar tu plan.")