# --- path guard para Streamlit Cloud ---
import sys, pathlib
ROOT = pathlib.Path(__file__).resolve().parents[1]
if str(ROOT) not in sys.path:
    sys.path.insert(0, str(ROOT))
# ---------------------------------------

import altair as alt
import pandas as pd
import streamlit as st

from app.modules.explain import score_breakdown

st.set_page_config(page_title="Rex-AI • Resultados", page_icon="📊", layout="wide")

selected = st.session_state.get("selected")
target = st.session_state.get("target")
if not selected or not target:
    st.warning("Seleccioná una receta en **3 · Generador**.")
    st.stop()

cand = selected["data"]
props = cand["props"]
heur = cand.get("heuristic_props", props)
ci = cand.get("confidence_interval") or {}
uncertainty = cand.get("uncertainty") or {}
comparisons = cand.get("model_variants") or {}
importance = cand.get("feature_importance") or []
metadata = cand.get("ml_prediction", {}).get("metadata", {})
latent = cand.get("latent_vector", [])
regolith_pct = cand.get("regolith_pct", 0.0)
materials = cand.get("materials", [])
score = cand.get("score", 0.0)
safety = selected.get("safety", {"level": "—", "detail": ""})

st.markdown(
    """
    <style>
    .hero-res {padding:28px 30px; border-radius:26px; background: linear-gradient(135deg, rgba(20,184,166,0.18), rgba(14,165,233,0.08)); border:1px solid rgba(45,212,191,0.32);}
    .hero-res h1 {margin-bottom:0.2rem;}
    .hero-res p {margin:0; opacity:0.82; max-width:720px;}
    .metrics {display:grid; grid-template-columns: repeat(auto-fit,minmax(190px,1fr)); gap:14px; margin:18px 0;}
    .metrics div {background:rgba(13,17,23,0.68); border:1px solid rgba(148,163,184,0.22); border-radius:18px; padding:14px 16px;}
    .metrics span {display:block; font-size:0.8rem; opacity:0.7;}
    .metrics strong {display:block; font-size:1.35rem; margin-top:4px;}
    .delta {font-size:0.82rem; opacity:0.75; margin-top:4px;}
    .card {background:rgba(13,17,23,0.65); border:1px solid rgba(148,163,184,0.22); border-radius:20px; padding:20px 22px; margin-top:18px;}
    .badge {display:inline-flex; gap:6px; align-items:center; padding:5px 12px; border-radius:999px; border:1px solid rgba(148,163,184,0.28); font-size:0.78rem;}
    .chips {display:flex; flex-wrap:wrap; gap:8px; margin-top:8px;}
    .chips span {padding:4px 10px; border-radius:999px; border:1px solid rgba(148,163,184,0.25); font-size:0.78rem;}
    </style>
    """,
    unsafe_allow_html=True,
)

st.markdown(
    f"""
    <div class="hero-res">
      <h1>📊 Resultado seleccionado · Score {score:.3f}</h1>
      <p>Proceso <strong>{cand['process_id']} · {cand['process_name']}</strong>. La IA Rex-AI proporciona predicciones con trazabilidad NASA, bandas de confianza y comparación contra heurísticas originales.</p>
    </div>
    """,
    unsafe_allow_html=True,
)

cols = st.columns(5)
labels = [
    ("Rigidez", props.rigidity, heur.rigidity, ci.get("rigidez")),
    ("Estanqueidad", props.tightness, heur.tightness, ci.get("estanqueidad")),
    ("Energía (kWh)", props.energy_kwh, heur.energy_kwh, ci.get("energy_kwh")),
    ("Agua (L)", props.water_l, heur.water_l, ci.get("water_l")),
    ("Crew (min)", props.crew_min, heur.crew_min, ci.get("crew_min")),
]
for col, (label, val_ml, val_h, interval) in zip(cols, labels):
    with col:
        st.markdown("<div class='metrics'><div><span>{}</span><strong>{:.3f}</strong></div></div>".format(label, val_ml), unsafe_allow_html=True)
        st.markdown(f"<div class='delta'>Heurística: {val_h:.3f} · Δ {val_ml - val_h:+.3f}</div>", unsafe_allow_html=True)
        if interval:
            st.caption(f"CI 95%: [{interval[0]:.3f}, {interval[1]:.3f}]")
if uncertainty:
    st.caption("Desviaciones modelo: " + ", ".join(f"{k} {v:.3f}" for k, v in uncertainty.items()))

with st.container():
    st.markdown("### 🧬 Contribuciones de features (RandomForest)")
    if importance:
        df_imp = pd.DataFrame(importance, columns=["feature", "value"])
        chart = alt.Chart(df_imp).mark_bar(color="#34d399").encode(
            x=alt.X("value", title="Contribución"),
            y=alt.Y("feature", sort="-x", title="Feature"),
            tooltip=["feature", alt.Tooltip("value", format=".3f")],
        ).properties(height=260)
        st.altair_chart(chart, use_container_width=True)
    else:
        st.info("Sin metadata de importancia disponible para este modelo.")

with st.container():
    st.markdown("### 🧾 Comparativa heurística vs IA")
    df_compare = pd.DataFrame(
        {
            "Métrica": ["Rigidez", "Estanqueidad", "Energía", "Agua", "Crew"],
            "Heurística": [heur.rigidity, heur.tightness, heur.energy_kwh, heur.water_l, heur.crew_min],
            "IA Rex-AI": [props.rigidity, props.tightness, props.energy_kwh, props.water_l, props.crew_min],
        }
    )
    st.dataframe(df_compare.style.format({"Heurística": "{:.3f}", "IA Rex-AI": "{:.3f}"}), use_container_width=True)
    if comparisons:
        st.caption("Modelos secundarios (XGBoost / TabTransformer):")
        st.dataframe(pd.DataFrame(comparisons).T.style.format("{:.3f}"), use_container_width=True)

st.markdown("### 🎯 Score anatomy")
parts = score_breakdown(props, target, crew_time_low=target.get("crew_time_low", False))
chart_parts = alt.Chart(parts).mark_bar(color="#60a5fa").encode(
    x=alt.X("component", sort=None, title="Componente"),
    y=alt.Y("contribution", title="Aporte"),
    tooltip=["component", alt.Tooltip("contribution", format=".3f")],
).properties(height=280)
st.altair_chart(chart_parts, use_container_width=True)

with st.container():
    st.markdown("### 🛰️ Contexto y trazabilidad")
    st.markdown(
        """
        <div class="card">
          <div class="chips">
            <span>Seguridad: {safety}</span>
            <span>Regolito MGS-1: {regolith}%</span>
            <span>Entrenado: {trained}</span>
            <span>Muestras: {samples}</span>
          </div>
          <p style="margin-top:12px;">Materiales: {materials}</p>
          <p>Fuente IDs NASA: {ids}</p>
          <p>Latent vector (autoencoder): {latent}</p>
        </div>
        """.format(
            safety=f"{safety['level']} · {safety['detail']}",
            regolith=int(regolith_pct * 100),
            trained=metadata.get("trained_at", "—"),
            samples=metadata.get("n_samples", "—"),
            materials=", ".join(materials),
            ids=", ".join(cand.get("source_ids", [])),
            latent=", ".join(f"{v:.2f}" for v in latent[:8]) if latent else "—",
        ),
        unsafe_allow_html=True,
    )
    src = getattr(p, "source", "heuristic")
    if src.startswith("rexai"):
        meta = sel.get("ml_prediction", {}).get("metadata", {})
        trained_at = meta.get("trained_at", "?")
        st.caption(f"Predicciones por modelo Rex-AI (**{src}**, entrenado {trained_at}).")
    else:
        st.caption("Predicciones heurísticas basadas en reglas NASA.")

<<<<<<< HEAD
st.markdown("### 📥 Export quick facts")
st.json(
    {
        "process": {"id": cand["process_id"], "name": cand["process_name"]},
        "materials": cand["materials"],
        "weights": cand.get("weights", []),
        "predictions": {
            "rigidez": props.rigidity,
            "estanqueidad": props.tightness,
            "energy_kwh": props.energy_kwh,
            "water_l": props.water_l,
            "crew_min": props.crew_min,
        },
        "confidence_interval": ci,
        "uncertainty": uncertainty,
        "model_metadata": metadata,
        "score": score,
    },
)
=======
with topR:
    # Estado de seguridad (pill + popover de explicación)
    level = badge.get("level","OK").lower()
    cls = "ok" if "ok" in level else ("risk" if "riesgo" in level or "risk" in level else "warn")
    st.markdown(f'<span class="pill {cls}">Seguridad: {badge.get("level","OK")}</span>', unsafe_allow_html=True)
    pop = st.popover("¿Qué chequeamos?")
    with pop:
        st.write(badge.get("detail", "Sin observaciones."))
        st.caption("Validaciones: PFAS/microplásticos evitados, sin incineración, flags NASA (EVA/CTB, multilayers, nitrilo).")

st.markdown("---")

# ======== KPIs con contexto ========
k1,k2,k3,k4,k5 = st.columns(5)
with k1:
    st.markdown('<div class="kpi"><h3>Score total</h3><div class="v">{:.2f}</div><div class="hint">Función + Recursos + Bono problemáticos</div></div>'.format(sel["score"]), unsafe_allow_html=True)
with k2:
    st.markdown('<div class="kpi"><h3>Rigidez</h3><div class="v">{:.2f}</div><div class="hint">Objetivo: {:.2f}</div></div>'.format(p.rigidity, float(target["rigidity"])), unsafe_allow_html=True)
with k3:
    st.markdown('<div class="kpi"><h3>Estanqueidad</h3><div class="v">{:.2f}</div><div class="hint">Objetivo: {:.2f}</div></div>'.format(p.tightness, float(target["tightness"])), unsafe_allow_html=True)
with k4:
    st.markdown('<div class="kpi"><h3>Energía (kWh)</h3><div class="v">{:.2f}</div><div class="hint">Máx: {:.2f}</div></div>'.format(p.energy_kwh, float(target["max_energy_kwh"])), unsafe_allow_html=True)
with k5:
    st.markdown('<div class="kpi"><h3>Agua (L)</h3><div class="v">{:.2f}</div><div class="hint">Máx: {:.2f}</div></div>'.format(p.water_l, float(target["max_water_l"])), unsafe_allow_html=True)

c1, c2, c3 = st.columns([1,1,1])
with c1:
    st.markdown('<div class="kpi"><h3>Crew-time (min)</h3><div class="v">{:.0f}</div><div class="hint">Máx: {:.0f}</div></div>'.format(p.crew_min, float(target["max_crew_min"])), unsafe_allow_html=True)
with c2:
    st.markdown('<div class="kpi"><h3>Masa final (kg)</h3><div class="v">{:.2f}</div><div class="hint">Post-proceso / mermas</div></div>'.format(p.mass_final_kg), unsafe_allow_html=True)
with c3:
    # Mini ayuda para crew-time-low
    if target.get("crew_time_low", False):
        st.markdown('<div class="kpi"><h3>Modo</h3><div class="v">Crew-time Low</div><div class="hint">Más peso al tiempo de tripulación</div></div>', unsafe_allow_html=True)
    else:
        st.markdown('<div class="kpi"><h3>Modo</h3><div class="v">Balanceado</div><div class="hint">Trade-off estándar</div></div>', unsafe_allow_html=True)

# ======== Tabs principales: (1) Score anatomy (2) Flujo Sankey (3) Checklist (4) Trazabilidad ========
tab1, tab2, tab3, tab4 = st.tabs(["🧩 Anatomía del Score", "🔀 Flujo del proceso (Sankey)", "🛠️ Checklist & Próximos pasos", "🛰️ Trazabilidad NASA"])

# --- TAB 1: Anatomía del Score ---
with tab1:
    st.markdown("## 🧩 Anatomía del Score <span class='sub'>(explicabilidad)</span>", unsafe_allow_html=True)
    parts = score_breakdown(p, target, crew_time_low=target.get("crew_time_low", False))
    # Asegurar índice correcto
    if isinstance(parts, pd.DataFrame) and "component" in parts.columns and "contribution" in parts.columns:
        fig_bar = go.Figure(
            data=[go.Bar(
                x=parts["component"],
                y=parts["contribution"],
                text=[f"{v:.2f}" for v in parts["contribution"]],
                textposition="outside"
            )]
        )
        fig_bar.update_layout(
            margin=dict(l=10,r=10,t=10,b=10),
            yaxis_title="Aporte al Score",
            xaxis_title="Componente",
            height=360
        )
        st.plotly_chart(fig_bar, use_container_width=True)
    else:
        st.info("No se pudo construir el desglose. Verifica `score_breakdown`.")

    # Popover didáctico
    pop1 = st.popover("¿Qué estoy viendo?")
    with pop1:
        st.markdown("""
- Cada barra es una **pieza del puntaje**:
  - **Función**: qué tan cerca está tu receta de la *rigidez* y *estanqueidad* objetivo.
  - **Recursos**: te premia por **bajo consumo** de energía/agua y **poco tiempo** de tripulación.
  - **Seguridad base**: piso de seguridad (las banderas duras se validan aparte).
- Si activaste *Crew-time Low*, la barra de **tiempo** pesa más.
""")

# --- TAB 2: Flujo Sankey ---
with tab2:
    st.markdown("## 🔀 Flujo de materiales → proceso → producto", unsafe_allow_html=True)

    labels = sel["materials"] + [sel["process_name"], "Producto"]
    src = list(range(len(sel["materials"])))
    tgt = [len(sel["materials"])] * len(sel["materials"])
    # Si vienen pesos con regolito + redondeos, normalizamos para que la suma sea 1
    weights = sel.get("weights", [])
    if weights and abs(sum(weights) - 1.0) > 1e-6:
        s = sum(weights)
        weights = [w/s for w in weights]
    vals = [round(w*100, 1) for w in weights] if weights else [100/len(src)]*len(src)

    # proceso -> producto
    src += [len(sel["materials"])]
    tgt += [len(sel["materials"]) + 1]
    vals += [100.0]

    fig = go.Figure(data=[go.Sankey(
        node=dict(label=labels, pad=20, thickness=18),
        link=dict(source=src, target=tgt, value=vals)
    )])
    fig.update_layout(margin=dict(l=10,r=10,t=10,b=10), height=420)
    st.plotly_chart(fig, use_container_width=True)

    pop2 = st.popover("¿Cómo leerlo?")
    with pop2:
        st.markdown("""
- **Izquierda**: residuos seleccionados (con sus **pesos relativos**).
- **Centro**: el **proceso** (p.ej., Laminar o *Sinter with MGS-1* si hay regolito).
- **Derecha**: el **producto** final.
- Si ves **MGS-1_regolith** en materiales, significa **ISRU**: aprovechamos regolito como carga mineral.
""")

# --- TAB 3: Checklist & Próximos pasos ---
with tab3:
    st.markdown("## 🛠️ Checklist de fabricación")
    st.markdown(f"""
1. **Preparar/Triturar**: acondicionar materiales (**{', '.join(sel['materials'])}**).
2. **Ejecutar proceso**: **{sel['process_id']} {sel['process_name']}** con parámetros estándar del hábitat.
3. **Enfriar & post-proceso**: verificar bordes, ajuste y *fit*.
4. **Registrar feedback**: rigidez percibida, facilidad de uso, y problemas (bordes, olor, slip, etc.).
    """)

    st.markdown("### ⏱️ Recursos estimados")
    cA,cB,cC = st.columns(3)
    cA.metric("Energía", f"{p.energy_kwh:.2f} kWh")
    cB.metric("Agua", f"{p.water_l:.2f} L")
    cC.metric("Crew-time", f"{p.crew_min:.0f} min")

    pop3 = st.popover("¿Por qué importa?")
    with pop3:
        st.markdown("""
- En Marte **no hay camión de la basura**: cada minuto de tripulación y cada litro de agua cuenta.
- Minimizar recursos mantiene la **operación sostenible** y deja margen para otras tareas científicas.
""")

# --- TAB 4: Trazabilidad NASA ---
with tab4:
    st.markdown("## 🛰️ Trazabilidad NASA (inputs → plan)")
    # IDs / categorías / flags para auditar que usamos lo problemático
    st.markdown("**IDs usados:** " + ", ".join(sel.get("source_ids", []) or ["—"]))
    st.markdown("**Categorías:** " + ", ".join(map(str, sel.get("source_categories", []) or ["—"])))
    st.markdown("**Flags:** " + ", ".join(map(str, sel.get("source_flags", []) or ["—"])))
    st.caption("Esto permite demostrar que estamos atacando pouches multilayer, espumas ZOTEK, EVA/CTB, nitrilo, etc.")
    feat = sel.get("features", {})
    if feat:
        feat_view = {
            "Masa total (kg)": feat.get("total_mass_kg"),
            "Densidad (kg/m³)": feat.get("density_kg_m3"),
            "Humedad": feat.get("moisture_frac"),
            "Dificultad": feat.get("difficulty_index"),
            "Recupero gas": feat.get("gas_recovery_index"),
            "Reuso logístico": feat.get("logistics_reuse_index"),
            "SiO₂ (regolito)": feat.get("oxide_sio2"),
            "FeOT (regolito)": feat.get("oxide_feot"),
        }
        st.markdown("**Features NASA/ML**")
        st.dataframe(pd.DataFrame([feat_view]), hide_index=True, use_container_width=True)
    latent = sel.get("latent_vector") or feat.get("latent_vector")
    if latent:
        st.info(
            f"Vector latente Rex-AI de {len(latent)} dimensiones listo para clustering o búsqueda de recetas similares."
        )

# ======== Bloque final de educación rápida ========
st.markdown("---")
edu = st.popover("ℹ️ Entender estos trade-offs (explicación simple)")
with edu:
    st.markdown("""
- **Score**: es como el *promedio ponderado* de todo lo que te importa (función + recursos + seguridad).
- **Rigidez/Estanqueidad**: si tu contenedor se **deforma** o **pierde** porosidad, no sirve; por eso están arriba del todo.
- **Energía/Agua/Crew**: si te pasás de los límites objetivo, **penaliza**. Marte **no perdona** derroches.
- **Sankey**: te muestra **qué entra**, **cómo se procesa**, **qué sale**. Ayuda a “ver” si el plan es coherente.
- **MGS-1**: si aparece, es **ISRU** (usar lo que hay en Marte). Menos dependencia de la Tierra, más puntos por sostenibilidad.
""")
>>>>>>> a6b4f91d
<|MERGE_RESOLUTION|>--- conflicted
+++ resolved
@@ -150,7 +150,6 @@
     else:
         st.caption("Predicciones heurísticas basadas en reglas NASA.")
 
-<<<<<<< HEAD
 st.markdown("### 📥 Export quick facts")
 st.json(
     {
@@ -170,7 +169,6 @@
         "score": score,
     },
 )
-=======
 with topR:
     # Estado de seguridad (pill + popover de explicación)
     level = badge.get("level","OK").lower()
@@ -342,5 +340,4 @@
 - **Energía/Agua/Crew**: si te pasás de los límites objetivo, **penaliza**. Marte **no perdona** derroches.
 - **Sankey**: te muestra **qué entra**, **cómo se procesa**, **qué sale**. Ayuda a “ver” si el plan es coherente.
 - **MGS-1**: si aparece, es **ISRU** (usar lo que hay en Marte). Menos dependencia de la Tierra, más puntos por sostenibilidad.
-""")
->>>>>>> a6b4f91d
+""")