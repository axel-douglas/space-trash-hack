--- conflicted
+++ resolved
@@ -5,9 +5,8 @@
 import plotly.graph_objects as go
 import streamlit as st
 
-<<<<<<< HEAD
+
 from app.modules.ui_blocks import load_theme, layout_block
-=======
 from app.modules.navigation import render_breadcrumbs, set_active_step
 from app.modules.ui_blocks import load_theme
 from app.modules.luxe_components import (
@@ -18,7 +17,6 @@
     TeslaHero,
     ChipRow,
 )
->>>>>>> 66de4290
 
 from app.modules.data_sources import (
     load_regolith_granulometry,
@@ -64,7 +62,6 @@
         "thermal": load_regolith_thermal_profiles(),
     }
 
-<<<<<<< HEAD
 st.markdown(
     f"""
     <section class="hero-res layer-glow fade-in">
@@ -76,7 +73,6 @@
 )
 
 cards = []
-=======
 TeslaHero(
     title=f"Resultado seleccionado · Score {score:.3f}",
     subtitle=(
@@ -105,7 +101,6 @@
     "Crew (min)": "🧑‍🚀",
 }
 metric_items: list[MetricItem] = []
->>>>>>> 66de4290
 labels = [
     ("Rigidez", props.rigidity, heur.rigidity, ci.get("rigidez")),
     ("Estanqueidad", props.tightness, heur.tightness, ci.get("estanqueidad")),
@@ -114,7 +109,6 @@
     ("Crew (min)", props.crew_min, heur.crew_min, ci.get("crew_min")),
 ]
 for label, val_ml, val_h, interval in labels:
-<<<<<<< HEAD
     ci_html = ""
     if interval:
         ci_html = f"<div class='delta'>CI 95%: [{interval[0]:.3f}, {interval[1]:.3f}]</div>"
@@ -128,7 +122,6 @@
     )
 metrics_html = "<div class='metric-grid fade-in'>" + "".join(cards) + "</div>"
 st.markdown(metrics_html, unsafe_allow_html=True)
-=======
     delta_value = val_ml - val_h
     caption_bits = [f"Heurística: {val_h:.3f}"]
     if interval:
@@ -147,7 +140,6 @@
     )
 
 MetricGalaxy(metrics=metric_items, density="compact").render()
->>>>>>> 66de4290
 if uncertainty:
     st.caption("Desviaciones modelo: " + ", ".join(f"{k} {v:.3f}" for k, v in uncertainty.items()))
 
