# app/Home.py
import _bootstrap  # noqa: F401
from datetime import datetime
from pathlib import Path

import pandas as pd
import streamlit as st

from app.modules.luxe_components import (
    ActionCard,
    ActionDeck,
    BriefingCard,
    CarouselItem,
    CarouselRail,
    GlassCard,
    GlassStack,
    HeroFlowStage,
    MetricGalaxy,
    MissionMetrics,
    TeslaHero,
    TimelineMilestone,
    guided_demo,
    orbital_timeline,
)
from app.modules.ml_models import get_model_registry
from app.modules.navigation import set_active_step
from app.modules.ui_blocks import enable_reveal_animation, futuristic_button, load_theme

st.set_page_config(
    page_title="Rex-AI • Mission Copilot",
    page_icon="🛰️",
    layout="wide",
)

set_active_step("brief")

load_theme()
model_registry = get_model_registry()


@st.cache_data
def load_inventory_sample() -> pd.DataFrame | None:
    sample_path = Path("data") / "waste_inventory_sample.csv"
    if not sample_path.exists():
        return None
    try:
        return pd.read_csv(sample_path)
    except Exception:
        return None
def format_mass(value: float | int | None) -> str:
    if value is None:
        return "—"
    if value >= 1000:
        return f"{value/1000:.1f} t"
    return f"{value:.0f} kg"


# ──────────── Lectura segura de metadata del modelo ────────────
trained_at_raw = model_registry.metadata.get("trained_at")
trained_label_value = (
    model_registry.metadata.get("trained_label")
    or model_registry.metadata.get("trained_on")
)

try:
    trained_dt = datetime.fromisoformat(trained_at_raw) if trained_at_raw else None
except Exception:
    trained_dt = None

trained_at_display = (
    trained_dt.strftime("%d %b %Y %H:%M UTC") if trained_dt else "sin metadata"
)

trained_combo = model_registry.trained_label()
if trained_at_display == "sin metadata" and trained_combo and trained_combo != "—":
    trained_at_display = trained_combo

if not trained_label_value and trained_combo and trained_combo != "—":
    trained_label_value = trained_combo.split(" · ", 1)[0]

trained_label_value = trained_label_value or "—"

n_samples = model_registry.metadata.get("n_samples")
model_name = model_registry.metadata.get("model_name", "rexai-rf-ensemble")
feature_count = len(getattr(model_registry, "feature_names", []) or [])

# ──────────── Hero interactivo ────────────
mission_briefing(
    title="Mission Briefing • Rex-AI en órbita marciana",
    tagline="Sincronizá sensores, crew y modelo para reciclar basura orbital en hardware vital.",
    video_path=Path(__file__).resolve().parent / "static" / "mission_briefing_loop.mp4",
    cards=[
        BriefingCard(
            title="Crew Ops + IA",
            body="La cabina recibe datos del inventario NASA, restricciones de crew-time y energía en tiempo real.",
            accent="#38bdf8",
        ),
        BriefingCard(
            title="Trazabilidad total",
            body="Cada decisión enlaza features, flags de riesgo y la receta final exportable a ingeniería.",
            accent="#a855f7",
        ),
        BriefingCard(
            title="Seguridad primero",
            body="Bandas de confianza, monitoreo de toxicidad EVA y comparadores heurísticos siempre visibles.",
            accent="#f97316",
        ),
    ],
    steps=[
        ("Calibrá el inventario", "Normalizá residuos, detectá flags EVA y estructuras multi-layer."),
        ("Seleccioná objetivo", "Define límites de agua, energía y logística con presets marcianos."),
        ("Generá y valida", "Rex-AI mezcla, explica contribuciones y exporta procesos listos para la tripulación."),
    ],
)
ready = "✅ Modelo listo" if model_registry.ready else "⚠️ Entrená localmente"

mission_stages = [
    HeroFlowStage(
        key="inventory",
        order=1,
        name="Inventario",
        hero_headline="Calibrá el inventario",
        hero_copy="Normalizá residuos, detectá flags EVA y estructuras multi-layer.",
        card_body="Normalizá residuos y marcá flags problemáticos (multilayer, EVA, nitrilo).",
        icon="🧱",
        timeline_label="Inventario en vivo",
        timeline_description="Ingerí CSV NASA, normalizá unidades y marca riesgos EVA desde la cabina.",
        footer="Dataset NASA + crew flags",
    ),
    HeroFlowStage(
        key="target",
        order=2,
        name="Target",
        hero_headline="Seleccioná objetivo",
        hero_copy="Define límites de agua, energía y logística con presets marcianos.",
        card_body="Elegí producto final y límites de agua, energía y crew para la misión.",
        icon="🎯",
        timeline_label="Target marciano",
        timeline_description="Seleccioná producto final, límites de agua y energía, o usa presets homologados.",
        footer="Presets o límites manuales",
    ),
    HeroFlowStage(
        key="generator",
        order=3,
        name="Generador",
        hero_headline="Generá y valida",
        hero_copy="Rex-AI mezcla, explica contribuciones y exporta procesos listos para la tripulación.",
        card_body="Rex-AI mezcla ítems, sugiere proceso y explica cada predicción en vivo.",
        icon="🤖",
        timeline_label="Generador IA",
        timeline_description="Explorá mezclas óptimas, revisá contribuciones y bandas de confianza en segundos.",
        footer="ML + heurística cooperativa",
    ),
    HeroFlowStage(
        key="results",
        order=4,
        name="Resultados",
        hero_headline="Reportá y exportá",
        hero_copy="Trade-offs, confianza 95% y comparativa heurística listos para ingeniería.",
        card_body="Trade-offs, confianza 95%, comparación heurística vs IA y export final.",
        icon="📊",
        timeline_label="Resultados y export",
        timeline_description="Compará heurísticas vs IA, exportá recetas y registra feedback para retraining.",
        footer="Listo para experimentos",
    ),
]

briefing_cards = [
    BriefingCard(
        title="Crew Ops + IA",
        body="La cabina recibe datos del inventario NASA, restricciones de crew-time y energía en tiempo real.",
        accent="#38bdf8",
    ),
    BriefingCard(
        title="Trazabilidad total",
        body="Cada decisión enlaza features, flags de riesgo y la receta final exportable a ingeniería.",
        accent="#a855f7",
    ),
    BriefingCard(
        title="Seguridad primero",
        body="Bandas de confianza, monitoreo de toxicidad EVA y comparadores heurísticos siempre visibles.",
        accent="#f97316",
    ),
]

mission_metrics = [
    {
        "key": "status",
        "label": "Estado",
        "value": ready,
        "details": [f"Modelo <code>{model_name}</code>"],
        "caption": f"Nombre: {model_name}",
        "icon": "🛰️",
        "stage_key": "inventory",
    },
    {
        "key": "training",
        "label": "Entrenamiento",
        "value": trained_at_display,
        "details": [
            f"Origen: {trained_label_value}",
            f"Muestras: {n_samples or '—'}",
        ],
        "caption": f"Procedencia: {trained_label_value} · Muestras: {n_samples or '—'}",
        "icon": "🧪",
        "stage_key": "target",
    },
    {
        "key": "feature_space",
        "label": "Feature space",
        "value": str(feature_count),
        "details": ["Fisicoquímica + proceso"],
        "caption": "Ingeniería fisicoquímica + proceso",
        "icon": "🧬",
        "stage_key": "generator",
    },
    {
        "key": "uncertainty",
        "label": "Incertidumbre",
        "value": model_registry.uncertainty_label(),
        "details": ["CI 95% visible en UI"],
        "caption": "CI 95% expuesta en UI",
        "icon": "📈",
        "stage_key": "results",
    },
]

hero_col, metrics_col = st.columns([2.8, 1.2], gap="large")
with hero_col:
    hero_scene = TeslaHero.with_briefing(
        title="Rex-AI orquesta el reciclaje orbital y marciano",
        subtitle=(
            "Un loop autónomo que mezcla regolito MGS-1, polímeros EVA y residuos de carga "
            "para fabricar piezas listas para misión. El copiloto gestiona riesgos, "
            "energía y trazabilidad sin perder contexto."
        ),
        tagline="Sincronizá sensores, crew y modelo para reciclar basura orbital en hardware vital.",
        video_url="https://cdn.coverr.co/videos/coverr-into-the-blue-nebula-9071/1080p.mp4",
        chips=[
            {"label": "RandomForest multisalida", "tone": "accent"},
            {"label": "Comparadores: XGBoost / Tabular", "tone": "info"},
            {"label": "Bandas de confianza 95%", "tone": "accent"},
            {"label": "Telemetría NASA · Crew safe", "tone": "info"},
        ],
        icon="🛰️",
        gradient="linear-gradient(135deg, rgba(59,130,246,0.28), rgba(14,165,233,0.08))",
        glow="rgba(96,165,250,0.45)",
        density="roomy",
        parallax_icons=[
            {"icon": "🛰️", "top": "8%", "left": "74%", "size": "4.8rem", "speed": "22s"},
            {"icon": "🪐", "top": "62%", "left": "80%", "size": "5.2rem", "speed": "28s"},
            {"icon": "✨", "top": "20%", "left": "12%", "size": "3.2rem", "speed": "18s"},
        ],
        flow=mission_stages,
        briefing_video_path=Path(__file__).resolve().parent / "static" / "mission_briefing_loop.mp4",
        briefing_cards=briefing_cards,
        metrics=mission_metrics,
    )
with metrics_col:
    metrics_placeholder = st.empty()

mission_metric_payload = hero_scene.metrics_payload()
mission_metrics_component = MissionMetrics.from_payload(
    mission_metric_payload,
    title="Panel de misión",
)
metrics_placeholder.markdown(
    mission_metrics_component.markup(),
    unsafe_allow_html=True,
)

# ──────────── Laboratorio profundo ────────────
st.markdown(
    """
    <section class="lab-block reveal" id="laboratorio-profundo">
      <div class="section-title"><span class="icon">🧪</span><h2>Laboratorio profundo</h2></div>
      <p>Radiografiamos el inventario NASA, destacamos masas críticas y exponemos hipótesis de proceso en paneles compactos.</p>
    </section>
    """,
    unsafe_allow_html=True,
)

inventory_df = load_inventory_sample()

category_items = []
if inventory_df is not None and not inventory_df.empty:
    category_summary = (
        inventory_df.groupby("category")[["mass_kg", "volume_l"]]
        .sum()
        .sort_values("mass_kg", ascending=False)
        .head(6)
    )
    for category, row in category_summary.iterrows():
        category_items.append(
            CarouselItem(
                title=category,
                value=format_mass(row["mass_kg"]),
                description=f"Volumen: {row['volume_l']:.0f} L",
            )
        )

if category_items:
    CarouselRail(items=category_items, data_track="categorias").render()

col_lab_a, col_lab_b = st.columns([1.6, 1], gap="large")

with col_lab_a:
    st.markdown(
        """
        <div class="lab-grid">
          <div class="drawer reveal">
            <h4>Ruta guiada de misión</h4>
            <ol>
              <li>Inventario: normalizá residuos y marca flags EVA, multilayer y nitrilo.</li>
              <li>Target: define producto, límites de agua, energía y crew-time.</li>
              <li>Generador: Rex-AI mezcla ítems, sugiere procesos y explica cada paso.</li>
              <li>Resultados: trade-offs, confianza 95% y comparativa heurística.</li>
            </ol>
          </div>
        </div>
        """,
        unsafe_allow_html=True,
    )

with col_lab_b:
    composition_toggle = st.toggle(
        "Mostrar composición científica de la receta base",
        value=False,
        key="toggle_composicion",
    )

    if composition_toggle and inventory_df is not None:
        sample_materials = (
            inventory_df[
                ["material", "material_family", "moisture_pct", "difficulty_factor"]
            ]
            .head(5)
            .to_dict(orient="records")
        )
        list_items = "".join(
            f"<li><strong>{item['material']}</strong> · {item['material_family']} · humedad {item['moisture_pct']}% · dificultad {item['difficulty_factor']}</li>"
            for item in sample_materials
        )
        st.markdown(
            f"""
            <div class="drawer reveal">
              <h4>Determinantes fisicoquímicos</h4>
              <ul>{list_items}</ul>
            </div>
            """,
            unsafe_allow_html=True,
        )

scenario_toggle = st.toggle(
    "Mostrar banderas críticas y telemetría",
    value=False,
    key="toggle_flags",
)
# ──────────── Ruta guiada ────────────
st.markdown("### Ruta de misión (guided flow)")

demo_steps = hero_scene.timeline_milestones()
active_demo_step = guided_demo(steps=demo_steps, step_duration=6.5)
GlassStack(
    cards=hero_scene.glass_cards(),
    columns_min="15rem",
    density="compact",
).render()

active_stage_key = (
    hero_scene.stage_key_for_label(active_demo_step.label)
    if active_demo_step
    else None
)
metrics_placeholder.markdown(
    mission_metrics_component.markup(highlight_key=active_stage_key),
    unsafe_allow_html=True,
)

if scenario_toggle and inventory_df is not None:
    flagged = inventory_df["flags"].dropna().head(6).tolist()
    bullet_items = "".join(
        f"<li>{flag}</li>" for flag in flagged if isinstance(flag, str)
    )
    st.markdown(
        f"""
        <div class="drawer reveal">
          <h4>Flags operativos activos</h4>
          <ul>{bullet_items}</ul>
          <div class="timeline">
            <ul>
              <li>Pipeline reproducible: <code>python -m app.modules.model_training</code> genera dataset + RandomForest.</li>
              <li>Trazabilidad completa: cada receta incorpora IDs, categorías y metadatos.</li>
              <li>Explicabilidad integrada: contribuciones por feature y bandas de confianza 95%.</li>
              <li>Comparativa heurística vs IA lista para export.</li>
            </ul>
          </div>
        </div>
        """,
        unsafe_allow_html=True,
    )

# ──────────── Acciones siguientes ────────────
st.markdown(
    """
    <section class="next-block reveal" id="acciones-siguientes">
      <div class="section-title"><span class="icon">🚀</span><h2>Acciones siguientes</h2></div>
      <p>Mantené el contexto del laboratorio mientras ejecutás exports, simulaciones y reportes clave.</p>
    </section>
    """,
    unsafe_allow_html=True,
)

cta_col1, cta_col2 = st.columns(2, gap="large")
with cta_col1:
<<<<<<< HEAD
    ActionDeck(
        cards=[
            ActionCard(
                title="Exportar receta y telemetría",
                body="Descargá reportes con Sankey, contribuciones y feedback para seguimiento.",
                icon="📤",
            )
        ],
        columns_min="18rem",
    ).render()
    if st.button("📤 Exportar", use_container_width=True):
=======
    st.markdown(
        """
        <div class="cta-grid">
          <div class="cta-card reveal">
            <span class="icon">📤</span>
            <strong>Exportar receta y telemetría</strong>
            <p>Descargá reportes con Sankey, contribuciones y feedback para seguimiento.</p>
          </div>
        </div>
        """,
        unsafe_allow_html=True,
    )
    export_state_key = "home_cta_export_state"
    if st.session_state.get(export_state_key) == "loading":
        st.session_state[export_state_key] = "success"
    export_state = st.session_state.setdefault(export_state_key, "idle")
    if futuristic_button(
        "Exportar\nreceta y telemetría",
        key="home_cta_export",
        icon="📤",
        state=export_state,
        loading_label="Generando reporte…",
        success_label="Reporte enviado",
        help_text="Descargá Sankey, contribuciones y feedback para seguimiento.",
    ):
        st.session_state[export_state_key] = "loading"
>>>>>>> 5b1d81a4
        st.switch_page("pages/4_Results_and_Tradeoffs.py")
with cta_col2:
<<<<<<< HEAD
    ActionDeck(
        cards=[
            ActionCard(
                title="Simular escenarios",
                body="Prueba configuraciones de energía, crew y materiales para stress tests.",
                icon="🧮",
            )
        ],
        columns_min="18rem",
    ).render()
    if st.button("🧮 Simular escenarios", use_container_width=True):
=======
    st.markdown(
        """
        <div class="cta-grid">
          <div class="cta-card reveal">
            <span class="icon">🧮</span>
            <strong>Simular escenarios</strong>
            <p>Prueba configuraciones de energía, crew y materiales para stress tests.</p>
          </div>
        </div>
        """,
        unsafe_allow_html=True,
    )
    sim_state_key = "home_cta_simulation_state"
    if st.session_state.get(sim_state_key) == "loading":
        st.session_state[sim_state_key] = "success"
    sim_state = st.session_state.setdefault(sim_state_key, "idle")
    if futuristic_button(
        "Simular\nescenarios",
        key="home_cta_simulation",
        icon="🧮",
        state=sim_state,
        loading_label="Lanzando simulación…",
        success_label="Escenarios listos",
        help_text="Prueba configuraciones de energía, crew y materiales para stress tests.",
    ):
        st.session_state[sim_state_key] = "loading"
>>>>>>> 5b1d81a4
        st.switch_page("pages/2_Target_Designer.py")

st.markdown(
    mission_metrics_component.markup(
        layout="grid",
        highlight_key=active_stage_key,
        detail_limit=2,
        show_title=False,
    ),
    unsafe_allow_html=True,
)

ActionDeck(
    cards=[
        ActionCard(
            title="1. Inventario NASA",
            body="Trabajá sobre <code>data/waste_inventory_sample.csv</code> o subí tu CSV normalizado.",
        ),
        ActionCard(
            title="2. Objetivo",
            body="Usá presets (container, utensil, tool, interior) o definí límites manuales.",
        ),
        ActionCard(
            title="3. Generador con IA",
            body="Revisá contribuciones de features y compará heurística vs modelo.",
        ),
        ActionCard(
            title="4. Reportar",
            body="Exportá recetas, Sankey y feedback/impact para seguir entrenando Rex-AI.",
        ),
    ],
    columns_min="15rem",
    density="cozy",
).render()

ActionDeck(
    cards=[
        ActionCard(
            title="Construir inventario",
            body="Normalizá residuos NASA y etiquetá flags EVA, multilayer y nitrilo.",
            icon="🧱",
        ),
        ActionCard(
            title="Generador IA vs heurística",
            body="Compara recetas propuestas, trade-offs y bandas de confianza.",
            icon="🤖",
        ),
    ],
    columns_min="14rem",
    density="cozy",
).render()

# ──────────── CTA navegación ────────────
st.markdown("### Siguiente acción")
c1, c2, c3, c4 = st.columns(4)
with c1:
    if futuristic_button(
        "🧱 Inventario",
        key="home_nav_inventory",
        help_text="Subí o limpiá tu CSV base",
        loading_label="Abriendo…",
        success_label="Inventario listo",
        status_hints={
            "idle": "",
            "loading": "Preparando pantalla",
            "success": "UI cargada",
            "error": "",
        },
    ):
        st.switch_page("pages/1_Inventory_Builder.py")
with c2:
    if futuristic_button(
        "🎯 Target",
        key="home_nav_target",
        help_text="Configura límites y objetivos",
        loading_label="Abriendo…",
        success_label="Target listo",
        status_hints={
            "idle": "",
            "loading": "Cargando diseñador",
            "success": "UI cargada",
            "error": "",
        },
    ):
        st.switch_page("pages/2_Target_Designer.py")
with c3:
    if futuristic_button(
        "🤖 Generador",
        key="home_nav_generator",
        help_text="Corre IA o heurísticas",
        loading_label="Abriendo…",
        success_label="Generador listo",
        status_hints={
            "idle": "",
            "loading": "Cargando modelo",
            "success": "UI cargada",
            "error": "",
        },
    ):
        st.switch_page("pages/3_Generator.py")
with c4:
    if futuristic_button(
        "📊 Resultados",
        key="home_nav_results",
        help_text="Analiza trade-offs y export",
        loading_label="Abriendo…",
        success_label="Resultados listos",
        status_hints={
            "idle": "",
            "loading": "Abriendo dashboards",
            "success": "UI cargada",
            "error": "",
        },
    ):
        st.switch_page("pages/4_Results_and_Tradeoffs.py")
cta_buttons = st.columns(2)
with cta_buttons[0]:
    inventory_state_key = "home_cta_inventory_state"
    if st.session_state.get(inventory_state_key) == "loading":
        st.session_state[inventory_state_key] = "success"
    inventory_state = st.session_state.setdefault(inventory_state_key, "idle")
    if futuristic_button(
        "Abrir\ninventario",
        key="cta_inventory",
        icon="🧱",
        state=inventory_state,
        loading_label="Abriendo inventario…",
        success_label="Inventario listo",
        width="full",
    ):
        st.session_state[inventory_state_key] = "loading"
        st.switch_page("pages/1_Inventory_Builder.py")
with cta_buttons[1]:
    generator_state_key = "home_cta_generator_state"
    if st.session_state.get(generator_state_key) == "loading":
        st.session_state[generator_state_key] = "success"
    generator_state = st.session_state.setdefault(generator_state_key, "idle")
    if futuristic_button(
        "Abrir\ngenerador",
        key="cta_generator",
        icon="🤖",
        state=generator_state,
        loading_label="Activando Rex-AI…",
        success_label="Generador listo",
        width="full",
    ):
        st.session_state[generator_state_key] = "loading"
        st.switch_page("pages/3_Generator.py")

# ──────────── Qué demuestra hoy ────────────
st.markdown("---")
st.markdown("### ¿Qué demuestra esta demo hoy?")

orbital_timeline(
    [
        TimelineMilestone(
            label="Pipeline reproducible",
            description="<code>python -m app.modules.model_training</code> genera dataset y RandomForest multisalida listo.",
            icon="🛠️",
        ),
        TimelineMilestone(
            label="Trazabilidad de recetas",
            description="Cada receta conserva IDs, categorías, flags de riesgo y metadatos de entrenamiento.",
            icon="🛰️",
        ),
        TimelineMilestone(
            label="Explicabilidad integrada",
            description="Contribuciones por feature, bandas 95% y comparador heurístico vs IA en UI.",
            icon="🧠",
        ),
        TimelineMilestone(
            label="Export y feedback",
            description="Entrega recetas, Sankey y feedback listos para continuar el retraining marciano.",
            icon="📦",
        ),
    ]
)
# ──────────── Animación de aparición por scroll ────────────
enable_reveal_animation()
MetricGalaxy(
    metrics=hero_scene.metric_items(),
    density="cozy",
).render()

# ──────────── Cómo navegar ────────────
st.markdown("### Cómo navegar ahora")
GlassStack(
    cards=[
        GlassCard(
            title="1. Inventario NASA",
            body="Trabajá sobre <code>data/waste_inventory_sample.csv</code> o subí tu CSV normalizado.",
            icon="📦",
        ),
        GlassCard(
            title="2. Objetivo",
            body="Usá presets (container, utensil, tool, interior) o definí límites manuales.",
            icon="🎛️",
        ),
        GlassCard(
            title="3. Generador con IA",
            body="Revisá contribuciones de features y compará heurística vs modelo.",
            icon="🤝",
        ),
        GlassCard(
            title="4. Reportar",
            body="Exportá recetas, Sankey y feedback/impact para seguir entrenando Rex-AI.",
            icon="📤",
        ),
    ],
    columns_min="15rem",
    density="cozy",
).render()

# ──────────── CTA navegación ────────────
st.info(
    "Usá el **Mission HUD** superior para saltar entre pasos o presioná las teclas `1-9` "
    "para navegar más rápido por el flujo guiado."
)

# ──────────── Qué demuestra hoy ────────────
st.markdown("---")
GlassStack(
    cards=[
        GlassCard(
            title="¿Qué demuestra esta demo hoy?",
            body=(
                "<ul>"
                "<li>Pipeline reproducible: <code>python -m app.modules.model_training</code> genera dataset y el RandomForest multisalida.</li>"
                "<li>Predicciones con trazabilidad: cada receta incluye IDs, categorías, flags y metadatos de entrenamiento.</li>"
                "<li>Explicabilidad integrada: contribuciones por feature y bandas de confianza 95%.</li>"
                "<li>Comparación heurística vs IA y export listo para experimentación.</li>"
                "</ul>"
            ),
            icon="🛰️",
        ),
    ],
    columns_min="26rem",
    density="roomy",
).render()<|MERGE_RESOLUTION|>--- conflicted
+++ resolved
@@ -413,7 +413,6 @@
 
 cta_col1, cta_col2 = st.columns(2, gap="large")
 with cta_col1:
-<<<<<<< HEAD
     ActionDeck(
         cards=[
             ActionCard(
@@ -425,7 +424,6 @@
         columns_min="18rem",
     ).render()
     if st.button("📤 Exportar", use_container_width=True):
-=======
     st.markdown(
         """
         <div class="cta-grid">
@@ -452,10 +450,8 @@
         help_text="Descargá Sankey, contribuciones y feedback para seguimiento.",
     ):
         st.session_state[export_state_key] = "loading"
->>>>>>> 5b1d81a4
         st.switch_page("pages/4_Results_and_Tradeoffs.py")
 with cta_col2:
-<<<<<<< HEAD
     ActionDeck(
         cards=[
             ActionCard(
@@ -467,7 +463,6 @@
         columns_min="18rem",
     ).render()
     if st.button("🧮 Simular escenarios", use_container_width=True):
-=======
     st.markdown(
         """
         <div class="cta-grid">
@@ -494,7 +489,6 @@
         help_text="Prueba configuraciones de energía, crew y materiales para stress tests.",
     ):
         st.session_state[sim_state_key] = "loading"
->>>>>>> 5b1d81a4
         st.switch_page("pages/2_Target_Designer.py")
 
 st.markdown(
