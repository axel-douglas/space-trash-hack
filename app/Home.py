--- conflicted
+++ resolved
@@ -18,12 +18,9 @@
     TeslaHero,
 )
 from app.modules.ml_models import get_model_registry
-<<<<<<< HEAD
 from app.modules.ui_blocks import load_theme, futuristic_button
-=======
 from app.modules.navigation import set_active_step
 from app.modules.ui_blocks import load_theme
->>>>>>> a3963d11
 
 st.set_page_config(
     page_title="Rex-AI • Mission Copilot",
@@ -455,94 +452,7 @@
     unsafe_allow_html=True,
 )
 
-cta_buttons = st.columns(2)
-with cta_buttons[0]:
-    if st.button("🧱 Abrir inventario", use_container_width=True, key="cta_inventory"):
-        st.switch_page("pages/1_Inventory_Builder.py")
-with cta_buttons[1]:
-    if st.button("🤖 Abrir generador", use_container_width=True, key="cta_generator"):
-        st.switch_page("pages/3_Generator.py")
-
-# ──────────── Animación de aparición por scroll ────────────
-st.markdown(
-    """
-    <script>
-      const observer = new IntersectionObserver((entries) => {
-        entries.forEach(entry => {
-          if (entry.isIntersecting) {
-            entry.target.classList.add('is-visible');
-          }
-        });
-      }, {threshold: 0.2});
-
-      document.querySelectorAll('.reveal').forEach((element) => {
-        observer.observe(element);
-      });
-    </script>
-    """,
-    unsafe_allow_html=True,
-)
-MetricGalaxy(
-    metrics=[
-        MetricItem(
-            label="Estado",
-            value=ready,
-            caption=f"Nombre: {model_name}",
-            icon="🛰️",
-        ),
-        MetricItem(
-            label="Entrenado",
-            value=trained_at_display,
-            caption=f"Procedencia: {trained_label_value} · Muestras: {n_samples or '—'}",
-            icon="🧪",
-        ),
-        MetricItem(
-            label="Feature space",
-            value=str(feature_count),
-            caption="Ingeniería fisicoquímica + proceso",
-            icon="🧬",
-        ),
-        MetricItem(
-            label="Incertidumbre",
-            value=model_registry.uncertainty_label(),
-            caption="CI 95% expuesta en UI",
-            icon="📈",
-        ),
-    ],
-    density="cozy",
-).render()
-
-# ──────────── Cómo navegar ────────────
-st.markdown("### Cómo navegar ahora")
-GlassStack(
-    cards=[
-        GlassCard(
-            title="1. Inventario NASA",
-            body="Trabajá sobre <code>data/waste_inventory_sample.csv</code> o subí tu CSV normalizado.",
-            icon="📦",
-        ),
-        GlassCard(
-            title="2. Objetivo",
-            body="Usá presets (container, utensil, tool, interior) o definí límites manuales.",
-            icon="🎛️",
-        ),
-        GlassCard(
-            title="3. Generador con IA",
-            body="Revisá contribuciones de features y compará heurística vs modelo.",
-            icon="🤝",
-        ),
-        GlassCard(
-            title="4. Reportar",
-            body="Exportá recetas, Sankey y feedback/impact para seguir entrenando Rex-AI.",
-            icon="📤",
-        ),
-    ],
-    columns_min="15rem",
-    density="cozy",
-).render()
-
 # ──────────── CTA navegación ────────────
-<<<<<<< HEAD
 st.markdown("### Siguiente acción")
 c1, c2, c3, c4 = st.columns(4)
 with c1:
@@ -605,12 +515,97 @@
         },
     ):
         st.switch_page("pages/4_Results_and_Tradeoffs.py")
-=======
+cta_buttons = st.columns(2)
+with cta_buttons[0]:
+    if st.button("🧱 Abrir inventario", use_container_width=True, key="cta_inventory"):
+        st.switch_page("pages/1_Inventory_Builder.py")
+with cta_buttons[1]:
+    if st.button("🤖 Abrir generador", use_container_width=True, key="cta_generator"):
+        st.switch_page("pages/3_Generator.py")
+
+# ──────────── Animación de aparición por scroll ────────────
+st.markdown(
+    """
+    <script>
+      const observer = new IntersectionObserver((entries) => {
+        entries.forEach(entry => {
+          if (entry.isIntersecting) {
+            entry.target.classList.add('is-visible');
+          }
+        });
+      }, {threshold: 0.2});
+
+      document.querySelectorAll('.reveal').forEach((element) => {
+        observer.observe(element);
+      });
+    </script>
+    """,
+    unsafe_allow_html=True,
+)
+MetricGalaxy(
+    metrics=[
+        MetricItem(
+            label="Estado",
+            value=ready,
+            caption=f"Nombre: {model_name}",
+            icon="🛰️",
+        ),
+        MetricItem(
+            label="Entrenado",
+            value=trained_at_display,
+            caption=f"Procedencia: {trained_label_value} · Muestras: {n_samples or '—'}",
+            icon="🧪",
+        ),
+        MetricItem(
+            label="Feature space",
+            value=str(feature_count),
+            caption="Ingeniería fisicoquímica + proceso",
+            icon="🧬",
+        ),
+        MetricItem(
+            label="Incertidumbre",
+            value=model_registry.uncertainty_label(),
+            caption="CI 95% expuesta en UI",
+            icon="📈",
+        ),
+    ],
+    density="cozy",
+).render()
+
+# ──────────── Cómo navegar ────────────
+st.markdown("### Cómo navegar ahora")
+GlassStack(
+    cards=[
+        GlassCard(
+            title="1. Inventario NASA",
+            body="Trabajá sobre <code>data/waste_inventory_sample.csv</code> o subí tu CSV normalizado.",
+            icon="📦",
+        ),
+        GlassCard(
+            title="2. Objetivo",
+            body="Usá presets (container, utensil, tool, interior) o definí límites manuales.",
+            icon="🎛️",
+        ),
+        GlassCard(
+            title="3. Generador con IA",
+            body="Revisá contribuciones de features y compará heurística vs modelo.",
+            icon="🤝",
+        ),
+        GlassCard(
+            title="4. Reportar",
+            body="Exportá recetas, Sankey y feedback/impact para seguir entrenando Rex-AI.",
+            icon="📤",
+        ),
+    ],
+    columns_min="15rem",
+    density="cozy",
+).render()
+
+# ──────────── CTA navegación ────────────
 st.info(
     "Usá el **Mission HUD** superior para saltar entre pasos o presioná las teclas `1-9` "
     "para navegar más rápido por el flujo guiado."
 )
->>>>>>> a3963d11
 
 # ──────────── Qué demuestra hoy ────────────
 st.markdown("---")
