# app/Home.py
import _bootstrap  # noqa: F401

from datetime import datetime
from pathlib import Path
from textwrap import dedent

import pandas as pd
import streamlit as st

import streamlit as st

from app.modules.luxe_components import (
    GlassCard,
    GlassStack,
    MetricGalaxy,
    MetricItem,
    TeslaHero,
)
from app.modules.ml_models import get_model_registry
<<<<<<< HEAD
=======
from app.modules.navigation import set_active_step
from app.modules.ui_blocks import load_theme
>>>>>>> e1d45b27

st.set_page_config(
    page_title="Rex-AI • Mission Copilot",
    page_icon="🛰️",
    layout="wide",
)

<<<<<<< HEAD
=======
set_active_step("brief")

load_theme()

>>>>>>> e1d45b27
model_registry = get_model_registry()


@st.cache_data
def load_inventory_sample() -> pd.DataFrame | None:
    sample_path = Path("data") / "waste_inventory_sample.csv"
    if not sample_path.exists():
        return None
    try:
        return pd.read_csv(sample_path)
    except Exception:
        return None


def tesla_hero(title: str, subtitle: str, chips: list[str], video_url: str) -> None:
    chip_markup = "".join(f"<span class='chip'>{chip}</span>" for chip in chips)
    st.markdown(
        f"""
        <section class="overview-block reveal" id="overview-cinematic">
          <div class="tesla-hero">
            <video class="tesla-hero__bg" autoplay muted loop playsinline>
              <source src="{video_url}" type="video/mp4" />
            </video>
            <div class="tesla-hero__veil"></div>
            <div class="tesla-hero__content">
              <h1>{title}</h1>
              <p>{subtitle}</p>
              <div class="chip-row">{chip_markup}</div>
            </div>
          </div>
        </section>
        """,
        unsafe_allow_html=True,
    )


def format_mass(value: float | int | None) -> str:
    if value is None:
        return "—"
    if value >= 1000:
        return f"{value/1000:.1f} t"
    return f"{value:.0f} kg"


# ──────────── Estilos y animaciones globales ────────────
st.markdown(
    dedent(
        """
        <style>
        .main > div {padding-top: 1.5rem;}
        section {width: 100%;}
        .overview-block,
        .lab-block,
        .next-block {margin-bottom: 4rem;}
        .reveal {opacity: 0; transform: translateY(42px); transition: opacity 0.8s ease, transform 0.8s ease;}
        .reveal.is-visible {opacity: 1; transform: translateY(0);}
        .tesla-hero {position: relative; border-radius: 28px; overflow: hidden; min-height: 360px; display:flex; align-items:flex-end;}
        .tesla-hero__bg {position:absolute; inset:0; width:100%; height:100%; object-fit:cover; filter: saturate(1.3) brightness(0.7);}
        .tesla-hero__veil {position:absolute; inset:0; background: linear-gradient(180deg, rgba(15,23,42,0.05) 10%, rgba(2,6,23,0.85) 100%);}
        .tesla-hero__content {position:relative; padding: 48px; max-width: 760px;}
        .tesla-hero__content h1 {font-size: 2.6rem; margin-bottom: 16px; letter-spacing: 0.01em;}
        .tesla-hero__content p {font-size: 1.05rem; color: var(--muted); margin-bottom: 18px;}
        .chip-row {display:flex; gap:8px; flex-wrap:wrap;}
        .chip {padding:6px 16px; border-radius:999px; font-size:0.82rem; font-weight:600; background: rgba(12,28,64,0.75); border:1px solid rgba(96,165,250,0.35); color: var(--ink); backdrop-filter: blur(12px);}
        .sticky-panel {position: sticky; top: 84px; border-radius: 22px; border: 1px solid rgba(148,163,184,0.18); padding: 24px 26px; background: rgba(10,18,36,0.82); backdrop-filter: blur(18px);}
        .sticky-panel h3 {margin-bottom: 18px;}
        .sticky-panel .metric {border-radius:16px; padding:14px 16px; background: rgba(15,23,42,0.65); border:1px solid rgba(148,163,184,0.12); margin-bottom: 14px;}
        .sticky-panel .metric:last-child {margin-bottom: 0;}
        .sticky-panel .metric h5 {margin:0; font-size:0.85rem; text-transform:uppercase; letter-spacing:0.08em; color:rgba(148,163,184,0.9);}
        .sticky-panel .metric strong {display:block; margin-top:4px; font-size:1.3rem;}
        .sticky-panel .metric p {margin:0; color: var(--muted); font-size:0.85rem;}
        .section-title {display:flex; align-items:center; gap:12px; margin-bottom: 14px;}
        .section-title span.icon {width:34px; height:34px; border-radius:12px; display:flex; align-items:center; justify-content:center; background: rgba(59,130,246,0.12); color: var(--accent); font-size:1.1rem;}
        .lab-grid {display:grid; gap:24px; grid-template-columns: minmax(0,1fr);}
        .carousel {display:flex; gap:16px; overflow-x:auto; padding-bottom: 6px; scroll-snap-type: x mandatory;}
        .carousel::-webkit-scrollbar {height:6px;}
        .carousel::-webkit-scrollbar-thumb {background: rgba(59,130,246,0.45); border-radius:999px;}
        .carousel-card {min-width: 240px; scroll-snap-align: start; border-radius: 18px; border: 1px solid rgba(148,163,184,0.16); padding:18px; background: rgba(12,18,34,0.75);}
        .carousel-card h4 {margin:0 0 6px 0; font-size:1.02rem;}
        .carousel-card .value {font-size:1.3rem; font-weight:700;}
        .carousel-card p {margin:4px 0 0 0; font-size:0.85rem; color: var(--muted);}
        .drawer {border-radius: 18px; border: 1px solid rgba(148,163,184,0.2); padding:18px 20px; background: rgba(10,18,36,0.7); margin-top:16px;}
        .drawer h4 {margin-top:0;}
        .drawer ul {margin:0; padding-left: 20px; color: var(--muted);}
        .timeline {margin-top: 18px; border-left: 2px solid rgba(96,165,250,0.25); padding-left: 18px;}
        .timeline li {margin-bottom: 14px; color: var(--muted);}
        .cta-grid {display:grid; gap:22px; grid-template-columns: repeat(auto-fit, minmax(240px,1fr));}
        .cta-card {border-radius: 22px; border:1px solid rgba(96,165,250,0.28); padding:22px 24px; background: linear-gradient(160deg, rgba(59,130,246,0.16), rgba(15,23,42,0.78)); position:relative;}
        .cta-card strong {display:block; font-size:1.18rem; margin-bottom:8px;}
        .cta-card p {margin:0; color: var(--muted);}
        .cta-card button {margin-top:18px; width:100%;}
        .cta-card .icon {position:absolute; top:16px; right:18px; font-size:1.4rem; opacity:0.8;}
        @media (max-width: 992px) {
          .tesla-hero__content {padding:32px 24px;}
          .sticky-panel {position:relative; top:auto; margin-top:24px;}
        }
        </style>
        """
    ),
    unsafe_allow_html=True,
)


# ──────────── Lectura segura de metadata del modelo ────────────
trained_at_raw = model_registry.metadata.get("trained_at")
trained_label_value = (
    model_registry.metadata.get("trained_label")
    or model_registry.metadata.get("trained_on")
)

try:
    trained_dt = datetime.fromisoformat(trained_at_raw) if trained_at_raw else None
except Exception:
    trained_dt = None

trained_at_display = (
    trained_dt.strftime("%d %b %Y %H:%M UTC") if trained_dt else "sin metadata"
)

trained_combo = model_registry.trained_label()
if trained_at_display == "sin metadata" and trained_combo and trained_combo != "—":
    trained_at_display = trained_combo

if not trained_label_value and trained_combo and trained_combo != "—":
    trained_label_value = trained_combo.split(" · ", 1)[0]

trained_label_value = trained_label_value or "—"

n_samples = model_registry.metadata.get("n_samples")
model_name = model_registry.metadata.get("model_name", "rexai-rf-ensemble")
feature_count = len(getattr(model_registry, "feature_names", []) or [])

ready = "✅ Modelo listo" if model_registry.ready else "⚠️ Entrená localmente"

# ──────────── Overview cinematográfico ────────────
hero_col, metrics_col = st.columns([2.8, 1.2], gap="large")
with hero_col:
    tesla_hero(
        title="Rex-AI orquesta el reciclaje orbital y marciano",
        subtitle=(
            "Un loop autónomo que mezcla regolito MGS-1, polímeros EVA y residuos de carga "
            "para fabricar piezas listas para misión. El copiloto gestiona riesgos, "
            "energía y trazabilidad sin perder contexto.")
        ,
        chips=[
            "RandomForest multisalida",
            "Comparadores XGBoost / Tabular",
            "Bandas de confianza 95%",
            "Telemetría NASA · Crew safe",
        ],
        video_url="https://cdn.coverr.co/videos/coverr-into-the-blue-nebula-9071/1080p.mp4",
    )

with metrics_col:
    st.markdown(
        f"""
        <aside class="sticky-panel reveal" id="sticky-metrics">
          <h3>Panel de misión</h3>
          <div class="metric">
            <h5>Estado</h5>
            <strong>{ready}</strong>
            <p>Modelo <code>{model_name}</code></p>
          </div>
          <div class="metric">
            <h5>Entrenamiento</h5>
            <strong>{trained_at_display}</strong>
            <p>Origen: {trained_label_value}</p>
            <p>Muestras: {n_samples or '—'}</p>
          </div>
          <div class="metric">
            <h5>Feature space</h5>
            <strong>{feature_count}</strong>
            <p>Fisicoquímica + proceso</p>
          </div>
          <div class="metric">
            <h5>Incertidumbre</h5>
            <strong>{model_registry.uncertainty_label()}</strong>
            <p>CI 95% visible en UI</p>
          </div>
        </aside>
        """,
        unsafe_allow_html=True,
    )

# ──────────── Laboratorio profundo ────────────
st.markdown(
    """
    <section class="lab-block reveal" id="laboratorio-profundo">
      <div class="section-title"><span class="icon">🧪</span><h2>Laboratorio profundo</h2></div>
      <p>Radiografiamos el inventario NASA, destacamos masas críticas y exponemos hipótesis de proceso en paneles compactos.</p>
    </section>
    """,
    unsafe_allow_html=True,
)

inventory_df = load_inventory_sample()

category_cards = ""
if inventory_df is not None and not inventory_df.empty:
    category_summary = (
        inventory_df.groupby("category")[["mass_kg", "volume_l"]]
        .sum()
        .sort_values("mass_kg", ascending=False)
        .head(6)
    )
    for category, row in category_summary.iterrows():
        category_cards += (
            f"<div class='carousel-card'>"
            f"<h4>{category}</h4>"
            f"<div class='value'>{format_mass(row['mass_kg'])}</div>"
            f"<p>Volumen: {row['volume_l']:.0f} L</p>"
            f"</div>"
        )

if category_cards:
    st.markdown(
        f"""
        <div class="carousel reveal" data-carousel="categorias">
          {category_cards}
        </div>
        """,
        unsafe_allow_html=True,
    )

col_lab_a, col_lab_b = st.columns([1.6, 1], gap="large")

with col_lab_a:
    st.markdown(
        """
        <div class="lab-grid">
          <div class="drawer reveal">
            <h4>Ruta guiada de misión</h4>
            <ol>
              <li>Inventario: normalizá residuos y marca flags EVA, multilayer y nitrilo.</li>
              <li>Target: define producto, límites de agua, energía y crew-time.</li>
              <li>Generador: Rex-AI mezcla ítems, sugiere procesos y explica cada paso.</li>
              <li>Resultados: trade-offs, confianza 95% y comparativa heurística.</li>
            </ol>
          </div>
        </div>
        """,
        unsafe_allow_html=True,
    )

with col_lab_b:
    composition_toggle = st.toggle(
        "Mostrar composición científica de la receta base",
        value=False,
        key="toggle_composicion",
    )

    if composition_toggle and inventory_df is not None:
        sample_materials = (
            inventory_df[
                ["material", "material_family", "moisture_pct", "difficulty_factor"]
            ]
            .head(5)
            .to_dict(orient="records")
        )
        list_items = "".join(
            f"<li><strong>{item['material']}</strong> · {item['material_family']} · humedad {item['moisture_pct']}% · dificultad {item['difficulty_factor']}</li>"
            for item in sample_materials
        )
        st.markdown(
            f"""
            <div class="drawer reveal">
              <h4>Determinantes fisicoquímicos</h4>
              <ul>{list_items}</ul>
            </div>
            """,
            unsafe_allow_html=True,
        )

scenario_toggle = st.toggle(
    "Mostrar banderas críticas y telemetría",
    value=False,
    key="toggle_flags",
)
# ──────────── Hero ────────────
TeslaHero(
    title="Rex-AI es tu copiloto de reciclaje en Marte",
    subtitle=(
        "Convierte flujos de basura no-metabólica y regolito MGS-1 en hardware útil. "
        "La plataforma guía a la tripulación paso a paso, combinando datos reales "
        "con modelos que priorizan seguridad, trazabilidad y eficiencia."
    ),
    chips=[
        {"label": "RandomForest multisalida", "tone": "accent"},
        {"label": "Comparadores: XGBoost / Tabular", "tone": "info"},
        {"label": "Bandas de confianza 95%", "tone": "accent"},
        {"label": "Trazabilidad completa", "tone": "info"},
    ],
    icon="🛰️",
    gradient="linear-gradient(135deg, rgba(59,130,246,0.28), rgba(14,165,233,0.08))",
    glow="rgba(96,165,250,0.45)",
    density="roomy",
    parallax_icons=[
        {"icon": "🛰️", "top": "8%", "left": "74%", "size": "4.8rem", "speed": "22s"},
        {"icon": "🪐", "top": "62%", "left": "80%", "size": "5.2rem", "speed": "28s"},
        {"icon": "✨", "top": "20%", "left": "12%", "size": "3.2rem", "speed": "18s"},
    ],
).render()

# ──────────── Ruta guiada ────────────
st.markdown("### Ruta de misión (guided flow)")
GlassStack(
    cards=[
        GlassCard(
            title="1 · Inventario",
            body="Normalizá residuos y marcá flags problemáticos (multilayer, EVA, nitrilo).",
            icon="🧱",
            footer="Dataset NASA + crew flags",
        ),
        GlassCard(
            title="2 · Target",
            body="Elegí producto final y límites de agua, energía y crew para la misión.",
            icon="🎯",
            footer="Presets o límites manuales",
        ),
        GlassCard(
            title="3 · Generador",
            body="Rex-AI mezcla ítems, sugiere proceso y explica cada predicción en vivo.",
            icon="🤖",
            footer="ML + heurística cooperativa",
        ),
        GlassCard(
            title="4 · Resultados",
            body="Trade-offs, confianza 95%, comparación heurística vs IA y export final.",
            icon="📊",
            footer="Listo para experimentos",
        ),
    ],
    columns_min="15rem",
    density="compact",
).render()

if scenario_toggle and inventory_df is not None:
    flagged = inventory_df["flags"].dropna().head(6).tolist()
    bullet_items = "".join(
        f"<li>{flag}</li>" for flag in flagged if isinstance(flag, str)
    )
    st.markdown(
        f"""
        <div class="drawer reveal">
          <h4>Flags operativos activos</h4>
          <ul>{bullet_items}</ul>
          <div class="timeline">
            <ul>
              <li>Pipeline reproducible: <code>python -m app.modules.model_training</code> genera dataset + RandomForest.</li>
              <li>Trazabilidad completa: cada receta incorpora IDs, categorías y metadatos.</li>
              <li>Explicabilidad integrada: contribuciones por feature y bandas de confianza 95%.</li>
              <li>Comparativa heurística vs IA lista para export.</li>
            </ul>
          </div>
        </div>
        """,
        unsafe_allow_html=True,
    )

# ──────────── Acciones siguientes ────────────
st.markdown(
    """
    <section class="next-block reveal" id="acciones-siguientes">
      <div class="section-title"><span class="icon">🚀</span><h2>Acciones siguientes</h2></div>
      <p>Mantené el contexto del laboratorio mientras ejecutás exports, simulaciones y reportes clave.</p>
    </section>
    """,
    unsafe_allow_html=True,
)

cta_col1, cta_col2 = st.columns(2, gap="large")
with cta_col1:
    st.markdown(
        """
        <div class="cta-grid">
          <div class="cta-card reveal">
            <span class="icon">📤</span>
            <strong>Exportar receta y telemetría</strong>
            <p>Descargá reportes con Sankey, contribuciones y feedback para seguimiento.</p>
          </div>
        </div>
        """,
        unsafe_allow_html=True,
    )
    if st.button("📤 Exportar", use_container_width=True):
        st.switch_page("pages/4_Results_and_Tradeoffs.py")

with cta_col2:
    st.markdown(
        """
        <div class="cta-grid">
          <div class="cta-card reveal">
            <span class="icon">🧮</span>
            <strong>Simular escenarios</strong>
            <p>Prueba configuraciones de energía, crew y materiales para stress tests.</p>
          </div>
        </div>
        """,
        unsafe_allow_html=True,
    )
    if st.button("🧮 Simular escenarios", use_container_width=True):
        st.switch_page("pages/2_Target_Designer.py")

st.markdown(
    """
    <div class="cta-grid" style="margin-top: 12px;">
      <div class="cta-card reveal">
        <span class="icon">🧱</span>
        <strong>Construir inventario</strong>
        <p>Normalizá residuos NASA y etiquetá flags EVA, multilayer y nitrilo.</p>
      </div>
      <div class="cta-card reveal">
        <span class="icon">🤖</span>
        <strong>Generador IA vs heurística</strong>
        <p>Compara recetas propuestas, trade-offs y bandas de confianza.</p>
      </div>
    </div>
    """,
    unsafe_allow_html=True,
)

cta_buttons = st.columns(2)
with cta_buttons[0]:
    if st.button("🧱 Abrir inventario", use_container_width=True, key="cta_inventory"):
        st.switch_page("pages/1_Inventory_Builder.py")
with cta_buttons[1]:
    if st.button("🤖 Abrir generador", use_container_width=True, key="cta_generator"):
        st.switch_page("pages/3_Generator.py")

# ──────────── Animación de aparición por scroll ────────────
st.markdown(
    """
    <script>
      const observer = new IntersectionObserver((entries) => {
        entries.forEach(entry => {
          if (entry.isIntersecting) {
            entry.target.classList.add('is-visible');
          }
        });
      }, {threshold: 0.2});

      document.querySelectorAll('.reveal').forEach((element) => {
        observer.observe(element);
      });
    </script>
    """,
    unsafe_allow_html=True,
)
MetricGalaxy(
    metrics=[
        MetricItem(
            label="Estado",
            value=ready,
            caption=f"Nombre: {model_name}",
            icon="🛰️",
        ),
        MetricItem(
            label="Entrenado",
            value=trained_at_display,
            caption=f"Procedencia: {trained_label_value} · Muestras: {n_samples or '—'}",
            icon="🧪",
        ),
        MetricItem(
            label="Feature space",
            value=str(feature_count),
            caption="Ingeniería fisicoquímica + proceso",
            icon="🧬",
        ),
        MetricItem(
            label="Incertidumbre",
            value=model_registry.uncertainty_label(),
            caption="CI 95% expuesta en UI",
            icon="📈",
        ),
    ],
    density="cozy",
).render()

# ──────────── Cómo navegar ────────────
st.markdown("### Cómo navegar ahora")
GlassStack(
    cards=[
        GlassCard(
            title="1. Inventario NASA",
            body="Trabajá sobre <code>data/waste_inventory_sample.csv</code> o subí tu CSV normalizado.",
            icon="📦",
        ),
        GlassCard(
            title="2. Objetivo",
            body="Usá presets (container, utensil, tool, interior) o definí límites manuales.",
            icon="🎛️",
        ),
        GlassCard(
            title="3. Generador con IA",
            body="Revisá contribuciones de features y compará heurística vs modelo.",
            icon="🤝",
        ),
        GlassCard(
            title="4. Reportar",
            body="Exportá recetas, Sankey y feedback/impact para seguir entrenando Rex-AI.",
            icon="📤",
        ),
    ],
    columns_min="15rem",
    density="cozy",
).render()

# ──────────── CTA navegación ────────────
st.info(
    "Usá el **Mission HUD** superior para saltar entre pasos o presioná las teclas `1-9` "
    "para navegar más rápido por el flujo guiado."
)

# ──────────── Qué demuestra hoy ────────────
st.markdown("---")
GlassStack(
    cards=[
        GlassCard(
            title="¿Qué demuestra esta demo hoy?",
            body=(
                "<ul>"
                "<li>Pipeline reproducible: <code>python -m app.modules.model_training</code> genera dataset y el RandomForest multisalida.</li>"
                "<li>Predicciones con trazabilidad: cada receta incluye IDs, categorías, flags y metadatos de entrenamiento.</li>"
                "<li>Explicabilidad integrada: contribuciones por feature y bandas de confianza 95%.</li>"
                "<li>Comparación heurística vs IA y export listo para experimentación.</li>"
                "</ul>"
            ),
            icon="🛰️",
        ),
    ],
    columns_min="26rem",
    density="roomy",
).render()<|MERGE_RESOLUTION|>--- conflicted
+++ resolved
@@ -18,11 +18,8 @@
     TeslaHero,
 )
 from app.modules.ml_models import get_model_registry
-<<<<<<< HEAD
-=======
 from app.modules.navigation import set_active_step
 from app.modules.ui_blocks import load_theme
->>>>>>> e1d45b27
 
 st.set_page_config(
     page_title="Rex-AI • Mission Copilot",
@@ -30,13 +27,9 @@
     layout="wide",
 )
 
-<<<<<<< HEAD
-=======
 set_active_step("brief")
 
 load_theme()
-
->>>>>>> e1d45b27
 model_registry = get_model_registry()
 
 
