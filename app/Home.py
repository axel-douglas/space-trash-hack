# app/Home.py
import _bootstrap  # noqa: F401
from datetime import datetime
from pathlib import Path
from typing import Any, Mapping, Sequence

import pandas as pd
import streamlit as st

from app.modules.luxe_components import (
    BriefingCard,
    HeroFlowStage,
    TimelineMilestone,
    guided_demo,
    orbital_timeline,
    GlassCard,
    GlassStack,
    MetricGalaxy,
    TeslaHero,
)
from app.modules.ml_models import get_model_registry
from app.modules.navigation import set_active_step
from app.modules.ui_blocks import futuristic_button, load_theme

st.set_page_config(
    page_title="Rex-AI • Mission Copilot",
    page_icon="🛰️",
    layout="wide",
)

set_active_step("brief")

load_theme()
model_registry = get_model_registry()


@st.cache_data
def load_inventory_sample() -> pd.DataFrame | None:
    sample_path = Path("data") / "waste_inventory_sample.csv"
    if not sample_path.exists():
        return None
    try:
        return pd.read_csv(sample_path)
    except Exception:
        return None
def format_mass(value: float | int | None) -> str:
    if value is None:
        return "—"
    if value >= 1000:
        return f"{value/1000:.1f} t"
    return f"{value:.0f} kg"


def render_metric_panel_html(
    metrics: Sequence[Mapping[str, Any]], highlight_key: str | None
) -> str:
    cards = []
    for metric in metrics:
        classes = "metric highlight" if metric.get("stage_key") == highlight_key else "metric"
        details_html = "".join(
            f"<p>{detail}</p>" for detail in metric.get("details", [])
        )
        cards.append(
            f"""
            <div class="{classes}">
              <h5>{metric.get('label', '')}</h5>
              <strong>{metric.get('value', '')}</strong>
              {details_html}
            </div>
            """
        )

    return (
        """
        <aside class="sticky-panel reveal" id="sticky-metrics">
          <h3>Panel de misión</h3>
        """
        + "".join(cards)
        + "\n        </aside>"
    )


# ──────────── Lectura segura de metadata del modelo ────────────
trained_at_raw = model_registry.metadata.get("trained_at")
trained_label_value = (
    model_registry.metadata.get("trained_label")
    or model_registry.metadata.get("trained_on")
)

try:
    trained_dt = datetime.fromisoformat(trained_at_raw) if trained_at_raw else None
except Exception:
    trained_dt = None

trained_at_display = (
    trained_dt.strftime("%d %b %Y %H:%M UTC") if trained_dt else "sin metadata"
)

trained_combo = model_registry.trained_label()
if trained_at_display == "sin metadata" and trained_combo and trained_combo != "—":
    trained_at_display = trained_combo

if not trained_label_value and trained_combo and trained_combo != "—":
    trained_label_value = trained_combo.split(" · ", 1)[0]

trained_label_value = trained_label_value or "—"

n_samples = model_registry.metadata.get("n_samples")
model_name = model_registry.metadata.get("model_name", "rexai-rf-ensemble")
feature_count = len(getattr(model_registry, "feature_names", []) or [])

# ──────────── Hero interactivo ────────────
<<<<<<< HEAD
mission_briefing(
    title="Mission Briefing • Rex-AI en órbita marciana",
    tagline="Sincronizá sensores, crew y modelo para reciclar basura orbital en hardware vital.",
    video_path=Path(__file__).resolve().parent / "static" / "mission_briefing_loop.mp4",
    cards=[
        BriefingCard(
            title="Crew Ops + IA",
            body="La cabina recibe datos del inventario NASA, restricciones de crew-time y energía en tiempo real.",
            accent="#38bdf8",
        ),
        BriefingCard(
            title="Trazabilidad total",
            body="Cada decisión enlaza features, flags de riesgo y la receta final exportable a ingeniería.",
            accent="#a855f7",
        ),
        BriefingCard(
            title="Seguridad primero",
            body="Bandas de confianza, monitoreo de toxicidad EVA y comparadores heurísticos siempre visibles.",
            accent="#f97316",
        ),
    ],
    steps=[
        ("Calibrá el inventario", "Normalizá residuos, detectá flags EVA y estructuras multi-layer."),
        ("Seleccioná objetivo", "Define límites de agua, energía y logística con presets marcianos."),
        ("Generá y valida", "Rex-AI mezcla, explica contribuciones y exporta procesos listos para la tripulación."),
    ],
)
=======
>>>>>>> 100dd468
ready = "✅ Modelo listo" if model_registry.ready else "⚠️ Entrená localmente"

mission_stages = [
    HeroFlowStage(
        key="inventory",
        order=1,
        name="Inventario",
        hero_headline="Calibrá el inventario",
        hero_copy="Normalizá residuos, detectá flags EVA y estructuras multi-layer.",
        card_body="Normalizá residuos y marcá flags problemáticos (multilayer, EVA, nitrilo).",
        icon="🧱",
        timeline_label="Inventario en vivo",
        timeline_description="Ingerí CSV NASA, normalizá unidades y marca riesgos EVA desde la cabina.",
        footer="Dataset NASA + crew flags",
    ),
    HeroFlowStage(
        key="target",
        order=2,
        name="Target",
        hero_headline="Seleccioná objetivo",
        hero_copy="Define límites de agua, energía y logística con presets marcianos.",
        card_body="Elegí producto final y límites de agua, energía y crew para la misión.",
        icon="🎯",
        timeline_label="Target marciano",
        timeline_description="Seleccioná producto final, límites de agua y energía, o usa presets homologados.",
        footer="Presets o límites manuales",
    ),
    HeroFlowStage(
        key="generator",
        order=3,
        name="Generador",
        hero_headline="Generá y valida",
        hero_copy="Rex-AI mezcla, explica contribuciones y exporta procesos listos para la tripulación.",
        card_body="Rex-AI mezcla ítems, sugiere proceso y explica cada predicción en vivo.",
        icon="🤖",
        timeline_label="Generador IA",
        timeline_description="Explorá mezclas óptimas, revisá contribuciones y bandas de confianza en segundos.",
        footer="ML + heurística cooperativa",
    ),
    HeroFlowStage(
        key="results",
        order=4,
        name="Resultados",
        hero_headline="Reportá y exportá",
        hero_copy="Trade-offs, confianza 95% y comparativa heurística listos para ingeniería.",
        card_body="Trade-offs, confianza 95%, comparación heurística vs IA y export final.",
        icon="📊",
        timeline_label="Resultados y export",
        timeline_description="Compará heurísticas vs IA, exportá recetas y registra feedback para retraining.",
        footer="Listo para experimentos",
    ),
]

briefing_cards = [
    BriefingCard(
        title="Crew Ops + IA",
        body="La cabina recibe datos del inventario NASA, restricciones de crew-time y energía en tiempo real.",
        accent="#38bdf8",
    ),
    BriefingCard(
        title="Trazabilidad total",
        body="Cada decisión enlaza features, flags de riesgo y la receta final exportable a ingeniería.",
        accent="#a855f7",
    ),
    BriefingCard(
        title="Seguridad primero",
        body="Bandas de confianza, monitoreo de toxicidad EVA y comparadores heurísticos siempre visibles.",
        accent="#f97316",
    ),
]

mission_metrics = [
    {
        "key": "status",
        "label": "Estado",
        "value": ready,
        "details": [f"Modelo <code>{model_name}</code>"],
        "caption": f"Nombre: {model_name}",
        "icon": "🛰️",
        "stage_key": "inventory",
    },
    {
        "key": "training",
        "label": "Entrenamiento",
        "value": trained_at_display,
        "details": [
            f"Origen: {trained_label_value}",
            f"Muestras: {n_samples or '—'}",
        ],
        "caption": f"Procedencia: {trained_label_value} · Muestras: {n_samples or '—'}",
        "icon": "🧪",
        "stage_key": "target",
    },
    {
        "key": "feature_space",
        "label": "Feature space",
        "value": str(feature_count),
        "details": ["Fisicoquímica + proceso"],
        "caption": "Ingeniería fisicoquímica + proceso",
        "icon": "🧬",
        "stage_key": "generator",
    },
    {
        "key": "uncertainty",
        "label": "Incertidumbre",
        "value": model_registry.uncertainty_label(),
        "details": ["CI 95% visible en UI"],
        "caption": "CI 95% expuesta en UI",
        "icon": "📈",
        "stage_key": "results",
    },
]

hero_col, metrics_col = st.columns([2.8, 1.2], gap="large")
with hero_col:
    hero_scene = TeslaHero.with_briefing(
        title="Rex-AI orquesta el reciclaje orbital y marciano",
        subtitle=(
            "Un loop autónomo que mezcla regolito MGS-1, polímeros EVA y residuos de carga "
            "para fabricar piezas listas para misión. El copiloto gestiona riesgos, "
            "energía y trazabilidad sin perder contexto."
        ),
        tagline="Sincronizá sensores, crew y modelo para reciclar basura orbital en hardware vital.",
        video_url="https://cdn.coverr.co/videos/coverr-into-the-blue-nebula-9071/1080p.mp4",
        chips=[
            {"label": "RandomForest multisalida", "tone": "accent"},
            {"label": "Comparadores: XGBoost / Tabular", "tone": "info"},
            {"label": "Bandas de confianza 95%", "tone": "accent"},
            {"label": "Telemetría NASA · Crew safe", "tone": "info"},
        ],
        icon="🛰️",
        gradient="linear-gradient(135deg, rgba(59,130,246,0.28), rgba(14,165,233,0.08))",
        glow="rgba(96,165,250,0.45)",
        density="roomy",
        parallax_icons=[
            {"icon": "🛰️", "top": "8%", "left": "74%", "size": "4.8rem", "speed": "22s"},
            {"icon": "🪐", "top": "62%", "left": "80%", "size": "5.2rem", "speed": "28s"},
            {"icon": "✨", "top": "20%", "left": "12%", "size": "3.2rem", "speed": "18s"},
        ],
        flow=mission_stages,
        briefing_video_path=Path(__file__).resolve().parent / "static" / "mission_briefing_loop.mp4",
        briefing_cards=briefing_cards,
        metrics=mission_metrics,
    )
with metrics_col:
    metrics_placeholder = st.empty()

mission_metric_payload = hero_scene.metrics_payload()
metrics_placeholder.markdown(
    render_metric_panel_html(mission_metric_payload, None),
    unsafe_allow_html=True,
)

# ──────────── Laboratorio profundo ────────────
st.markdown(
    """
    <section class="lab-block reveal" id="laboratorio-profundo">
      <div class="section-title"><span class="icon">🧪</span><h2>Laboratorio profundo</h2></div>
      <p>Radiografiamos el inventario NASA, destacamos masas críticas y exponemos hipótesis de proceso en paneles compactos.</p>
    </section>
    """,
    unsafe_allow_html=True,
)

inventory_df = load_inventory_sample()

category_cards = ""
if inventory_df is not None and not inventory_df.empty:
    category_summary = (
        inventory_df.groupby("category")[["mass_kg", "volume_l"]]
        .sum()
        .sort_values("mass_kg", ascending=False)
        .head(6)
    )
    for category, row in category_summary.iterrows():
        category_cards += (
            f"<div class='carousel-card'>"
            f"<h4>{category}</h4>"
            f"<div class='value'>{format_mass(row['mass_kg'])}</div>"
            f"<p>Volumen: {row['volume_l']:.0f} L</p>"
            f"</div>"
        )

if category_cards:
    st.markdown(
        f"""
        <div class="carousel reveal" data-carousel="categorias">
          {category_cards}
        </div>
        """,
        unsafe_allow_html=True,
    )

col_lab_a, col_lab_b = st.columns([1.6, 1], gap="large")

with col_lab_a:
    st.markdown(
        """
        <div class="lab-grid">
          <div class="drawer reveal">
            <h4>Ruta guiada de misión</h4>
            <ol>
              <li>Inventario: normalizá residuos y marca flags EVA, multilayer y nitrilo.</li>
              <li>Target: define producto, límites de agua, energía y crew-time.</li>
              <li>Generador: Rex-AI mezcla ítems, sugiere procesos y explica cada paso.</li>
              <li>Resultados: trade-offs, confianza 95% y comparativa heurística.</li>
            </ol>
          </div>
        </div>
        """,
        unsafe_allow_html=True,
    )

with col_lab_b:
    composition_toggle = st.toggle(
        "Mostrar composición científica de la receta base",
        value=False,
        key="toggle_composicion",
    )

    if composition_toggle and inventory_df is not None:
        sample_materials = (
            inventory_df[
                ["material", "material_family", "moisture_pct", "difficulty_factor"]
            ]
            .head(5)
            .to_dict(orient="records")
        )
        list_items = "".join(
            f"<li><strong>{item['material']}</strong> · {item['material_family']} · humedad {item['moisture_pct']}% · dificultad {item['difficulty_factor']}</li>"
            for item in sample_materials
        )
        st.markdown(
            f"""
            <div class="drawer reveal">
              <h4>Determinantes fisicoquímicos</h4>
              <ul>{list_items}</ul>
            </div>
            """,
            unsafe_allow_html=True,
        )

scenario_toggle = st.toggle(
    "Mostrar banderas críticas y telemetría",
    value=False,
    key="toggle_flags",
)
# ──────────── Ruta guiada ────────────
st.markdown("### Ruta de misión (guided flow)")

demo_steps = hero_scene.timeline_milestones()
active_demo_step = guided_demo(steps=demo_steps, step_duration=6.5)
GlassStack(
    cards=hero_scene.glass_cards(),
    columns_min="15rem",
    density="compact",
).render()

active_stage_key = (
    hero_scene.stage_key_for_label(active_demo_step.label)
    if active_demo_step
    else None
)
metrics_placeholder.markdown(
    render_metric_panel_html(mission_metric_payload, active_stage_key),
    unsafe_allow_html=True,
)

if scenario_toggle and inventory_df is not None:
    flagged = inventory_df["flags"].dropna().head(6).tolist()
    bullet_items = "".join(
        f"<li>{flag}</li>" for flag in flagged if isinstance(flag, str)
    )
    st.markdown(
        f"""
        <div class="drawer reveal">
          <h4>Flags operativos activos</h4>
          <ul>{bullet_items}</ul>
          <div class="timeline">
            <ul>
              <li>Pipeline reproducible: <code>python -m app.modules.model_training</code> genera dataset + RandomForest.</li>
              <li>Trazabilidad completa: cada receta incorpora IDs, categorías y metadatos.</li>
              <li>Explicabilidad integrada: contribuciones por feature y bandas de confianza 95%.</li>
              <li>Comparativa heurística vs IA lista para export.</li>
            </ul>
          </div>
        </div>
        """,
        unsafe_allow_html=True,
    )

# ──────────── Acciones siguientes ────────────
st.markdown(
    """
    <section class="next-block reveal" id="acciones-siguientes">
      <div class="section-title"><span class="icon">🚀</span><h2>Acciones siguientes</h2></div>
      <p>Mantené el contexto del laboratorio mientras ejecutás exports, simulaciones y reportes clave.</p>
    </section>
    """,
    unsafe_allow_html=True,
)

cta_col1, cta_col2 = st.columns(2, gap="large")
with cta_col1:
    st.markdown(
        """
        <div class="cta-grid">
          <div class="cta-card reveal">
            <span class="icon">📤</span>
            <strong>Exportar receta y telemetría</strong>
            <p>Descargá reportes con Sankey, contribuciones y feedback para seguimiento.</p>
          </div>
        </div>
        """,
        unsafe_allow_html=True,
    )
    if st.button("📤 Exportar", use_container_width=True):
        st.switch_page("pages/4_Results_and_Tradeoffs.py")

metric_grid_html = "".join(
    f"""
    <div class='metric{' highlight' if metric.get('stage_key') == active_stage_key else ''}'>
        <h5>{metric.get('label', '')}</h5>
        <strong>{metric.get('value', '')}</strong>
        {''.join(f'<p>{detail}</p>' for detail in metric.get('details', [])[:2])}
    </div>
    """
    for metric in mission_metric_payload
)

st.markdown(
    f"""
    <div class="metric-grid">
      {metric_grid_html}
    </div>
    """,
    unsafe_allow_html=True,
)
with cta_col2:
    st.markdown(
        """
        <div class="cta-grid">
          <div class="cta-card reveal">
            <span class="icon">🧮</span>
            <strong>Simular escenarios</strong>
            <p>Prueba configuraciones de energía, crew y materiales para stress tests.</p>
          </div>
        </div>
        """,
        unsafe_allow_html=True,
    )
    if st.button("🧮 Simular escenarios", use_container_width=True):
        st.switch_page("pages/2_Target_Designer.py")

st.markdown(
    """
    <div class="mission-grid">
      <div><h3>1. Inventario NASA</h3><p>Trabajá sobre <code>data/waste_inventory_sample.csv</code> o subí tu CSV normalizado.</p></div>
      <div><h3>2. Objetivo</h3><p>Usá presets (container, utensil, tool, interior) o definí límites manuales.</p></div>
      <div><h3>3. Generador con IA</h3><p>Revisá contribuciones de features y compará heurística vs modelo.</p></div>
      <div><h3>4. Reportar</h3><p>Exportá recetas, Sankey y feedback/impact para seguir entrenando Rex-AI.</p></div>
    <div class="cta-grid" style="margin-top: 12px;">
      <div class="cta-card reveal">
        <span class="icon">🧱</span>
        <strong>Construir inventario</strong>
        <p>Normalizá residuos NASA y etiquetá flags EVA, multilayer y nitrilo.</p>
      </div>
      <div class="cta-card reveal">
        <span class="icon">🤖</span>
        <strong>Generador IA vs heurística</strong>
        <p>Compara recetas propuestas, trade-offs y bandas de confianza.</p>
      </div>
    </div>
    """,
    unsafe_allow_html=True,
)

# ──────────── CTA navegación ────────────
st.markdown("### Siguiente acción")
c1, c2, c3, c4 = st.columns(4)
with c1:
    if futuristic_button(
        "🧱 Inventario",
        key="home_nav_inventory",
        help_text="Subí o limpiá tu CSV base",
        loading_label="Abriendo…",
        success_label="Inventario listo",
        status_hints={
            "idle": "",
            "loading": "Preparando pantalla",
            "success": "UI cargada",
            "error": "",
        },
    ):
        st.switch_page("pages/1_Inventory_Builder.py")
with c2:
    if futuristic_button(
        "🎯 Target",
        key="home_nav_target",
        help_text="Configura límites y objetivos",
        loading_label="Abriendo…",
        success_label="Target listo",
        status_hints={
            "idle": "",
            "loading": "Cargando diseñador",
            "success": "UI cargada",
            "error": "",
        },
    ):
        st.switch_page("pages/2_Target_Designer.py")
with c3:
    if futuristic_button(
        "🤖 Generador",
        key="home_nav_generator",
        help_text="Corre IA o heurísticas",
        loading_label="Abriendo…",
        success_label="Generador listo",
        status_hints={
            "idle": "",
            "loading": "Cargando modelo",
            "success": "UI cargada",
            "error": "",
        },
    ):
        st.switch_page("pages/3_Generator.py")
with c4:
    if futuristic_button(
        "📊 Resultados",
        key="home_nav_results",
        help_text="Analiza trade-offs y export",
        loading_label="Abriendo…",
        success_label="Resultados listos",
        status_hints={
            "idle": "",
            "loading": "Abriendo dashboards",
            "success": "UI cargada",
            "error": "",
        },
    ):
        st.switch_page("pages/4_Results_and_Tradeoffs.py")
cta_buttons = st.columns(2)
with cta_buttons[0]:
    if st.button("🧱 Abrir inventario", use_container_width=True, key="cta_inventory"):
        st.switch_page("pages/1_Inventory_Builder.py")
with cta_buttons[1]:
    if st.button("🤖 Abrir generador", use_container_width=True, key="cta_generator"):
        st.switch_page("pages/3_Generator.py")

# ──────────── Qué demuestra hoy ────────────
st.markdown("---")
st.markdown("### ¿Qué demuestra esta demo hoy?")

orbital_timeline(
    [
        TimelineMilestone(
            label="Pipeline reproducible",
            description="<code>python -m app.modules.model_training</code> genera dataset y RandomForest multisalida listo.",
            icon="🛠️",
        ),
        TimelineMilestone(
            label="Trazabilidad de recetas",
            description="Cada receta conserva IDs, categorías, flags de riesgo y metadatos de entrenamiento.",
            icon="🛰️",
        ),
        TimelineMilestone(
            label="Explicabilidad integrada",
            description="Contribuciones por feature, bandas 95% y comparador heurístico vs IA en UI.",
            icon="🧠",
        ),
        TimelineMilestone(
            label="Export y feedback",
            description="Entrega recetas, Sankey y feedback listos para continuar el retraining marciano.",
            icon="📦",
        ),
    ]
)
# ──────────── Animación de aparición por scroll ────────────
st.markdown(
    """
    <script>
      const observer = new IntersectionObserver((entries) => {
        entries.forEach(entry => {
          if (entry.isIntersecting) {
            entry.target.classList.add('is-visible');
          }
        });
      }, {threshold: 0.2});

      document.querySelectorAll('.reveal').forEach((element) => {
        observer.observe(element);
      });
    </script>
    """,
    unsafe_allow_html=True,
)
MetricGalaxy(
    metrics=hero_scene.metric_items(),
    density="cozy",
).render()

# ──────────── Cómo navegar ────────────
st.markdown("### Cómo navegar ahora")
GlassStack(
    cards=[
        GlassCard(
            title="1. Inventario NASA",
            body="Trabajá sobre <code>data/waste_inventory_sample.csv</code> o subí tu CSV normalizado.",
            icon="📦",
        ),
        GlassCard(
            title="2. Objetivo",
            body="Usá presets (container, utensil, tool, interior) o definí límites manuales.",
            icon="🎛️",
        ),
        GlassCard(
            title="3. Generador con IA",
            body="Revisá contribuciones de features y compará heurística vs modelo.",
            icon="🤝",
        ),
        GlassCard(
            title="4. Reportar",
            body="Exportá recetas, Sankey y feedback/impact para seguir entrenando Rex-AI.",
            icon="📤",
        ),
    ],
    columns_min="15rem",
    density="cozy",
).render()

# ──────────── CTA navegación ────────────
st.info(
    "Usá el **Mission HUD** superior para saltar entre pasos o presioná las teclas `1-9` "
    "para navegar más rápido por el flujo guiado."
)

# ──────────── Qué demuestra hoy ────────────
st.markdown("---")
GlassStack(
    cards=[
        GlassCard(
            title="¿Qué demuestra esta demo hoy?",
            body=(
                "<ul>"
                "<li>Pipeline reproducible: <code>python -m app.modules.model_training</code> genera dataset y el RandomForest multisalida.</li>"
                "<li>Predicciones con trazabilidad: cada receta incluye IDs, categorías, flags y metadatos de entrenamiento.</li>"
                "<li>Explicabilidad integrada: contribuciones por feature y bandas de confianza 95%.</li>"
                "<li>Comparación heurística vs IA y export listo para experimentación.</li>"
                "</ul>"
            ),
            icon="🛰️",
        ),
    ],
    columns_min="26rem",
    density="roomy",
).render()<|MERGE_RESOLUTION|>--- conflicted
+++ resolved
@@ -110,7 +110,6 @@
 feature_count = len(getattr(model_registry, "feature_names", []) or [])
 
 # ──────────── Hero interactivo ────────────
-<<<<<<< HEAD
 mission_briefing(
     title="Mission Briefing • Rex-AI en órbita marciana",
     tagline="Sincronizá sensores, crew y modelo para reciclar basura orbital en hardware vital.",
@@ -138,8 +137,6 @@
         ("Generá y valida", "Rex-AI mezcla, explica contribuciones y exporta procesos listos para la tripulación."),
     ],
 )
-=======
->>>>>>> 100dd468
 ready = "✅ Modelo listo" if model_registry.ready else "⚠️ Entrená localmente"
 
 mission_stages = [
