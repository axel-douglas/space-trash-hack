/*
 * NASA instrumentation-inspired base tokens and minimal resets.
 * The palette emphasises neutral control-room surfaces with a single
 * operations blue accent so analytical views stay focused and legible.
 */

:root {
  --mission-color-canvas: #f5f7fa;
  --mission-color-surface: #ffffff;
  --mission-color-panel: #e1e6ef;
  --mission-color-border: #b7c2d3;
  --mission-color-border-strong: #7f8ba0;
  --mission-color-divider: #cbd5e1;
  --mission-color-text: #0b1526;
  --mission-color-muted: #465164;
  --mission-color-accent: #0b3d91;
  --mission-color-accent-soft: #4d6fb8;
  --mission-color-positive: #19624d;
  --mission-color-positive-soft: #c7e5d9;
  --mission-color-warning: #b35c1a;
  --mission-color-warning-soft: #f2dfcd;
  --mission-color-critical: #8c2f3a;
  --mission-color-critical-soft: #f2d3da;

  --mission-font-sans: "Source Sans 3", "Segoe UI", system-ui, sans-serif;
  --mission-font-mono: "IBM Plex Mono", ui-monospace, SFMono-Regular, monospace;

  --mission-space-2xs: 0.25rem;
  --mission-space-xs: 0.5rem;
  --mission-space-sm: 0.75rem;
  --mission-space-md: 1rem;
  --mission-space-lg: 1.5rem;
  --mission-space-xl: 2.25rem;

  --mission-radius-sm: 0.25rem;
  --mission-radius-md: 0.5rem;

  --mission-line-weight: 1px;
  --mission-layout-max-width: 1120px;
}

body,
.stApp {
  margin: 0;
  min-height: 100vh;
  background-color: var(--mission-color-canvas);
  color: var(--mission-color-text);
  font-family: var(--mission-font-sans);
  line-height: 1.55;
}

main .block-container {
  max-width: var(--mission-layout-max-width);
  padding-block: var(--mission-space-xl);
}

h1,
h2,
h3,
h4,
h5,
h6 {
  color: var(--mission-color-text);
  font-weight: 600;
  letter-spacing: 0.01em;
  margin-block: var(--mission-space-md) var(--mission-space-xs);
}

p,
li,
label,
span,
small {
  color: inherit;
}

p,
li {
  font-size: 1rem;
}

small,
.stCaption,
caption,
.stMarkdown small {
  font-size: 0.85rem;
  color: var(--mission-color-muted);
}

a {
  color: var(--mission-color-accent);
  text-decoration-thickness: 2px;
  text-underline-offset: 4px;
}

a:hover,
a:focus {
  color: var(--mission-color-accent-soft);
}

code,
pre,
.stCode {
  font-family: var(--mission-font-mono);
  color: var(--mission-color-accent);
}

button,
.stButton > button,
button[kind="secondary"] {
  border-radius: var(--mission-radius-md);
}

hr {
  border: 0;
  height: 1px;
  background-color: var(--mission-color-divider);
  margin-block: var(--mission-space-lg);
}

table {
  border-color: var(--mission-color-divider);
}

[data-testid="stMetricValue"] {
  color: var(--mission-color-text);
  font-weight: 600;
}

[data-testid="stMetricLabel"] {
  color: var(--mission-color-muted);
  font-size: 0.78rem;
  letter-spacing: 0.04em;
  text-transform: uppercase;
}

[data-testid="stMetricDelta"] {
  font-weight: 600;
}

[data-mission-pill] {
  display: inline-flex;
  align-items: center;
  justify-content: center;
  gap: var(--mission-space-2xs);
  padding: 0.35rem 0.9rem;
  border-radius: 999px;
  font-weight: 600;
  letter-spacing: 0.04em;
  text-transform: uppercase;
  font-size: 0.78rem;
  border: var(--mission-line-weight) solid transparent;
}

[data-mission-pill="ok"],
.mission-pill--ok {
  background-color: var(--mission-color-positive-soft);
  color: var(--mission-color-positive);
  border-color: var(--mission-color-positive);
}

[data-mission-pill="warn"],
.mission-pill--warn {
  background-color: var(--mission-color-warning-soft);
  color: var(--mission-color-warning);
  border-color: var(--mission-color-warning);
}

[data-mission-pill="risk"],
.mission-pill--risk {
  background-color: var(--mission-color-critical-soft);
  color: var(--mission-color-critical);
  border-color: var(--mission-color-critical);
}

/* Informational tone emphasises the analytical accent colour. */
[data-mission-pill="info"],
.mission-pill--info {
  background-color: var(--mission-color-panel);
  color: var(--mission-color-accent);
  border-color: var(--mission-color-accent);
}

/* Accent tone highlights key tags with stronger borders. */
[data-mission-pill="accent"],
.mission-pill--accent {
  background-color: var(--mission-color-accent-soft);
  color: var(--mission-color-surface);
  border-color: var(--mission-color-accent);
}

.mission-brand-header {
  --mission-brand-width: clamp(108px, 12vw, 156px);
  display: flex;
  flex-direction: column;
  align-items: center;
  justify-content: center;
<<<<<<< HEAD
  width: var(--mission-brand-width);
  gap: var(--mission-space-2xs);
  text-align: center;
  margin-block: var(--mission-space-lg);
  padding: 0;
  color: var(--mission-color-text);
}

.mission-brand-header__logo {
  width: 100%;
=======
  gap: var(--mission-space-sm);
  text-align: center;
  margin-block: var(--mission-space-lg);
  padding: var(--mission-space-md) var(--mission-space-lg);
  background: var(--mission-color-text);
  border-radius: var(--mission-radius-md);
  border: 1px solid rgba(255, 255, 255, 0.08);
  box-shadow: 0 12px 28px rgba(11, 21, 38, 0.28);
  color: var(--mission-color-surface);
>>>>>>> 47e5157f
}

.mission-brand-header__logo img {
  display: block;
<<<<<<< HEAD
  width: 100%;
  height: auto;
  margin: 0;
}

.mission-brand-header__tagline {
  display: block;
  width: 100%;
  margin: var(--mission-space-2xs) auto 0;
  font-size: 0.68rem;
  font-weight: 600;
  letter-spacing: 0.18em;
  text-transform: uppercase;
  color: var(--mission-color-muted);
=======
  width: min(180px, 45vw);
  height: auto;
  margin: 0;
  filter: drop-shadow(0 6px 18px rgba(0, 0, 0, 0.35));
}

.mission-brand-header__tagline {
  margin: var(--mission-space-2xs) 0 0;
  font-size: 0.82rem;
  font-weight: 600;
  letter-spacing: 0.16em;
  text-transform: uppercase;
  color: var(--mission-color-surface);
  opacity: 0.9;
>>>>>>> 47e5157f
}

:focus-visible {
  outline: 2px solid var(--mission-color-accent);
  outline-offset: 2px;
}<|MERGE_RESOLUTION|>--- conflicted
+++ resolved
@@ -195,7 +195,6 @@
   flex-direction: column;
   align-items: center;
   justify-content: center;
-<<<<<<< HEAD
   width: var(--mission-brand-width);
   gap: var(--mission-space-2xs);
   text-align: center;
@@ -206,7 +205,6 @@
 
 .mission-brand-header__logo {
   width: 100%;
-=======
   gap: var(--mission-space-sm);
   text-align: center;
   margin-block: var(--mission-space-lg);
@@ -216,12 +214,10 @@
   border: 1px solid rgba(255, 255, 255, 0.08);
   box-shadow: 0 12px 28px rgba(11, 21, 38, 0.28);
   color: var(--mission-color-surface);
->>>>>>> 47e5157f
 }
 
 .mission-brand-header__logo img {
   display: block;
-<<<<<<< HEAD
   width: 100%;
   height: auto;
   margin: 0;
@@ -236,7 +232,6 @@
   letter-spacing: 0.18em;
   text-transform: uppercase;
   color: var(--mission-color-muted);
-=======
   width: min(180px, 45vw);
   height: auto;
   margin: 0;
@@ -251,7 +246,6 @@
   text-transform: uppercase;
   color: var(--mission-color-surface);
   opacity: 0.9;
->>>>>>> 47e5157f
 }
 
 :focus-visible {
