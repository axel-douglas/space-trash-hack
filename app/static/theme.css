--- conflicted
+++ resolved
@@ -1,4 +1,3 @@
-<<<<<<< HEAD
 :root {
   --bg: #0b0d12;
   --ink: #f8fafc;
@@ -256,7 +255,6 @@
 body[data-rexai-colorblind="safe"] .pill,
 .stApp[data-rexai-colorblind="safe"] .pill {
   filter: saturate(0.92);
-=======
 @layer tokens {
   :root {
     color-scheme: dark;
@@ -477,5 +475,4 @@
     padding: var(--space-xl);
     background: radial-gradient(600px 220px at 20% -10%, rgba(111, 141, 255, 0.2), transparent);
   }
->>>>>>> 21e924b3
 }