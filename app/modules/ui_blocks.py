<<<<<<< HEAD
from contextlib import contextmanager
from pathlib import Path
from typing import Generator, Literal
=======
from __future__ import annotations

from contextlib import contextmanager
from pathlib import Path
from typing import Iterator, Literal, Optional
>>>>>>> 66de4290

import streamlit as st
from streamlit.delta_generator import DeltaGenerator

_THEME_KEY = "__rexai_theme_loaded__"


def _theme_path() -> Path:
    return Path(__file__).resolve().parents[1] / "static" / "theme.css"


def load_theme(show_hud: bool = True) -> None:
    """Inject the shared Rex-AI theme CSS once per Streamlit session and Mission HUD."""

    theme_loaded = st.session_state.get(_THEME_KEY)
    if not theme_loaded:
        theme_file = _theme_path()
        try:
            css = theme_file.read_text(encoding="utf-8")
        except FileNotFoundError:
            css = ""

        if css:
            st.markdown(f"<style>{css}</style>", unsafe_allow_html=True)
        st.session_state[_THEME_KEY] = True

    if show_hud:
        from app.modules.navigation import render_mission_hud

        render_mission_hud()


def use_token(name: str, fallback: Optional[str] = None) -> str:
    """Return a CSS var reference for the given design token."""

    sanitized = name.strip().lower().replace(" ", "-")
    sanitized = sanitized.replace("/", "-").replace("_", "-").replace(".", "-")
    css_var = f"--{sanitized}"
    if fallback is not None:
        return f"var({css_var}, {fallback})"
    return f"var({css_var})"


def _surface_markup(
    *,
    tone: str,
    padding: Optional[str],
    shadow: Optional[str],
    radius: Optional[str],
    extra_class: str = "",
) -> str:
    classes = ["rex-surface"]
    if extra_class:
        classes.append(extra_class)
    attrs = []
    if tone and tone != "base":
        attrs.append(f'data-tone="{tone}"')

    style_bits = []
    if padding:
        style_bits.append(f"padding: var(--space-{padding});")
    if shadow:
        style_bits.append(f"box-shadow: var(--shadow-{shadow});")
    if radius:
        style_bits.append(f"border-radius: {radius};")

    class_name = " ".join(classes)
    style_attr = ""
    if style_bits:
        style_value = " ".join(style_bits)
        style_attr = f' style="{style_value}"'
    attr_segment = (" " + " ".join(attrs)) if attrs else ""
    return f'<div class="{class_name}"{attr_segment}{style_attr}>'


@contextmanager
def surface(
    *,
    tone: Literal["base", "sunken", "raised"] = "base",
    padding: str | None = "lg",
    shadow: Literal["soft", "lift", "float"] | None = "soft",
    radius: str | None = None,
) -> Iterator[st.delta_generator.DeltaGenerator]:
    """Render content inside a themed surface wrapper."""

    load_theme()
    container = st.container()
    opener = _surface_markup(tone=tone, padding=padding, shadow=shadow, radius=radius)
    container.markdown(opener, unsafe_allow_html=True)
    inner = container.container()
    try:
<<<<<<< HEAD
        css = theme_file.read_text(encoding="utf-8")
    except FileNotFoundError:
        css = ""

    layout_file = theme_file.with_name("layout.css")
    if layout_file.exists():
        css += "\n" + layout_file.read_text(encoding="utf-8")

    if not css:
        return
=======
        with inner:
            yield inner
    finally:
        container.markdown("</div>", unsafe_allow_html=True)
>>>>>>> 66de4290


@contextmanager
def glass_card(
    *,
    padding: str | None = "lg",
    shadow: Literal["soft", "lift", "float"] | None = "float",
    radius: str | None = None,
) -> Iterator[st.delta_generator.DeltaGenerator]:
    """Render content inside a frosted glass style surface."""

    load_theme()
    container = st.container()
    opener = _surface_markup(
        tone="base", padding=padding, shadow=shadow, radius=radius, extra_class="rex-glass"
    )
    container.markdown(opener, unsafe_allow_html=True)
    inner = container.container()
    try:
        with inner:
            yield inner
    finally:
        container.markdown("</div>", unsafe_allow_html=True)


def inject_css():
    """Backward-compatible alias for legacy code paths."""

    load_theme()

def card(title:str, body:str=""):
    st.markdown(f"""<div class="card"><h4>{title}</h4><div class="small">{body}</div></div>""", unsafe_allow_html=True)

def pill(label:str, kind:Literal["ok","warn","risk"]="ok"):
    klass = {"ok":"badge-ok","warn":"badge-warn","risk":"badge-risk"}[kind]
    st.markdown(f"""<span class="pill {klass}">{label}</span>""", unsafe_allow_html=True)

def section(title:str, subtitle:str=""):
    st.subheader(title)
    if subtitle:
        st.caption(subtitle)


@contextmanager
def layout_block(
    classes: str,
    *,
    parent: DeltaGenerator | None = None,
) -> Generator[DeltaGenerator, None, None]:
    """Yield a Streamlit container wrapped in custom layout classes."""

    target = parent if parent is not None else st.container()
    target.markdown(f"<div class=\"{classes}\">", unsafe_allow_html=True)
    inner = target.container()
    try:
        yield inner
    finally:
        target.markdown("</div>", unsafe_allow_html=True)<|MERGE_RESOLUTION|>--- conflicted
+++ resolved
@@ -1,14 +1,12 @@
-<<<<<<< HEAD
+
 from contextlib import contextmanager
 from pathlib import Path
 from typing import Generator, Literal
-=======
 from __future__ import annotations
 
 from contextlib import contextmanager
 from pathlib import Path
 from typing import Iterator, Literal, Optional
->>>>>>> 66de4290
 
 import streamlit as st
 from streamlit.delta_generator import DeltaGenerator
@@ -100,7 +98,6 @@
     container.markdown(opener, unsafe_allow_html=True)
     inner = container.container()
     try:
-<<<<<<< HEAD
         css = theme_file.read_text(encoding="utf-8")
     except FileNotFoundError:
         css = ""
@@ -111,12 +108,10 @@
 
     if not css:
         return
-=======
         with inner:
             yield inner
     finally:
         container.markdown("</div>", unsafe_allow_html=True)
->>>>>>> 66de4290
 
 
 @contextmanager
