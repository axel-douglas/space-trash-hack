"""High-fidelity UI primitives for the Rex-AI Streamlit experience."""

from __future__ import annotations

import base64
import json
import math
import unicodedata
from dataclasses import dataclass, field
from html import escape
from pathlib import Path
from typing import Any, Callable, Dict, Iterable, List, Literal, Mapping, Optional, Sequence, Tuple

import numpy as np
import plotly.graph_objects as go
import streamlit as st


_CSS_KEY = "__rexai_luxe_css__"


# ---------------------------------------------------------------------------
# CSS snippets
# ---------------------------------------------------------------------------
_BRIEFING_AND_TARGET_CSS = """
<style>
.luxe-hero-scene {
    display: grid;
    gap: 32px;
    margin-bottom: 16px;
}
.luxe-hero-scene__lead {
    display: grid;
    gap: 18px;
}
.luxe-hero-scene .briefing-grid {
    margin-top: 0;
}
.luxe-hero__tagline {
    margin: 0;
    font-size: 1.02rem;
    color: rgba(226, 232, 240, 0.78);
}
.briefing-grid {
    display: grid;
    grid-template-columns: minmax(280px, 1fr) minmax(320px, 1fr);
    gap: 32px;
    align-items: stretch;
    margin-top: 18px;
}
.briefing-video {
    position: relative;
    overflow: hidden;
    border-radius: 28px;
    border: 1px solid rgba(148, 163, 184, 0.18);
    box-shadow: 0 32px 80px -40px rgba(15, 23, 42, 0.8);
    min-height: 280px;
    background: radial-gradient(circle at top left, rgba(56, 189, 248, 0.4), rgba(15, 23, 42, 0.85));
}
.briefing-video video {
    position: absolute;
    inset: 0;
    width: 100%;
    height: 100%;
    object-fit: cover;
    filter: saturate(1.05) contrast(1.05);
}
.briefing-fallback {
    position: absolute;
    inset: 0;
    display: flex;
    align-items: center;
    justify-content: center;
    color: rgba(226, 232, 240, 0.88);
    font-weight: 600;
    letter-spacing: 0.08em;
    text-transform: uppercase;
    background: linear-gradient(120deg, rgba(56, 189, 248, 0.25), rgba(59, 130, 246, 0.05));
    animation: aurora 16s linear infinite;
}
.briefing-cards {
    display: grid;
    gap: 18px;
}
.briefing-card {
    position: relative;
    padding: 22px 24px;
    border-radius: 24px;
    border: 1px solid rgba(96, 165, 250, 0.18);
    background: rgba(15, 23, 42, 0.78);
    color: var(--ink);
    box-shadow: 0 24px 48px -32px rgba(30, 64, 175, 0.55);
    overflow: hidden;
}
.briefing-card::after {
    content: "";
    position: absolute;
    inset: -60% 40% 20% -40%;
    background: var(--card-accent);
    opacity: 0.16;
    filter: blur(60px);
    transform: rotate(8deg);
    transition: transform 600ms ease, opacity 600ms ease;
}
.briefing-card h3 {
    margin: 0 0 6px;
    font-size: 1.1rem;
    letter-spacing: 0.02em;
}
.briefing-card p {
    margin: 0;
    color: rgba(226, 232, 240, 0.86);
    font-size: 0.95rem;
}
.briefing-card:hover::after {
    opacity: 0.32;
    transform: rotate(-6deg) scale(1.08);
}
.briefing-stepper {
    display: flex;
    flex-direction: column;
    gap: 8px;
    margin-top: 24px;
}
.briefing-step {
    display: grid;
    grid-template-columns: 44px 1fr;
    gap: 12px;
    align-items: start;
    padding: 12px 14px;
    border-radius: 18px;
    background: rgba(15, 23, 42, 0.6);
    border: 1px solid rgba(148, 163, 184, 0.16);
    animation: rise-in 460ms ease backwards;
}
.briefing-step span {
    width: 44px;
    height: 44px;
    border-radius: 999px;
    display: grid;
    place-items: center;
    font-weight: 700;
    background: rgba(56, 189, 248, 0.18);
    color: var(--ink);
}
.briefing-step strong {
    display: block;
    font-size: 0.98rem;
    margin-bottom: 4px;
}
.briefing-step small {
    color: rgba(226, 232, 240, 0.78);
    font-size: 0.85rem;
}
.orbital-timeline {
    perspective: 1200px;
    margin: 32px 0 12px;
}
.orbital-track {
    position: relative;
    transform-style: preserve-3d;
    transform: rotateX(18deg);
    display: flex;
    gap: 32px;
    padding: 32px 18px;
    border-radius: 28px;
    background: linear-gradient(135deg, rgba(59, 130, 246, 0.12), rgba(15, 23, 42, 0.85));
    border: 1px solid rgba(96, 165, 250, 0.22);
    overflow-x: auto;
}
.orbital-track::-webkit-scrollbar {height: 6px;}
.orbital-track::-webkit-scrollbar-thumb {
    background: rgba(59, 130, 246, 0.3);
    border-radius: 999px;
}
.orbital-node {
    min-width: 220px;
    padding: 18px 20px;
    border-radius: 20px;
    background: rgba(15, 23, 42, 0.9);
    border: 1px solid rgba(148, 163, 184, 0.16);
    box-shadow: 0 18px 32px -20px rgba(30, 64, 175, 0.7);
    position: relative;
    transform: translateZ(var(--depth, 0px));
    transition: transform 400ms ease, box-shadow 400ms ease;
}
.orbital-node::after {
    content: "";
    position: absolute;
    top: 50%;
    right: -16px;
    width: 32px;
    height: 2px;
    background: linear-gradient(90deg, rgba(56, 189, 248, 0.0), rgba(56, 189, 248, 0.65));
}
.orbital-node:last-child::after {display: none;}
.orbital-node:hover {
    transform: translateZ(calc(var(--depth, 0px) + 28px));
    box-shadow: 0 30px 60px -28px rgba(37, 99, 235, 0.85);
}
.orbital-node span {
    font-size: 1.5rem;
}
.orbital-node h4 {
    margin: 12px 0 6px;
    font-size: 1.05rem;
}
.orbital-node p {
    margin: 0;
    color: rgba(226, 232, 240, 0.8);
    font-size: 0.9rem;
}
.guided-overlay {
    position: fixed;
    inset: 0;
    pointer-events: none;
    display: grid;
    place-items: center;
    z-index: 900;
}
.guided-overlay.hidden {display: none;}
.guided-panel {
    pointer-events: auto;
    max-width: 420px;
    padding: 26px 28px;
    border-radius: 24px;
    background: rgba(15, 23, 42, 0.94);
    border: 1px solid rgba(96, 165, 250, 0.24);
    box-shadow: 0 40px 120px -60px rgba(15, 23, 42, 0.9);
    backdrop-filter: blur(12px);
    text-align: center;
    animation: pulse 820ms ease-in-out infinite alternate;
}
.guided-panel h3 {
    margin: 0 0 10px;
}
.guided-panel p {
    margin: 0;
    color: rgba(226, 232, 240, 0.85);
}
.guided-panel footer {
    margin-top: 18px;
    font-size: 0.85rem;
    color: rgba(148, 163, 184, 0.85);
}
@keyframes aurora {
    0% {background-position: 0% 50%;}
    50% {background-position: 100% 50%;}
    100% {background-position: 0% 50%;}
}
@keyframes rise-in {
    from {opacity: 0; transform: translateY(18px);}
    to {opacity: 1; transform: translateY(0);}
}
@keyframes pulse {
    from {transform: scale(1);}
    to {transform: scale(1.02);}
}
.luxe-card-grid {display:flex; gap:1rem; flex-wrap:wrap;}
.luxe-card {
    border-radius: 18px;
    padding: 1rem;
    width: 220px;
    background: linear-gradient(145deg, rgba(15,25,36,0.9), rgba(48,74,102,0.85));
    color: #f5f9ff;
    position: relative;
    box-shadow: 0 25px 45px rgba(2,12,27,0.45);
    transition: transform 0.3s ease, box-shadow 0.3s ease;
    border: 1px solid rgba(255,255,255,0.08);
}
.luxe-card.is-active {
    transform: translateY(-8px) scale(1.02);
    box-shadow: 0 35px 60px rgba(0, 150, 255, 0.45);
    border-color: rgba(94,174,255,0.8);
}
.luxe-card h4 {margin: 0; font-size: 1.1rem;}
.luxe-card .tagline {opacity: 0.85; font-size: 0.85rem; margin-top: 0.4rem;}
.luxe-card .image {
    width: 100%;
    height: 120px;
    border-radius: 14px;
    margin-bottom: 0.8rem;
    background: radial-gradient(circle at top left, rgba(120,195,255,0.8), rgba(8,15,27,0.6));
    display: flex;
    align-items: center;
    justify-content: center;
    font-size: 3rem;
    text-shadow: 0 12px 30px rgba(0,0,0,0.35);
}
.target-3d-card {
    perspective: 1200px;
}
.target-3d-card .inner {
    background: linear-gradient(160deg, rgba(8,21,35,0.9), rgba(45,90,120,0.88));
    border-radius: 24px;
    padding: 1.5rem;
    min-height: 260px;
    color: #eaf4ff;
    box-shadow: 0 35px 55px rgba(3, 12, 32, 0.55);
    border: 1px solid rgba(255,255,255,0.08);
    transform: rotateY(-12deg) rotateX(6deg);
    transform-style: preserve-3d;
    position: relative;
}
.target-3d-card .inner::after {
    content: "";
    position: absolute;
    inset: 10px;
    border-radius: 20px;
    border: 1px solid rgba(255,255,255,0.05);
    pointer-events: none;
}
.circular-indicator {
    width: 60px;
    height: 60px;
    border-radius: 50%;
    display: inline-flex;
    align-items: center;
    justify-content: center;
    font-weight: 600;
    background: conic-gradient(var(--accent-color, #59b1ff) calc(var(--value, 0) * 1%), rgba(255,255,255,0.08) 0);
    color: #0e2137;
    margin-right: 0.6rem;
}
.circular-indicator span {
    font-size: 0.85rem;
}
.slider-row {
    display: flex;
    align-items: center;
    justify-content: space-between;
    margin-bottom: 0.75rem;
}
.slider-row .stSlider {flex: 1;}
.feedback-pill {
    display: inline-flex;
    gap: 0.3rem;
    align-items: center;
    padding: 0.35rem 0.6rem;
    border-radius: 999px;
    background: rgba(88, 184, 255, 0.12);
    color: #cfe9ff;
    font-size: 0.78rem;
}
</style>
"""

_LUXE_COMPONENT_CSS = """
<style>
:root {
  --luxe-surface: rgba(12, 17, 27, 0.78);
  --luxe-border: rgba(148, 163, 184, 0.32);
  --luxe-border-strong: rgba(148, 163, 184, 0.48);
  --luxe-ink: #e9f0ff;
  --luxe-muted: rgba(226, 232, 240, 0.76);
  --luxe-accent: #60a5fa;
  --luxe-positive: #34d399;
  --luxe-warning: #f59e0b;
  --luxe-danger: #f87171;
}

@keyframes heroGlow {
  0% { box-shadow: 0 25px 70px rgba(96, 165, 250, 0.24); }
  50% { box-shadow: 0 35px 110px rgba(56, 189, 248, 0.45); }
  100% { box-shadow: 0 25px 70px rgba(96, 165, 250, 0.24); }
}

@keyframes parallaxDrift {
  0% { transform: translate3d(0, 0, 0) scale(1); opacity: 0.45; }
  50% { transform: translate3d(12px, -10px, 0) scale(1.05); opacity: 0.75; }
  100% { transform: translate3d(0, 0, 0) scale(1); opacity: 0.45; }
}

@keyframes sparkleShift {
  0% { background-position: 0% 50%; }
  50% { background-position: 100% 50%; }
  100% { background-position: 0% 50%; }
}

.luxe-hero {
  position: relative;
  overflow: hidden;
  border-radius: 32px;
  border: 1px solid var(--luxe-border);
  background: var(--hero-gradient, linear-gradient(135deg, rgba(59, 130, 246, 0.16), rgba(14, 165, 233, 0.06)));
  padding: var(--hero-padding, 2.6rem 3.1rem);
  color: var(--luxe-ink);
  isolation: isolate;
  backdrop-filter: blur(18px);
  box-shadow: 0 24px 60px rgba(8, 15, 35, 0.45);
  animation: heroGlow 14s ease-in-out infinite;
}

.luxe-hero__video {
  position: absolute;
  inset: 0;
  width: 100%;
  height: 100%;
  object-fit: cover;
  z-index: 0;
  filter: saturate(1.25) brightness(0.65);
}

.luxe-hero__veil {
  position: absolute;
  inset: 0;
  background: linear-gradient(180deg, rgba(15, 23, 42, 0.12) 10%, rgba(2, 6, 23, 0.88) 100%);
  z-index: 1;
  pointer-events: none;
}

.luxe-hero::after {
  content: "";
  position: absolute;
  inset: -30%;
  background: radial-gradient(circle at 20% 20%, var(--hero-glow, rgba(96, 165, 250, 0.4)), transparent 62%);
  filter: blur(40px);
  opacity: 0.9;
  pointer-events: none;
  animation: sparkleShift 18s ease-in-out infinite;
}

.luxe-hero__content {
  position: relative;
  z-index: 2;
  max-width: 520px;
}

.luxe-hero__content h1 {
  font-size: clamp(2.5rem, 4vw, 3.2rem);
  margin-bottom: 0.7rem;
}

.luxe-hero__content p {
  font-size: 1.05rem;
  color: rgba(226, 232, 240, 0.82);
  margin: 0 0 1rem 0;
}

.luxe-hero__icon {
  font-size: 2rem;
  margin-bottom: 1rem;
  opacity: 0.85;
}

.luxe-hero__layer {
  position: absolute;
  top: 20%;
  left: 60%;
  font-size: var(--layer-size, 3.5rem);
  opacity: 0.5;
  filter: drop-shadow(0 18px 25px rgba(15, 23, 42, 0.45));
  animation: parallaxDrift var(--layer-speed, 18s) ease-in-out infinite;
  z-index: 1;
  pointer-events: none;
}

.luxe-chip-row {
  display: inline-flex;
  flex-wrap: wrap;
  gap: var(--chip-gap, 0.6rem);
  margin-top: 1.2rem;
}

.luxe-chip {
  display: inline-flex;
  align-items: center;
  gap: 0.35rem;
  padding: var(--chip-padding, 0.4rem 0.9rem);
  font-size: var(--chip-size, 0.82rem);
  border-radius: 999px;
  border: 1px solid rgba(148, 163, 184, 0.25);
  background: rgba(15, 23, 42, 0.6);
  color: var(--luxe-ink);
  letter-spacing: 0.04em;
}

.luxe-chip[data-tone="accent"] { background: rgba(96, 165, 250, 0.16); border-color: rgba(125, 211, 252, 0.45); }
.luxe-chip[data-tone="info"] { background: rgba(14, 165, 233, 0.16); border-color: rgba(56, 189, 248, 0.5); }
.luxe-chip[data-tone="positive"] { background: rgba(52, 211, 153, 0.14); border-color: rgba(52, 211, 153, 0.45); }
.luxe-chip[data-tone="warning"] { background: rgba(245, 158, 11, 0.12); border-color: rgba(245, 158, 11, 0.45); }
.luxe-chip[data-tone="danger"] { background: rgba(248, 113, 113, 0.16); border-color: rgba(248, 113, 113, 0.45); }

.luxe-metric-galaxy {
  display: grid;
  grid-template-columns: repeat(auto-fit, minmax(var(--metric-min, 13rem), 1fr));
  gap: var(--metric-gap, 1rem);
  margin-top: 1.8rem;
}

.luxe-metric {
  position: relative;
  border-radius: 20px;
  border: 1px solid var(--luxe-border);
  background: rgba(13, 17, 23, 0.76);
  padding: var(--metric-padding, 1.2rem 1.4rem);
  box-shadow: inset 0 0 0 1px rgba(148, 163, 184, 0.1), 0 18px 40px rgba(8, 15, 35, 0.38);
  display: flex;
  flex-direction: column;
  gap: 0.35rem;
  position: relative;
  overflow: hidden;
}

.luxe-metric[data-glow="true"]::after {
  content: "";
  position: absolute;
  inset: 0;
  background: radial-gradient(circle at 15% 20%, rgba(96, 165, 250, 0.24), transparent 65%);
  opacity: 0.85;
  z-index: 0;
  pointer-events: none;
}

.luxe-metric__icon {
  font-size: 1.15rem;
  opacity: 0.7;
}

.luxe-metric__label {
  font-size: 0.78rem;
  letter-spacing: 0.12em;
  text-transform: uppercase;
  opacity: 0.72;
}

.luxe-metric__value {
  font-size: 1.48rem;
  font-weight: 700;
}

.luxe-metric__delta {
  font-size: 0.82rem;
  opacity: 0.75;
}

.luxe-metric__caption {
  font-size: 0.82rem;
  color: var(--luxe-muted);
}

.luxe-mission-panel {
  position: sticky;
  top: 84px;
  border-radius: 22px;
  border: 1px solid color-mix(in srgb, var(--border-soft) 72%, transparent);
  padding: var(--mission-panel-padding, 24px 26px);
  background: color-mix(in srgb, var(--surface-panel) 92%, transparent);
  backdrop-filter: blur(18px);
  display: flex;
  flex-direction: column;
  gap: 1rem;
}

.luxe-mission-panel__title {
  margin: 0;
}

.luxe-mission-panel__metrics {
  display: flex;
  flex-direction: column;
  gap: 0.85rem;
}

.luxe-mission-metric {
  border-radius: 16px;
  border: 1px solid color-mix(in srgb, var(--border-soft) 60%, transparent);
  background: color-mix(in srgb, var(--surface-card) 85%, transparent);
  padding: var(--mission-metric-padding, 14px 16px);
  transition: border 280ms ease, box-shadow 280ms ease;
  display: grid;
  gap: 0.35rem;
}

.luxe-mission-metric.is-active {
  border-color: color-mix(in srgb, var(--accent) 60%, transparent);
  box-shadow: 0 0 0 2px color-mix(in srgb, var(--accent) 18%, transparent);
}

.luxe-mission-metric__icon {
  width: 32px;
  height: 32px;
  border-radius: 999px;
  display: inline-flex;
  align-items: center;
  justify-content: center;
  background: color-mix(in srgb, var(--accent) 18%, transparent);
  color: var(--accent);
  font-size: 1.1rem;
  margin-bottom: 2px;
}

.luxe-mission-metric h5 {
  margin: 0;
  font-size: 0.82rem;
  text-transform: uppercase;
  letter-spacing: 0.08em;
  color: color-mix(in srgb, var(--muted) 90%, transparent);
}

.luxe-mission-metric strong {
  font-size: 1.32rem;
}

.luxe-mission-metric p {
  margin: 0;
  color: var(--muted);
  font-size: 0.85rem;
}

.luxe-mission-metric__caption {
  margin: 0;
  color: color-mix(in srgb, var(--muted) 85%, transparent);
  font-size: 0.8rem;
}

.luxe-mission-grid {
  display: grid;
  grid-template-columns: repeat(auto-fit, minmax(var(--mission-grid-min, 14rem), 1fr));
  gap: var(--mission-grid-gap, 1rem);
  margin-top: 1.5rem;
}

.luxe-mission-grid .luxe-mission-metric {
  border-radius: 18px;
  padding: var(--mission-grid-card-padding, 18px 20px);
  background: var(--metric-bg, color-mix(in srgb, var(--surface-panel) 88%, transparent));
  border: 1px solid var(--metric-border, color-mix(in srgb, var(--border-soft) 65%, transparent));
}

.luxe-carousel {
  display: flex;
  gap: var(--carousel-gap, 1rem);
  overflow-x: auto;
  padding-bottom: 0.5rem;
  scroll-snap-type: x mandatory;
}

.luxe-carousel::-webkit-scrollbar {
  height: 6px;
}

.luxe-carousel::-webkit-scrollbar-thumb {
  background: color-mix(in srgb, var(--accent) 45%, transparent);
  border-radius: 999px;
}

.luxe-carousel-card {
  min-width: var(--carousel-min, 15rem);
  scroll-snap-align: start;
  border-radius: 18px;
  border: 1px solid color-mix(in srgb, var(--border-soft) 64%, transparent);
  padding: var(--carousel-card-padding, 18px);
  background: color-mix(in srgb, var(--surface-card) 82%, transparent);
  display: grid;
  gap: 0.4rem;
}

.luxe-carousel-card h4 {
  margin: 0;
  font-size: 1.02rem;
}

.luxe-carousel-card__value {
  font-size: 1.3rem;
  font-weight: 700;
}

.luxe-carousel-card__description {
  margin: 0;
  font-size: 0.85rem;
  color: var(--muted);
}

.luxe-carousel-card__icon {
  font-size: 1.4rem;
  opacity: 0.75;
}

.luxe-action-deck {
  display: grid;
  grid-template-columns: repeat(auto-fit, minmax(var(--action-min, 16rem), 1fr));
  gap: var(--action-gap, 1.1rem);
}

.luxe-action-card {
  position: relative;
  border-radius: 22px;
  border: 1px solid color-mix(in srgb, var(--accent) 28%, transparent);
  padding: var(--action-card-padding, 22px 24px);
  background: linear-gradient(160deg, color-mix(in srgb, var(--accent) 16%, transparent), color-mix(in srgb, var(--surface-panel) 78%, transparent));
  color: var(--ink);
  box-shadow: 0 24px 48px -32px rgba(15, 23, 42, 0.55);
  overflow: hidden;
}

.luxe-action-card__icon {
  position: absolute;
  top: 16px;
  right: 18px;
  font-size: 1.4rem;
  opacity: 0.85;
}

.luxe-action-card__title {
  margin: 0 0 0.5rem 0;
  font-size: 1.16rem;
}

.luxe-action-card__body {
  margin: 0;
  color: var(--muted);
  font-size: 0.94rem;
}

.luxe-action-card__tag {
  display: inline-flex;
  align-items: center;
  justify-content: center;
  padding: 0.32rem 0.75rem;
  border-radius: 999px;
  font-size: 0.78rem;
  letter-spacing: 0.08em;
  text-transform: uppercase;
  background: color-mix(in srgb, var(--accent) 18%, transparent);
  color: color-mix(in srgb, var(--accent) 90%, transparent);
  margin-bottom: 0.8rem;
}

.luxe-stack {
  display: grid;
  grid-template-columns: repeat(auto-fit, minmax(var(--stack-min, 16rem), 1fr));
  gap: var(--stack-gap, 1.1rem);
  margin: var(--stack-margin, 1.6rem 0 0);
}

.luxe-card {
  position: relative;
  border-radius: 22px;
  border: 1px solid var(--luxe-border);
  background: rgba(12, 17, 27, 0.72);
  padding: var(--card-padding, 1.3rem 1.4rem);
  box-shadow: 0 18px 40px rgba(8, 15, 35, 0.35);
  overflow: hidden;
  backdrop-filter: blur(18px);
  color: var(--luxe-ink);
}

.luxe-card::before {
  content: "";
  position: absolute;
  inset: 0;
  background: linear-gradient(135deg, rgba(96, 165, 250, 0.14), transparent 55%);
  opacity: 0.75;
  pointer-events: none;
}

.luxe-card__icon {
  font-size: 1.4rem;
  margin-bottom: 0.4rem;
}

.luxe-card__title {
  font-size: 1.05rem;
  margin: 0 0 0.45rem 0;
}

.luxe-card__body {
  font-size: 0.92rem;
  color: var(--luxe-muted);
}

.luxe-card__footer {
  margin-top: 0.7rem;
  font-size: 0.8rem;
  color: rgba(226, 232, 240, 0.64);
}
</style>
"""

_RANKING_COCKPIT_CSS = """
<style>
.ranking-cockpit {
  display: grid;
  gap: 1.2rem;
  margin-top: 0.4rem;
}

.ranking-cockpit__controls {
  display: grid;
  gap: 0.75rem;
  grid-template-columns: repeat(auto-fit, minmax(180px, 1fr));
  align-items: end;
}

.ranking-cockpit__grid {
  display: grid;
  grid-template-columns: repeat(auto-fit, minmax(260px, 1fr));
  gap: 1rem;
}

.ranking-card {
  position: relative;
  padding: 1.25rem 1.4rem;
  border-radius: 24px;
  border: 1px solid rgba(148, 163, 184, 0.24);
  background: linear-gradient(145deg, rgba(15, 23, 42, 0.78), rgba(30, 41, 59, 0.78));
  box-shadow: 18px 18px 38px rgba(8, 15, 35, 0.55), -18px -18px 36px rgba(59, 130, 246, 0.05);
  color: var(--luxe-ink);
  transition: transform 0.35s ease, border-color 0.35s ease, box-shadow 0.35s ease;
  overflow: hidden;
}

.ranking-card::before {
  content: "";
  position: absolute;
  inset: 0;
  background: radial-gradient(circle at 20% -20%, rgba(96, 165, 250, 0.18), transparent 55%);
  opacity: 0.75;
  pointer-events: none;
}

.ranking-card.selected {
  border-color: rgba(96, 165, 250, 0.65);
  transform: translateY(-6px);
  box-shadow: 0 28px 60px rgba(37, 99, 235, 0.48);
}

.ranking-card.tone-high {
  border-color: rgba(239, 68, 68, 0.55);
}

.ranking-card.tone-med {
  border-color: rgba(245, 158, 11, 0.55);
}

.ranking-card__header {
  display: grid;
  grid-template-columns: auto 1fr auto;
  gap: 0.8rem;
  align-items: center;
  margin-bottom: 0.85rem;
}

.ranking-card__rank {
  font-size: 1.35rem;
  font-weight: 700;
  color: rgba(148, 197, 255, 0.95);
}

.ranking-card__title {
  font-weight: 600;
  line-height: 1.2;
}

.ranking-card__origin {
  display: block;
  font-size: 0.75rem;
  letter-spacing: 0.08em;
  text-transform: uppercase;
  color: rgba(226, 232, 240, 0.62);
}

.ranking-card__score {
  text-align: right;
  font-size: 0.82rem;
  letter-spacing: 0.08em;
  text-transform: uppercase;
  color: rgba(226, 232, 240, 0.7);
}

.ranking-card__score strong {
  display: block;
  font-size: 1.25rem;
  letter-spacing: normal;
  color: var(--luxe-ink);
}

.ranking-card__chips {
  display: flex;
  gap: 0.45rem;
  flex-wrap: wrap;
  margin-bottom: 0.75rem;
}

.ranking-chip {
  display: inline-flex;
  align-items: center;
  gap: 0.35rem;
  padding: 0.32rem 0.75rem;
  border-radius: 999px;
  font-size: 0.78rem;
  font-weight: 600;
  letter-spacing: 0.06em;
  text-transform: uppercase;
  border: 1px solid rgba(148, 163, 184, 0.35);
  background: rgba(148, 163, 184, 0.12);
  color: rgba(226, 232, 240, 0.78);
}

.ranking-chip.seal-ok {
  border-color: rgba(34, 197, 94, 0.45);
  background: rgba(34, 197, 94, 0.18);
  color: rgba(15, 23, 42, 0.9);
}

.ranking-chip.seal-warn {
  border-color: rgba(245, 158, 11, 0.5);
  background: rgba(245, 158, 11, 0.18);
  color: rgba(15, 23, 42, 0.92);
}

.ranking-chip.risk-low {
  border-color: rgba(96, 165, 250, 0.45);
  background: rgba(96, 165, 250, 0.16);
  color: rgba(226, 232, 240, 0.92);
}

.ranking-chip.risk-med {
  border-color: rgba(245, 158, 11, 0.55);
  background: rgba(245, 158, 11, 0.22);
  color: rgba(15, 23, 42, 0.9);
}

.ranking-chip.risk-high {
  border-color: rgba(239, 68, 68, 0.6);
  background: rgba(239, 68, 68, 0.22);
  color: rgba(15, 23, 42, 0.95);
}

.ranking-card__metrics {
  display: grid;
  gap: 0.75rem;
}

.ranking-metric {
  display: grid;
  gap: 0.3rem;
}

.ranking-metric__label {
  display: flex;
  justify-content: space-between;
  align-items: baseline;
  font-size: 0.82rem;
  text-transform: uppercase;
  letter-spacing: 0.08em;
  color: rgba(226, 232, 240, 0.66);
}

.ranking-metric__value {
  font-size: 0.98rem;
  font-weight: 600;
  color: var(--luxe-ink);
}

.ranking-bar {
  position: relative;
  height: 0.65rem;
  border-radius: 999px;
  background: linear-gradient(145deg, rgba(12, 18, 34, 0.92), rgba(20, 32, 52, 0.92));
  box-shadow: inset 2px 3px 6px rgba(0, 0, 0, 0.45), inset -2px -3px 6px rgba(59, 130, 246, 0.25);
  overflow: hidden;
}

.ranking-bar__fill {
  position: absolute;
  top: 0;
  left: 0;
  bottom: 0;
  width: var(--fill, 0%);
  border-radius: inherit;
  background: linear-gradient(90deg, rgba(96, 165, 250, 0.9), rgba(56, 189, 248, 0.55));
  box-shadow: 0 6px 16px rgba(37, 99, 235, 0.55);
  transition: width 0.45s ease;
}

.ranking-bar__fill[data-tone='low'] {
  background: linear-gradient(90deg, rgba(34, 197, 94, 0.9), rgba(59, 130, 246, 0.55));
}

.ranking-bar__fill[data-tone='med'] {
  background: linear-gradient(90deg, rgba(245, 158, 11, 0.85), rgba(249, 115, 22, 0.55));
}

.ranking-bar__fill[data-tone='high'] {
  background: linear-gradient(90deg, rgba(239, 68, 68, 0.88), rgba(249, 115, 22, 0.55));
  box-shadow: 0 6px 16px rgba(239, 68, 68, 0.55);
}

.ranking-empty {
  padding: 1rem 1.2rem;
  border-radius: 18px;
  background: rgba(15, 23, 42, 0.72);
  border: 1px dashed rgba(148, 163, 184, 0.3);
  color: rgba(226, 232, 240, 0.82);
}
</style>
"""

_UTILITY_CSS = """
<style>
.card {
  border-radius: 18px;
  padding: 1rem 1.25rem;
  background: rgba(15, 23, 42, 0.72);
  border: 1px solid rgba(148, 163, 184, 0.22);
  color: rgba(226, 232, 240, 0.92);
  box-shadow: 0 22px 45px -24px rgba(15, 23, 42, 0.75);
}
.card-flat {
  box-shadow: none;
  border-color: rgba(148, 163, 184, 0.35);
}
.pill {
  display: inline-flex;
  align-items: center;
  gap: 0.35rem;
  padding: 0.25rem 0.75rem;
  border-radius: 999px;
  font-size: 0.82rem;
  font-weight: 600;
  letter-spacing: 0.04em;
  text-transform: uppercase;
  border: 1px solid rgba(94, 234, 212, 0.45);
  background: rgba(45, 212, 191, 0.16);
  color: rgba(15, 23, 42, 0.88);
}
.pill.ok {
  border-color: rgba(34, 197, 94, 0.45);
  background: rgba(34, 197, 94, 0.18);
  color: rgba(15, 23, 42, 0.9);
}
.pill.warn,
.pill.med {
  border-color: rgba(245, 158, 11, 0.55);
  background: rgba(245, 158, 11, 0.18);
}
.pill.risk,
.pill.bad {
  border-color: rgba(239, 68, 68, 0.6);
  background: rgba(239, 68, 68, 0.2);
  color: rgba(15, 23, 42, 0.92);
}
.pill-solid {
  color: rgba(226, 232, 240, 0.95);
  background: rgba(15, 23, 42, 0.75);
  border-color: rgba(226, 232, 240, 0.45);
}
.small {
  font-size: 0.85rem;
  opacity: 0.82;
}
</style>
"""


def _load_css() -> None:
    """Inject shared CSS snippets once per session."""

    if st.session_state.get(_CSS_KEY):
        return

    for css in (
        _BRIEFING_AND_TARGET_CSS,
        _LUXE_COMPONENT_CSS,
        _RANKING_COCKPIT_CSS,
        _UTILITY_CSS,
    ):
        st.markdown(css, unsafe_allow_html=True)

    st.session_state[_CSS_KEY] = True


# ---------------------------------------------------------------------------
# Basic helpers
# ---------------------------------------------------------------------------

def _current_theme() -> str:
    return st.session_state.get("hud_theme", "dark")


def _is_high_contrast() -> bool:
    return "high-contrast" in _current_theme()


def _is_colorblind_mode() -> bool:
    return st.session_state.get("hud_colorblind", "normal") != "normal"


def _class_names(*tokens: Iterable[str]) -> str:
    classes: list[str] = []
    for token in tokens:
        if isinstance(token, str):
            classes.append(token)
        else:
            classes.extend(t for t in token if t)
    return " ".join(cls for cls in classes if cls)


def _is_nan(value: Any) -> bool:
    try:
        return bool(np.isnan(value))  # type: ignore[arg-type]
    except (TypeError, ValueError):
        return False


def _coerce_numeric(value: Any) -> float | None:
    if value is None:
        return None
    if isinstance(value, (int, float)):
        number = float(value)
        return None if _is_nan(number) else number
    if isinstance(value, np.generic):
        number = float(value)
        return None if _is_nan(number) else number

    text = str(value).strip()
    if not text:
        return None
    sanitized = text.replace("%", "")
    try:
        number = float(sanitized)
    except ValueError:
        return None
    return None if _is_nan(number) else number


def _normalize_str(value: Any, placeholder: str = "—") -> str:
    if value is None:
        return placeholder
    text = str(value).strip()
    return text if text else placeholder


def _strip_accents(value: str) -> str:
    normalized = unicodedata.normalize("NFKD", value)
    return "".join(char for char in normalized if not unicodedata.combining(char))


def render_card(title: str, body: str = "") -> str:
    """Return a luxe card block, injecting CSS if necessary."""

    _load_css()

    classes = ["card"]
    if _is_high_contrast():
        classes.append("card-flat")

    body_html = f'<div class="small">{body}</div>' if body else ""
    return f'<div class="{_class_names(classes)}"><h4>{title}</h4>{body_html}</div>'


def render_pill(label: str, kind: Literal["ok", "warn", "risk"] = "ok") -> str:
    """Return a status pill supporting tone variants."""

    _load_css()

    tone_map = {
        "ok": ("ok",),
        "warn": ("warn", "med"),
        "risk": ("risk", "bad"),
    }
    classes = ["pill", *tone_map.get(kind, ("ok",))]
    if _is_colorblind_mode():
        classes.append("pill-solid")

    return f'<span class="{_class_names(classes)}">{label}</span>'


# ---------------------------------------------------------------------------
# Data descriptors
# ---------------------------------------------------------------------------


@dataclass
class BriefingCard:
    """Descriptor for each animated briefing card."""

    title: str
    body: str
    accent: str = "#38bdf8"


@dataclass
class TimelineMilestone:
    """Descriptor for an orbital timeline milestone."""

    label: str
    description: str
    icon: str = "🛰️"


@dataclass(frozen=True)
class HeroFlowStage:
    """Unified description for the mission flow used across hero layouts."""

    key: str
    order: int
    name: str
    hero_headline: str
    hero_copy: str
    card_body: str
    icon: str
    timeline_label: str
    timeline_description: str
    footer: str | None = None

    def as_step(self) -> tuple[str, str]:
        return (self.hero_headline, self.hero_copy)

    @property
    def card_title(self) -> str:
        return f"{self.order} · {self.name}"

@dataclass
class TargetPresetMeta:
    """Metadata used to render the Tesla-style preset cards."""

    icon: str
    tagline: str


_PRESET_META: Dict[str, TargetPresetMeta] = {
    "Container": TargetPresetMeta(
        icon="📦",
        tagline="Para almacenaje hermético y modular sin sacrificar estilo.",
    ),
    "Utensil": TargetPresetMeta(
        icon="🍴",
        tagline="Diseñado para tareas delicadas con acabado pulido lunar.",
    ),
    "Interior": TargetPresetMeta(
        icon="🛋️",
        tagline="Habitáculos confortables que optimizan espacio y calor.",
    ),
    "Tool": TargetPresetMeta(
        icon="🛠️",
        tagline="Robustez industrial lista para cualquier misión orbital.",
    ),
}


# ---------------------------------------------------------------------------
# Mission briefing and guided flows
# ---------------------------------------------------------------------------

def _video_as_base64(video_path: Path) -> Optional[str]:
    try:
        data = video_path.read_bytes()
    except FileNotFoundError:
        return None
    if not data:
        return None
    encoded = base64.b64encode(data).decode("utf-8")
    return f"data:video/mp4;base64,{encoded}"


def mission_briefing(
    *,
    title: str,
    tagline: str,
    video_path: Optional[Path | str] = None,
    cards: Sequence[BriefingCard] = (),
    steps: Sequence[tuple[str, str]] = (),
) -> None:
    """Render the mission briefing hero with media loop and animated cards."""

    _load_css()

    st.markdown(f"## {title}")
    st.caption(tagline)

    media_src: Optional[str] = None
    if video_path:
        media_src = _video_as_base64(Path(video_path))

    st.markdown("<div class='briefing-grid'>", unsafe_allow_html=True)

    media_html = (
        f"<video autoplay loop muted playsinline src='{media_src}'></video>"
        if media_src
        else "<div class='briefing-fallback'>Simulación orbital</div>"
    )

    st.markdown(
        f"<div class='briefing-video'>{media_html}</div>",
        unsafe_allow_html=True,
    )

    cards_html = "".join(
        f"""
        <div class='briefing-card' style="--card-accent: {card.accent};">
            <h3>{card.title}</h3>
            <p>{card.body}</p>
        </div>
        """
        for card in cards
    )

    steps_html = "".join(
        f"""
        <div class='briefing-step' style="animation-delay: {idx * 120}ms;">
            <span>{idx + 1}</span>
            <div>
                <strong>{step_title}</strong>
                <small>{copy}</small>
            </div>
        </div>
        """
        for idx, (step_title, copy) in enumerate(steps)
    )

    st.markdown(
        f"""
        <div class='briefing-cards'>
            {cards_html}
            <div class='briefing-stepper'>
                {steps_html}
            </div>
        </div>
        </div>
        """,
        unsafe_allow_html=True,
    )


def orbital_timeline(milestones: Iterable[TimelineMilestone]) -> None:
    """Render the animated orbital timeline."""

    _load_css()

    st.markdown("<div class='orbital-timeline'>", unsafe_allow_html=True)
    nodes = []
    for depth, milestone in enumerate(milestones):
        nodes.append(
            f"""
            <div class='orbital-node' style="--depth: {depth * 18}px;">
                <span>{milestone.icon}</span>
                <h4>{milestone.label}</h4>
                <p>{milestone.description}</p>
            </div>
            """
        )
    st.markdown(
        f"<div class='orbital-track'>{''.join(nodes)}</div></div>",
        unsafe_allow_html=True,
    )


def guided_demo(
    *,
    steps: Sequence[TimelineMilestone],
    session_key: str = "guided_demo_step",
    step_duration: float = 8.0,
) -> Optional[TimelineMilestone]:
    """Render an overlay with rotating guidance steps."""

    _load_css()

    if not steps:
        return None

    state = st.session_state.setdefault(session_key, {"index": 0, "last_tick": 0.0})
    current_index = state["index"]

    with st.sidebar:
        st.write("### Demo asistida")
        option_labels = [step.label for step in steps]
        chosen_label = st.radio(
            "Seleccioná el foco actual",
            option_labels,
            index=current_index,
            key=f"{session_key}_selector",
        )
        current_index = option_labels.index(chosen_label)
        state["index"] = current_index

    placeholder = st.empty()
    active_step = steps[current_index]
    payload = json.dumps(
        {
            "label": active_step.label,
            "description": active_step.description,
            "icon": active_step.icon,
            "duration": step_duration,
        }
    )
    placeholder.markdown(
        f"""
        <div class='guided-overlay'>
            <div class='guided-panel' data-payload='{payload}'>
                <h3>{active_step.label}</h3>
                <p>{active_step.description}</p>
                <footer>Actualiza cada {step_duration:.1f} segundos</footer>
            </div>
        </div>
        """,
        unsafe_allow_html=True,
    )

    return active_step


# ---------------------------------------------------------------------------
# Target configurator
# ---------------------------------------------------------------------------

def _render_preset_cards(presets: Iterable[Dict]) -> str:
    st.markdown("<div class='luxe-card-grid'>", unsafe_allow_html=True)
    columns = st.columns(len(presets))
    selected_name = st.session_state.get("_target_selected", "")

    for column, preset in zip(columns, presets):
        meta = _PRESET_META.get(
            preset.get("category", ""),
            TargetPresetMeta(icon="🛰️", tagline="Optimizado para desafíos orbitales."),
        )
        is_selected = selected_name == preset["name"]
        with column:
            if st.button(
                f"{preset['name']}",
                key=f"preset_{preset['name']}",
                help=meta.tagline,
            ):
                selected_name = preset["name"]
            st.markdown(
                f"""
                <div class='luxe-card {'is-active' if is_selected else ''}'>
                    <div class='image'>{meta.icon}</div>
                    <h4>{preset['name']}</h4>
                    <div class='tagline'>{meta.tagline}</div>
                </div>
                """,
                unsafe_allow_html=True,
            )

    st.session_state["_target_selected"] = selected_name or presets[0]["name"]
    st.markdown("</div>", unsafe_allow_html=True)
    return st.session_state["_target_selected"]


def _render_indicator(value: float, max_value: float, accent: str, label: str) -> None:
    percentage = 100 * value / max_value if max_value else 0
    st.markdown(
        f"<div class='circular-indicator' style='--value:{percentage}; --accent-color:{accent};'>"
        f"<span>{percentage:.0f}%</span></div><div class='feedback-pill'>{label}: {value:.2f}</div>",
        unsafe_allow_html=True,
    )


def _gauge(title: str, value: float, max_value: float, unit: str, color: str = "#59b1ff") -> None:
    fig = go.Figure(
        go.Indicator(
            mode="gauge+number",
            value=value,
            number={"suffix": unit},
            gauge={
                "axis": {"range": [0, max_value]},
                "bar": {"color": color},
                "bgcolor": "rgba(6,20,33,0.65)",
                "borderwidth": 1,
                "bordercolor": "rgba(255,255,255,0.1)",
            },
            title={"text": title},
        )
    )
    fig.update_layout(
        margin=dict(l=10, r=10, t=30, b=10),
        height=200,
        paper_bgcolor="rgba(0,0,0,0)",
        plot_bgcolor="rgba(0,0,0,0)",
        font={"color": "#eaf4ff"},
    )
    st.plotly_chart(fig, use_container_width=True, config={"displayModeBar": False})


def _build_audio_clip() -> bytes:
    """Create a short sine beep encoded as WAV bytes."""

    sample_rate = 44100
    duration = 0.25
    frequency = 880
    t = np.linspace(0, duration, int(sample_rate * duration), False)
    tone = 0.5 * np.sin(2 * np.pi * frequency * t)
    audio = np.int16(tone * 32767)

    from io import BytesIO
    import wave

    buffer = BytesIO()
    with wave.open(buffer, "wb") as wav_file:
        wav_file.setnchannels(1)
        wav_file.setsampwidth(2)
        wav_file.setframerate(sample_rate)
        wav_file.writeframes(audio.tobytes())
    return buffer.getvalue()


def target_configurator(
    presets: List[Dict],
    scenario_options: Tuple[str, ...] | List[str] | None = None,
) -> Dict:
    """Render the luxe target configurator and return the resulting target spec."""

    if not presets:
        st.warning("No hay presets disponibles para configurar el objetivo.")
        return {}

    _load_css()
    scenario_options = tuple(scenario_options or ())

    st.subheader("Target Configurator ✨")
    st.caption("Seleccioná un preset y refiná el objetivo con feedback inmediato.")

    selected_name = _render_preset_cards(presets)
    selected_preset = next(p for p in presets if p["name"] == selected_name)

    current_target = st.session_state.get("target")
    default_scenario = scenario_options[0] if scenario_options else ""
    if current_target is None:
        st.session_state["target"] = {
            **selected_preset,
            "scenario": default_scenario,
            "crew_time_low": False,
        }
    elif current_target.get("name") != selected_name:
        st.session_state["target"] = {
            **selected_preset,
            "scenario": current_target.get("scenario", default_scenario),
            "crew_time_low": current_target.get("crew_time_low", False),
        }

    current_target = st.session_state["target"]

    previous_values = st.session_state.get("_target_prev_values", {})

    base = {
        key: float(selected_preset[key]) if "max_" not in key else selected_preset[key]
        for key in ("rigidity", "tightness", "max_water_l", "max_energy_kwh", "max_crew_min")
    }

    main_col, summary_col = st.columns([3, 1])

    with main_col:
        preview_col, controls_col = st.columns([1.2, 1.8])
        with preview_col:
            st.markdown(
                f"""
                <div class="target-3d-card">
                    <div class="inner">
                        <h3>{selected_name}</h3>
                        <p>Render conceptual en vivo del objeto seleccionado.</p>
                        <div style="margin-top:2rem; font-size:0.85rem; opacity:0.85;">
                            Rigidez base: {base['rigidity']:.2f}<br/>
                            Estanqueidad base: {base['tightness']:.2f}
                        </div>
                    </div>
                </div>
                """,
                unsafe_allow_html=True,
            )

            scenario = ""
            if scenario_options:
                default_scenario = current_target.get("scenario", scenario_options[0])
                if default_scenario not in scenario_options:
                    default_idx = 0
                else:
                    default_idx = scenario_options.index(default_scenario)
                scenario = st.selectbox(
                    "Escenario del reto",
                    scenario_options,
                    index=default_idx,
                )
            crew_low = st.toggle(
                "Crew-time Low",
                value=current_target.get("crew_time_low", False),
                help="Prioriza procesos con poco tiempo de tripulación.",
            )
        with controls_col:
            st.markdown("#### Ajustes dinámicos")
            rigidity = st.slider(
                "Rigidez deseada",
                0.0,
                1.0,
                float(current_target.get("rigidity", selected_preset["rigidity"])),
                0.05,
            )
            _render_indicator(rigidity, 1.0, "#4ecdc4", "Rigidez")

            tightness = st.slider(
                "Estanqueidad deseada",
                0.0,
                1.0,
                float(current_target.get("tightness", selected_preset["tightness"])),
                0.05,
            )
            _render_indicator(tightness, 1.0, "#ff8c69", "Estanqueidad")

            max_water = st.slider(
                "Agua máxima (L)",
                0.0,
                3.0,
                float(current_target.get("max_water_l", selected_preset["max_water_l"])),
                0.1,
            )
            _render_indicator(max_water, 3.0, "#59b1ff", "Agua")

            max_energy = st.slider(
                "Energía máxima (kWh)",
                0.0,
                3.0,
                float(current_target.get("max_energy_kwh", selected_preset["max_energy_kwh"])),
                0.1,
            )
            _render_indicator(max_energy, 3.0, "#f8d66d", "Energía")

            max_crew = st.slider(
                "Tiempo máximo de tripulación (min)",
                5,
                60,
                int(current_target.get("max_crew_min", selected_preset["max_crew_min"])),
                1,
            )
            _render_indicator(max_crew, 60.0, "#d277ff", "Crew")

            audio_enabled = st.checkbox(
                "Audio feedback", value=st.session_state.get("_target_audio", False)
            )
            haptic_enabled = st.checkbox(
                "Vibración háptica", value=st.session_state.get("_target_haptic", False)
            )
            st.session_state["_target_audio"] = audio_enabled
            st.session_state["_target_haptic"] = haptic_enabled

            if audio_enabled:
                st.audio(_build_audio_clip(), format="audio/wav", sample_rate=44100)

    with main_col:
        st.markdown("#### Simulación visual")
        gauges = st.columns(3)
        with gauges[0]:
            _gauge("Agua", max_water, 3.0, " L")
        with gauges[1]:
            _gauge("Energía", max_energy, 3.0, " kWh", color="#f8d66d")
        with gauges[2]:
            _gauge("Crew", max_crew, 60.0, " min", color="#d277ff")

        feedback_area = st.empty()

    current_values = {
        "rigidity": rigidity,
        "tightness": tightness,
        "max_water_l": max_water,
        "max_energy_kwh": max_energy,
        "max_crew_min": max_crew,
    }

    if previous_values and current_values != previous_values:
        messages = []
        if st.session_state.get("_target_audio"):
            messages.append("🔊 Audio feedback (simulado)")
        if st.session_state.get("_target_haptic"):
            messages.append("🤲 Haptic pulse (simulado)")
        if messages:
            feedback_area.success(" ".join(messages))
    else:
        feedback_area.empty()

    st.session_state["_target_prev_values"] = current_values

    with summary_col:
        st.markdown("### Resumen")
        st.caption("Comparación contra el preset seleccionado.")

        def metric(label: str, value: float, base_value: float, unit: str = "") -> None:
            delta = value - base_value
            st.metric(label, f"{value:.2f}{unit}", f"{delta:+.2f}{unit}")

        metric("Rigidez", rigidity, base["rigidity"], "")
        metric("Estanqueidad", tightness, base["tightness"], "")
        metric("Agua máx.", max_water, base["max_water_l"], " L")
        metric("Energía máx.", max_energy, base["max_energy_kwh"], " kWh")
        metric("Crew máx.", max_crew, base["max_crew_min"], " min")

    target = {
        "name": selected_name,
        "rigidity": rigidity,
        "tightness": tightness,
        "max_water_l": max_water,
        "max_energy_kwh": max_energy,
        "max_crew_min": max_crew,
        "scenario": scenario if scenario_options else current_target.get("scenario", ""),
        "crew_time_low": crew_low,
    }

    st.session_state["target"] = target
    return target


# ---------------------------------------------------------------------------
# Luxe hero components
# ---------------------------------------------------------------------------

def _merge_styles(base: Mapping[str, str], extra: Mapping[str, str] | None = None) -> str:
    merged: dict[str, str] = dict(base)
    if extra:
        merged.update({k: v for k, v in extra.items() if v is not None})
    return "; ".join(f"{k}: {v}" for k, v in merged.items())


def ChipRow(
    chips: Sequence[str | Mapping[str, str]],
    *,
    tone: str | None = None,
    size: str = "md",
    render: bool = True,
    gap: str | None = None,
) -> str:
    """Render a compact list of chips with luxe styling."""

    if render:
        _load_css()

    size_map: Mapping[str, tuple[str, str]] = {
        "sm": ("0.32rem 0.8rem", "0.74rem"),
        "md": ("0.38rem 0.9rem", "0.82rem"),
        "lg": ("0.45rem 1.05rem", "0.92rem"),
    }
    padding, font_size = size_map.get(size, size_map["md"])
    row_style = {
        "--chip-padding": padding,
        "--chip-size": font_size,
    }
    if gap:
        row_style["--chip-gap"] = gap

    html = [f"<div class='luxe-chip-row' style='{_merge_styles(row_style, {})}'>"]
    for item in chips:
        if isinstance(item, Mapping):
            label = item.get("label", "")
            icon = item.get("icon")
            chip_tone = item.get("tone", tone)
        else:
            label = str(item)
            icon = None
            chip_tone = tone
        icon_fragment = f"<span>{icon}</span>" if icon else ""
        html.append(
            f"<span class='luxe-chip' data-tone='{chip_tone or ''}'>"
            f"{icon_fragment}<span>{label}</span>"
            "</span>"
        )
    html.append("</div>")
    html_markup = "".join(html)
    if render:
        st.markdown(html_markup, unsafe_allow_html=True)
    return html_markup


@dataclass
class TeslaHero:
    title: str
    subtitle: str
    video_url: str | None = None
    chips: Sequence[str | Mapping[str, str]] = field(default_factory=list)
    icon: str | None = None
    gradient: str | None = None
    glow: str | None = None
    density: str = "cozy"
    parallax_icons: Sequence[Mapping[str, str]] = field(default_factory=list)

    def render(self) -> None:
        _load_css()
        st.markdown(self._render_markup(), unsafe_allow_html=True)

    def _render_markup(self) -> str:
        padding_map = {
            "compact": "1.9rem 2.2rem",
            "cozy": "2.5rem 2.9rem",
            "roomy": "3.1rem 3.4rem",
        }
        padding = padding_map.get(self.density, padding_map["cozy"])
        hero_style = {
            "--hero-padding": padding,
        }
        if self.gradient:
            hero_style["--hero-gradient"] = self.gradient
        if self.glow:
            hero_style["--hero-glow"] = self.glow

        layers = []
        for idx, layer in enumerate(self.parallax_icons):
            icon = layer.get("icon", "✦")
            top = layer.get("top", f"{10 + idx * 12}%")
            left = layer.get("left", f"{55 + idx * 8}%")
            size = layer.get("size", "4rem")
            speed = layer.get("speed", f"{16 + idx * 4}s")
            layers.append(
                f"<span class='luxe-hero__layer' style='top:{top};left:{left};--layer-size:{size};--layer-speed:{speed};'>"
                f"{icon}</span>"
            )

        chips_html = ChipRow(self.chips, render=False) if self.chips else ""
        icon_html = f"<div class='luxe-hero__icon'>{self.icon}</div>" if self.icon else ""
        video_markup = ""
        if self.video_url:
            video_markup = (
                f"<video class='luxe-hero__video' autoplay muted loop playsinline>"
                f"<source src='{self.video_url}' type='video/mp4' />"
                "</video>"
                "<div class='luxe-hero__veil'></div>"
            )
        layers_html = "".join(layers)

        return f"""
        <div class='luxe-hero' style='{_merge_styles(hero_style, {})}'>
          {video_markup}
          {layers_html}
          <div class='luxe-hero__content'>
            {icon_html}
            <h1>{self.title}</h1>
            <p>{self.subtitle}</p>
            {chips_html}
          </div>
        </div>
        """

    @classmethod
    def with_briefing(
        cls,
        *,
        title: str,
        subtitle: str,
        tagline: str,
        video_url: str | None = None,
        chips: Sequence[str | Mapping[str, str]] = (),
        icon: str | None = None,
        gradient: str | None = None,
        glow: str | None = None,
        density: str = "cozy",
        parallax_icons: Sequence[Mapping[str, str]] = (),
        flow: Sequence[HeroFlowStage] = (),
        briefing_video_path: Path | str | None = None,
        briefing_cards: Sequence[BriefingCard] = (),
        steps: Sequence[tuple[str, str]] | None = None,
        metrics: Sequence[Mapping[str, Any]] = (),
        render: bool = True,
    ) -> "TeslaHeroBriefingScene":
        hero = cls(
            title=title,
            subtitle=subtitle,
            video_url=video_url,
            chips=chips,
            icon=icon,
            gradient=gradient,
            glow=glow,
            density=density,
            parallax_icons=parallax_icons,
        )

        normalized_steps: Sequence[tuple[str, str]]
        if steps is not None:
            normalized_steps = steps
        elif flow:
            normalized_steps = [stage.as_step() for stage in flow]
        else:
            normalized_steps = ()

        media_src: str | None = None
        if briefing_video_path:
            path = Path(briefing_video_path)
            media_src = _video_as_base64(path)

        scene = TeslaHeroBriefingScene(
            hero=hero,
            tagline=tagline,
            steps=normalized_steps,
            cards=list(briefing_cards),
            media_src=media_src,
            flow=list(flow),
            metrics=[dict(metric) for metric in metrics],
        )

        if render:
            scene.render()
        return scene


@dataclass
class TeslaHeroBriefingScene:
    hero: TeslaHero
    tagline: str
    steps: Sequence[tuple[str, str]]
    cards: Sequence[BriefingCard]
    media_src: str | None
    flow: Sequence[HeroFlowStage] = field(default_factory=tuple)
    metrics: Sequence[Mapping[str, Any]] = field(default_factory=tuple)
    _markup: str = field(init=False, default="")

    def __post_init__(self) -> None:
        self._markup = self._compose_markup()

    @property
    def markup(self) -> str:
        return self._markup

    def _compose_markup(self) -> str:
        hero_markup = self.hero._render_markup()
        tagline_html = (
            f"<p class='luxe-hero__tagline'>{self.tagline}</p>" if self.tagline else ""
        )
        media_html = (
            f"<video autoplay loop muted playsinline src='{self.media_src}'></video>"
            if self.media_src
            else "<div class='briefing-fallback'>Simulación orbital</div>"
        )
        cards_html = "".join(
            f"""
            <div class='briefing-card' style="--card-accent: {card.accent};">
                <h3>{card.title}</h3>
                <p>{card.body}</p>
            </div>
            """
            for card in self.cards
        )
        steps_html = "".join(
            f"""
            <div class='briefing-step' style="animation-delay: {idx * 120}ms;">
                <span>{idx + 1}</span>
                <div>
                    <strong>{title}</strong>
                    <small>{copy}</small>
                </div>
            </div>
            """
            for idx, (title, copy) in enumerate(self.steps)
        )

        return f"""
        <section class='luxe-hero-scene'>
          <div class='luxe-hero-scene__lead'>
            {hero_markup}
            {tagline_html}
          </div>
          <div class='briefing-grid'>
            <div class='briefing-video'>{media_html}</div>
            <div class='briefing-cards'>
              {cards_html}
              <div class='briefing-stepper'>
                {steps_html}
              </div>
            </div>
          </div>
        </section>
        """

    def render(self) -> None:
        _load_css()
        st.markdown(self._markup, unsafe_allow_html=True)

    def glass_cards(self) -> list['GlassCard']:
        cards: list['GlassCard'] = []
        for stage in self.flow:
            cards.append(
                GlassCard(
                    title=stage.card_title,
                    body=stage.card_body,
                    icon=stage.icon,
                    footer=stage.footer,
                )
            )
        return cards

    def timeline_milestones(self) -> list[TimelineMilestone]:
        return [
            TimelineMilestone(
                label=stage.timeline_label,
                description=stage.timeline_description,
                icon=stage.icon,
            )
            for stage in self.flow
        ]

    def metric_items(self) -> list['MetricItem']:
        items: list['MetricItem'] = []
        for metric in self.metrics:
            items.append(
                MetricItem(
                    label=str(metric.get("label", "")),
                    value=str(metric.get("value", "")),
                    caption=metric.get("caption"),
                    delta=metric.get("delta"),
                    icon=metric.get("icon"),
                    tone=metric.get("tone"),
                )
            )
        return items

    def metrics_payload(self) -> list[Mapping[str, Any]]:
        return [dict(metric) for metric in self.metrics]

    def stage_key_for_label(self, label: str) -> str | None:
        for stage in self.flow:
            if stage.timeline_label == label:
                return stage.key
        return None


@dataclass
class MetricItem:
    label: str
    value: str
    caption: str | None = None
    delta: str | None = None
    icon: str | None = None
    tone: str | None = None


@dataclass
class MetricGalaxy:
    metrics: Sequence[MetricItem]
    glow: bool = True
    density: str = "cozy"
    min_width: str = "13rem"

    def render(self) -> None:
        _load_css()
        padding_map = {
            "compact": "1rem 1.15rem",
            "cozy": "1.2rem 1.4rem",
            "roomy": "1.45rem 1.65rem",
        }
        gap_map = {
            "compact": "0.8rem",
            "cozy": "1rem",
            "roomy": "1.3rem",
        }
        style = {
            "--metric-padding": padding_map.get(self.density, padding_map["cozy"]),
            "--metric-gap": gap_map.get(self.density, gap_map["cozy"]),
            "--metric-min": self.min_width,
        }
        html = [f"<div class='luxe-metric-galaxy' style='{_merge_styles(style, {})}'>"]
        for metric in self.metrics:
            tone = metric.tone or ("positive" if (metric.delta and metric.delta.startswith("+")) else "")
            icon_html = f"<div class='luxe-metric__icon'>{metric.icon}</div>" if metric.icon else ""
            delta_html = f"<div class='luxe-metric__delta'>{metric.delta}</div>" if metric.delta else ""
            caption_html = f"<div class='luxe-metric__caption'>{metric.caption}</div>" if metric.caption else ""
            html.append(
                f"<div class='luxe-metric' data-glow='{str(self.glow).lower()}' data-tone='{tone}'>"
                f"{icon_html}"
                f"<div class='luxe-metric__label'>{metric.label}</div>"
                f"<div class='luxe-metric__value'>{metric.value}</div>"
                f"{delta_html}"
                f"{caption_html}"
                "</div>"
            )
        html.append("</div>")
        st.markdown("".join(html), unsafe_allow_html=True)


# ---------------------------------------------------------------------------
# Ranking cockpit
# ---------------------------------------------------------------------------


@dataclass(frozen=True)
class MetricSpec:
    key: str
    label: str
    fmt: Callable[[Any], str] | str | None = "{:.2f}"
    unit: str | None = None
    higher_is_better: bool = True

    def format_value(self, value: Any) -> str:
        if value is None or _is_nan(value):
            return "—"
        formatter = self.fmt
        if callable(formatter):
            try:
                rendered = formatter(value)
            except Exception:  # noqa: BLE001
                rendered = str(value)
        elif isinstance(formatter, str):
            try:
                rendered = formatter.format(value)
            except Exception:  # noqa: BLE001
                rendered = str(value)
        else:
            rendered = str(value)
        if self.unit and self.unit not in rendered:
            return f"{rendered} {self.unit}".strip()
        return rendered

    def numeric_value(self, entry: Mapping[str, Any]) -> float | None:
        return _coerce_numeric(entry.get(self.key))


@dataclass
class RankingCockpit:
    entries: Sequence[Mapping[str, Any]]
    metric_specs: Sequence[MetricSpec] = field(default_factory=list)
    key: str = "ranking_cockpit"
    rank_key: str = "Rank"
    label_key: str = "Proceso"
    score_key: str = "Score"
    score_label: str | None = None
    score_fmt: Callable[[Any], str] | str | None = "{:.3f}"
    seal_key: str | None = "Seal"
    risk_key: str | None = "Riesgo"
    selection_label: str = "📌 Foco del cockpit"
    empty_message: str = "No hay candidatos para mostrar."

    def render(self, container: st.delta_generator.DeltaGenerator | None = None) -> Mapping[str, Any] | None:  # type: ignore[name-defined]
        _load_css()
        target = container if container is not None else st
        panel = target.container()

        entries = [dict(entry) for entry in self.entries]
        if not entries:
            panel.markdown(
                f"<div class='ranking-empty'>{escape(self.empty_message)}</div>",
                unsafe_allow_html=True,
            )
            return None

        sort_labels = self._sort_label_map()
        sort_options = list(sort_labels.keys())
        widget_prefix = f"{self.key}__"

        col_sort, col_dir, col_risk, col_seal = panel.columns([2.2, 1.1, 1.4, 1.4])
        sort_key = col_sort.selectbox(
            "Ordenar por",
            sort_options,
            key=f"{widget_prefix}sort",
            format_func=lambda opt: sort_labels.get(opt, opt),
        )
        direction = col_dir.radio(
            "Dirección",
            ("desc", "asc"),
            horizontal=True,
            key=f"{widget_prefix}direction",
            format_func=lambda opt: "Desc ↓" if opt == "desc" else "Asc ↑",
        )

        risk_filters: list[str] = []
        if self.risk_key:
            risk_options = self._collect_options(entries, self.risk_key)
            if risk_options:
                risk_filters = col_risk.multiselect(
                    "Riesgo",
                    risk_options,
                    default=risk_options,
                    key=f"{widget_prefix}risk",
                    format_func=self._format_risk_option,
                )
            else:
                col_risk.empty()
        else:
            col_risk.empty()

        seal_filters: list[str] = []
        if self.seal_key:
            seal_options = self._collect_options(entries, self.seal_key)
            if seal_options:
                seal_filters = col_seal.multiselect(
                    "Sellado",
                    seal_options,
                    default=seal_options,
                    key=f"{widget_prefix}seal",
                    format_func=self._format_seal_option,
                )
            else:
                col_seal.empty()
        else:
            col_seal.empty()

        filtered = [
            entry
            for entry in entries
            if self._passes_filters(entry, risk_filters, seal_filters)
        ]
        if not filtered:
            panel.markdown(
                "<div class='ranking-empty'>No hay candidatos que coincidan con los filtros.</div>",
                unsafe_allow_html=True,
            )
            return None

        descending = direction == "desc"
        self._sort_entries(filtered, sort_key, descending)

        selection_key = f"{widget_prefix}selection"
        options = list(range(len(filtered)))
        if selection_key not in st.session_state:
            st.session_state[selection_key] = 0
        elif st.session_state[selection_key] >= len(filtered):
            st.session_state[selection_key] = 0

        selected_idx = panel.selectbox(
            self.selection_label,
            options,
            key=selection_key,
            format_func=lambda idx: self._selection_label(filtered[idx], idx),
        )
        if not isinstance(selected_idx, int) or selected_idx >= len(filtered):
            selected_idx = 0

        scales = self._metric_scales(filtered)
        prepared = self._prepare_entries(filtered, scales)
        markup = self._build_cards(prepared, selected_idx)
        panel.markdown(markup, unsafe_allow_html=True)

        return prepared[selected_idx]["entry"]

    # ------------------------------------------------------------------
    # Internal helpers
    # ------------------------------------------------------------------

    def _sort_label_map(self) -> Dict[str, str]:
        labels: Dict[str, str] = {}
        if self.score_key:
            labels[self.score_key] = self.score_label or self.score_key
        for spec in self.metric_specs:
            labels[spec.key] = spec.label
        return labels

    def _collect_options(self, entries: Sequence[Mapping[str, Any]], key: str | None) -> list[str]:
        values: set[str] = set()
        if key is None:
            return []
        for entry in entries:
            values.add(_normalize_str(entry.get(key)))
        return sorted(values)

    def _passes_filters(
        self,
        entry: Mapping[str, Any],
        risk_filters: Sequence[str],
        seal_filters: Sequence[str],
    ) -> bool:
        if self.risk_key and risk_filters:
            label = _normalize_str(entry.get(self.risk_key))
            if label not in risk_filters:
                return False
        if self.seal_key and seal_filters:
            label = _normalize_str(entry.get(self.seal_key))
            if label not in seal_filters:
                return False
        return True

    def _sort_entries(self, entries: list[Mapping[str, Any]], key: str, descending: bool) -> None:
        def sort_value(entry: Mapping[str, Any]) -> Any:
            numeric = _coerce_numeric(entry.get(key))
            if numeric is not None:
                return numeric
            raw = entry.get(key)
            if raw is None:
                return float("-inf") if descending else float("inf")
            return str(raw)

        entries.sort(key=sort_value, reverse=descending)

    def _metric_scales(self, entries: Sequence[Mapping[str, Any]]) -> Dict[str, tuple[float, float] | None]:
        scales: Dict[str, tuple[float, float] | None] = {}
        for spec in self.metric_specs:
            values = [spec.numeric_value(entry) for entry in entries]
            numeric_values = [val for val in values if val is not None]
            if not numeric_values:
                scales[spec.key] = None
                continue
            scales[spec.key] = (min(numeric_values), max(numeric_values))
        return scales

    def _prepare_entries(
        self,
        entries: Sequence[Mapping[str, Any]],
        scales: Mapping[str, tuple[float, float] | None],
    ) -> list[Dict[str, Any]]:
        prepared: list[Dict[str, Any]] = []
        for idx, entry in enumerate(entries):
            metrics_payload: list[Dict[str, Any]] = []
            for spec in self.metric_specs:
                bounds = scales.get(spec.key)
                numeric_value = spec.numeric_value(entry)
                fill_pct = self._metric_fill(numeric_value, bounds, spec.higher_is_better)
                tone = self._bar_tone(fill_pct)
                metrics_payload.append(
                    {
                        "label": spec.label,
                        "display": spec.format_value(entry.get(spec.key)),
                        "fill": fill_pct,
                        "tone": tone,
                        "key": spec.key,
                    }
                )

            risk_label = _normalize_str(entry.get(self.risk_key)) if self.risk_key else ""
            risk_tone = self._risk_tone(risk_label)
            risk_display = self._format_risk_display(risk_label, risk_tone)

            seal_label = _normalize_str(entry.get(self.seal_key)) if self.seal_key else ""
            seal_status, seal_display = self._seal_display(seal_label)

            prepared.append(
                {
                    "entry": entry,
                    "position": idx + 1,
                    "label": _normalize_str(entry.get(self.label_key)),
                    "score": entry.get(self.score_key),
                    "score_display": self._format_score(entry.get(self.score_key)),
                    "metrics": metrics_payload,
                    "risk_label": risk_label,
                    "risk_tone": risk_tone,
                    "risk_display": risk_display,
                    "seal_label": seal_label,
                    "seal_status": seal_status,
                    "seal_display": seal_display,
                    "original_rank": entry.get(self.rank_key),
                }
            )
        return prepared

    def _metric_fill(
        self,
        value: float | None,
        bounds: tuple[float, float] | None,
        higher_is_better: bool,
    ) -> float:
        if value is None or bounds is None:
            return 0.0
        lower, upper = bounds
        if math.isclose(lower, upper):
            width = 100.0
        else:
            width = (value - lower) / (upper - lower) * 100.0
        width = max(0.0, min(100.0, width))
        if not higher_is_better:
            width = 100.0 - width
        return width

    def _bar_tone(self, width: float) -> str:
        if width >= 66:
            return "high"
        if width >= 33:
            return "med"
        return "low"

    def _risk_tone(self, label: str) -> str:
        if not label or label == "—":
            return "low"
        lowered = label.lower()
        cleaned = _strip_accents(lowered)
        if any(token in cleaned for token in ("crit", "critico", "alto", "high", "red", "rojo")) or "⚠" in label:
            return "high"
        if any(token in cleaned for token in ("med", "medio", "moderado", "amarillo", "amber")):
            return "med"
        return "low"

    def _format_risk_display(self, label: str, tone: str) -> str:
        if not label or label == "—":
            label = "Sin dato"
        icon_map = {"high": "⚠️", "med": "🟡", "low": "🛡️"}
        icon = icon_map.get(tone, "🛡️")
        return label if icon in label else f"{icon} {label}"

    def _seal_display(self, label: str) -> tuple[str, str]:
        normalized = label
        lowered = normalized.lower()
        cleaned = _strip_accents(lowered)
        if not normalized or normalized == "—":
            return ("neutral", "🔍 Sin dato")
        if "⚠" in normalized or "❌" in normalized or any(
            token in cleaned for token in ("riesgo", "warn", "fail", "falla", "no")):
            return ("warn", "⚠️ Revisar sellado" if normalized in {"⚠️", "❌"} else normalized)
        if "✅" in normalized or "✔" in normalized or any(
            token in cleaned for token in ("ok", "pass", "sellado ok", "sellado", "si", "yes", "true")):
            return ("ok", "✅ Sellado OK" if normalized in {"✅", "✔️", "✔"} else normalized)
        if "revis" in cleaned:
            return ("warn", normalized)
        return ("neutral", normalized)

    def _format_seal_option(self, label: str) -> str:
        status, display = self._seal_display(label)
        return display

    def _format_risk_option(self, label: str) -> str:
        tone = self._risk_tone(label)
        return self._format_risk_display(label, tone)

    def _format_score(self, value: Any) -> str:
        if value is None or _is_nan(value):
            return "—"
        formatter = self.score_fmt
        if callable(formatter):
            try:
                return formatter(value)
            except Exception:  # noqa: BLE001
                return str(value)
        if isinstance(formatter, str):
            try:
                return formatter.format(value)
            except Exception:  # noqa: BLE001
                return str(value)
        return str(value)

    def _selection_label(self, entry: Mapping[str, Any], idx: int) -> str:
        label = _normalize_str(entry.get(self.label_key))
        score_display = self._format_score(entry.get(self.score_key))
        return f"#{idx + 1} · {label} ({score_display})"

    def _build_cards(self, prepared: Sequence[Mapping[str, Any]], selected_idx: int) -> str:
        cards: list[str] = []
        score_label = escape(self.score_label or self.score_key)
        for idx, item in enumerate(prepared):
            classes = ["ranking-card"]
            risk_tone = item.get("risk_tone", "low")
            if risk_tone in {"high", "med"}:
                classes.append(f"tone-{risk_tone}")
            if idx == selected_idx:
                classes.append("selected")

            chips: list[str] = []
            seal_status = item.get("seal_status", "neutral")
            seal_display = item.get("seal_display", "")
            if seal_display:
                seal_class = f" seal-{seal_status}" if seal_status in {"ok", "warn"} else ""
                chips.append(
                    f"<span class='ranking-chip{seal_class}'>{escape(seal_display)}</span>"
                )
            risk_display = item.get("risk_display", "")
            if risk_display:
                chips.append(
                    f"<span class='ranking-chip risk-{risk_tone}'>{escape(risk_display)}</span>"
                )
            chips_block = (
                f"<div class='ranking-card__chips'>{''.join(chips)}</div>" if chips else ""
            )

            metrics_html = "".join(
                f"""
                <div class='ranking-metric'>
                  <div class='ranking-metric__label'>
                    <span>{escape(metric['label'])}</span>
                    <span class='ranking-metric__value'>{escape(metric['display'])}</span>
                  </div>
                  <div class='ranking-bar'>
                    <div class='ranking-bar__fill' data-metric='{escape(metric['key'])}' data-rank='{item['position']}' style='--fill:{metric['fill']:.1f}%;' data-tone='{metric['tone']}'></div>
                  </div>
                </div>
                """
                for metric in item.get("metrics", [])
            )

            origin_html = ""
            original_rank = item.get("original_rank")
            if original_rank not in (None, "", item.get("position")):
                origin_html = (
                    f"<span class='ranking-card__origin'>Rank base #{escape(str(original_rank))}</span>"
                )

            card_html = f"""
            <article class='{_class_names(classes)}' data-order='{idx}' data-rank='{item['position']}'>
              <div class='ranking-card__header'>
                <span class='ranking-card__rank'>#{item['position']}</span>
                <div class='ranking-card__title'>
                  {escape(item.get('label', '—'))}
                  {origin_html}
                </div>
                <div class='ranking-card__score'>
                  {score_label}
                  <strong>{escape(item.get('score_display', '—'))}</strong>
                </div>
              </div>
              {chips_block}
              <div class='ranking-card__metrics'>
                {metrics_html}
              </div>
            </article>
            """
            cards.append(card_html)

        return "<div class='ranking-cockpit__grid'>" + "".join(cards) + "</div>"


@dataclass
class MissionMetric:
    key: str
    label: str
    value: str
    details: Sequence[str] = field(default_factory=tuple)
    caption: str | None = None
    icon: str | None = None
    stage_key: str | None = None

    @classmethod
    def from_mapping(cls, payload: Mapping[str, Any]) -> "MissionMetric":
        details: Sequence[str] | str | None = payload.get("details")
        if details is None:
            normalized: Sequence[str] = ()
        elif isinstance(details, str):
            normalized = (details,)
        else:
            normalized = tuple(str(item) for item in details)
        return cls(
            key=str(payload.get("key", payload.get("stage_key", ""))),
            label=str(payload.get("label", "")),
            value=str(payload.get("value", "")),
            details=normalized,
            caption=payload.get("caption"),
            icon=payload.get("icon"),
            stage_key=payload.get("stage_key"),
        )


@dataclass
class MissionMetrics:
    metrics: Sequence[MissionMetric]
    title: str = "Panel de misión"
    panel_density: str = "cozy"
    grid_density: str = "cozy"
    columns_min: str = "14rem"
    animate: bool = True

    @classmethod
    def from_payload(
        cls,
        payload: Sequence[Mapping[str, Any]],
        *,
        title: str = "Panel de misión",
        panel_density: str = "cozy",
        grid_density: str = "cozy",
        columns_min: str = "14rem",
        animate: bool = True,
    ) -> "MissionMetrics":
        metrics = [MissionMetric.from_mapping(item) for item in payload]
        return cls(
            metrics=metrics,
            title=title,
            panel_density=panel_density,
            grid_density=grid_density,
            columns_min=columns_min,
            animate=animate,
        )

    def markup(
        self,
        *,
        highlight_key: str | None = None,
        layout: Literal["panel", "grid"] = "panel",
        detail_limit: int | None = None,
        show_title: bool | None = None,
    ) -> str:
        variant = layout
        highlight = highlight_key
        limit = max(detail_limit, 0) if detail_limit is not None else None

        def metric_markup(metric: MissionMetric) -> str:
            classes = ["luxe-mission-metric"]
            if highlight and metric.stage_key == highlight:
                classes.append("is-active")
            icon_html = (
                f"<span class='luxe-mission-metric__icon'>{metric.icon}</span>"
                if metric.icon
                else ""
            )
            details = metric.details
            if limit is not None:
                details = tuple(details)[:limit]
            detail_html = "".join(f"<p>{text}</p>" for text in details)
            caption_html = (
                f"<p class='luxe-mission-metric__caption'>{metric.caption}</p>"
                if metric.caption and limit is None
                else ""
            )
            return (
                f"<div class='{_class_names(classes)}' data-key='{metric.key}'>"
                f"{icon_html}"
                f"<h5>{metric.label}</h5>"
                f"<strong>{metric.value}</strong>"
                f"{detail_html}"
                f"{caption_html}"
                "</div>"
            )

        if variant == "grid":
            gap_map = {"compact": "0.85rem", "cozy": "1rem", "roomy": "1.3rem"}
            padding_map = {"compact": "16px 18px", "cozy": "18px 20px", "roomy": "20px 22px"}
            style = {
                "--mission-grid-min": self.columns_min,
                "--mission-grid-gap": gap_map.get(self.grid_density, gap_map["cozy"]),
                "--mission-grid-card-padding": padding_map.get(
                    self.grid_density, padding_map["cozy"]
                ),
            }
            classes = ["luxe-mission-grid"]
            if self.animate:
                classes.append("reveal")
            metrics_html = "".join(metric_markup(metric) for metric in self.metrics)
            return (
                f"<div class='{_class_names(classes)}' style='{_merge_styles(style, {})}'>"
                f"{metrics_html}"
                "</div>"
            )

        padding_map = {"compact": "20px 22px", "cozy": "24px 26px", "roomy": "28px 30px"}
        metric_padding_map = {"compact": "12px 14px", "cozy": "14px 16px", "roomy": "16px 18px"}
        style = {
            "--mission-panel-padding": padding_map.get(self.panel_density, padding_map["cozy"]),
            "--mission-metric-padding": metric_padding_map.get(
                self.panel_density, metric_padding_map["cozy"]
            ),
        }
        classes = ["luxe-mission-panel"]
        if self.animate:
            classes.append("reveal")
        show_heading = self.title if show_title is None else show_title
        heading_html = (
            f"<h3 class='luxe-mission-panel__title'>{self.title}</h3>"
            if show_heading
            else ""
        )
        metrics_html = "".join(metric_markup(metric) for metric in self.metrics)
        return (
            f"<aside class='{_class_names(classes)}' id='sticky-metrics' style='{_merge_styles(style, {})}'>"
            f"{heading_html}"
            "<div class='luxe-mission-panel__metrics'>"
            f"{metrics_html}"
            "</div>"
            "</aside>"
        )

    def render(
        self,
        *,
        highlight_key: str | None = None,
        layout: Literal["panel", "grid"] = "panel",
        detail_limit: int | None = None,
        show_title: bool | None = None,
    ) -> None:
        _load_css()
        st.markdown(
            self.markup(
                highlight_key=highlight_key,
                layout=layout,
                detail_limit=detail_limit,
                show_title=show_title,
            ),
            unsafe_allow_html=True,
        )


@dataclass
class CarouselItem:
    title: str
    value: str | None = None
    description: str | None = None
    icon: str | None = None

    def markup(self) -> str:
        icon_html = (
            f"<div class='luxe-carousel-card__icon'>{self.icon}</div>"
            if self.icon
            else ""
        )
        value_html = (
            f"<div class='luxe-carousel-card__value'>{self.value}</div>"
            if self.value
            else ""
        )
        description_html = (
            f"<p class='luxe-carousel-card__description'>{self.description}</p>"
            if self.description
            else ""
        )
        return (
            "<div class='luxe-carousel-card'>"
            f"{icon_html}"
            f"<h4>{self.title}</h4>"
            f"{value_html}"
            f"{description_html}"
            "</div>"
        )


@dataclass
class CarouselRail:
    items: Sequence[CarouselItem]
    data_track: str | None = None
    reveal: bool = True
    min_width: str = "15rem"
    density: str = "cozy"

    def markup(self) -> str:
        gap_map = {"compact": "0.75rem", "cozy": "1rem", "roomy": "1.25rem"}
        padding_map = {"compact": "16px", "cozy": "18px", "roomy": "20px"}
        style = {
            "--carousel-min": self.min_width,
            "--carousel-gap": gap_map.get(self.density, gap_map["cozy"]),
            "--carousel-card-padding": padding_map.get(self.density, padding_map["cozy"]),
        }
        classes = ["luxe-carousel"]
        if self.reveal:
            classes.append("reveal")
        metrics_html = "".join(item.markup() for item in self.items)
        data_attr = f" data-carousel='{self.data_track}'" if self.data_track else ""
        return (
            f"<div class='{_class_names(classes)}' style='{_merge_styles(style, {})}'{data_attr}>"
            f"{metrics_html}"
            "</div>"
        )

    def render(self) -> None:
        _load_css()
        st.markdown(self.markup(), unsafe_allow_html=True)


@dataclass
class ActionCard:
    title: str
    body: str
    icon: str | None = None
    tag: str | None = None

    def markup(self) -> str:
        tag_html = (
            f"<div class='luxe-action-card__tag'>{self.tag}</div>"
            if self.tag
            else ""
        )
        icon_html = (
            f"<span class='luxe-action-card__icon'>{self.icon}</span>"
            if self.icon
            else ""
        )
        return (
            "<div class='luxe-action-card'>"
            f"{icon_html}"
            f"{tag_html}"
            f"<h3 class='luxe-action-card__title'>{self.title}</h3>"
            f"<p class='luxe-action-card__body'>{self.body}</p>"
            "</div>"
        )


@dataclass
class ActionDeck:
    cards: Sequence[ActionCard]
    columns_min: str = "16rem"
    density: str = "cozy"
    gap: str | None = None
    reveal: bool = True

    def markup(self) -> str:
        gap_map = {"compact": "0.9rem", "cozy": "1.1rem", "roomy": "1.4rem"}
        padding_map = {"compact": "18px 20px", "cozy": "22px 24px", "roomy": "26px 28px"}
        style = {
            "--action-min": self.columns_min,
            "--action-gap": self.gap or gap_map.get(self.density, gap_map["cozy"]),
            "--action-card-padding": padding_map.get(self.density, padding_map["cozy"]),
        }
        classes = ["luxe-action-deck"]
        if self.reveal:
            classes.append("reveal")
        cards_html = "".join(card.markup() for card in self.cards)
        return (
            f"<div class='{_class_names(classes)}' style='{_merge_styles(style, {})}'>"
            f"{cards_html}"
            "</div>"
        )

    def render(self) -> None:
        _load_css()
        st.markdown(self.markup(), unsafe_allow_html=True)


@dataclass
class GlassCard:
    title: str
    body: str
    icon: str | None = None
    footer: str | None = None


@dataclass
class GlassStack:
    cards: Sequence[GlassCard]
    columns_min: str = "16rem"
    density: str = "cozy"

    def render(self) -> None:
        _load_css()
        padding_map = {
            "compact": "1.05rem 1.15rem",
            "cozy": "1.3rem 1.4rem",
            "roomy": "1.6rem 1.75rem",
        }
        gap_map = {
            "compact": "0.9rem",
            "cozy": "1.1rem",
            "roomy": "1.45rem",
        }
        style = {
            "--card-padding": padding_map.get(self.density, padding_map["cozy"]),
            "--stack-gap": gap_map.get(self.density, gap_map["cozy"]),
            "--stack-min": self.columns_min,
        }
        html = [f"<div class='luxe-stack' style='{_merge_styles(style, {})}'>"]
        for card in self.cards:
            icon_html = f"<div class='luxe-card__icon'>{card.icon}</div>" if card.icon else ""
            footer_html = f"<div class='luxe-card__footer'>{card.footer}</div>" if card.footer else ""
            html.append(
                f"<div class='luxe-card'>"
                f"{icon_html}"
                f"<h3 class='luxe-card__title'>{card.title}</h3>"
                f"<div class='luxe-card__body'>{card.body}</div>"
                f"{footer_html}"
                "</div>"
            )
        html.append("</div>")
        st.markdown("".join(html), unsafe_allow_html=True)


__all__ = [
    "BriefingCard",
    "TimelineMilestone",
    "HeroFlowStage",
    "TargetPresetMeta",
    "mission_briefing",
    "orbital_timeline",
    "guided_demo",
    "target_configurator",
    "render_card",
    "render_pill",
    "ChipRow",
    "TeslaHero", 
    "TeslaHeroBriefingScene",
    "MetricGalaxy",
    "MetricItem",
<<<<<<< HEAD
    "MetricSpec",
    "RankingCockpit",
=======
    "MissionMetric",
    "MissionMetrics",
    "CarouselItem",
    "CarouselRail",
    "ActionCard",
    "ActionDeck",
>>>>>>> 56804813
    "GlassStack",
    "GlassCard",
]<|MERGE_RESOLUTION|>--- conflicted
+++ resolved
@@ -2839,17 +2839,14 @@
     "TeslaHeroBriefingScene",
     "MetricGalaxy",
     "MetricItem",
-<<<<<<< HEAD
     "MetricSpec",
     "RankingCockpit",
-=======
     "MissionMetric",
     "MissionMetrics",
     "CarouselItem",
     "CarouselRail",
     "ActionCard",
     "ActionDeck",
->>>>>>> 56804813
     "GlassStack",
     "GlassCard",
 ]