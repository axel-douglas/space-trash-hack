"""Training pipeline for Rex-AI recycling models.

The script generates synthetic manufacturing runs from the NASA waste
inventory, trains the RandomForest ensemble used by the app, and stores
additional artefacts (XGBoost, autoencoder, TabTransformer) when the
required dependencies are available.

Historically this module suffered from repeated blocks that made
maintenance difficult.  The refactor below keeps the public behaviour
intact while providing a clean, reproducible training entry-point.
"""

from __future__ import annotations

import argparse
import glob
import hashlib
import json
import logging
import math
import random
from dataclasses import dataclass
from datetime import UTC, datetime
from pathlib import Path
from typing import Any, Dict, Iterable, List, Sequence

import joblib
import numpy as np
import pandas as pd
import polars as pl
from pandas import DataFrame
from sklearn.compose import ColumnTransformer
from sklearn.ensemble import RandomForestClassifier, RandomForestRegressor
from sklearn.metrics import (
    accuracy_score,
    f1_score,
    mean_absolute_error,
    mean_squared_error,
    precision_score,
    r2_score,
    recall_score,
)
from sklearn.model_selection import train_test_split
from sklearn.multioutput import MultiOutputRegressor
from sklearn.pipeline import Pipeline
from sklearn.preprocessing import OneHotEncoder, StandardScaler

try:  # Optional dependency for boosted trees
    import xgboost as xgb

    HAS_XGBOOST = True
except Exception:  # pragma: no cover - environments without xgboost
    xgb = None  # type: ignore[assignment]
    HAS_XGBOOST = False

try:  # Optional dependency for GPU-accelerated gradient boosting
    import lightgbm as lgb
    from lightgbm.basic import LightGBMError

    HAS_LIGHTGBM = True
except Exception:  # pragma: no cover - environments without lightgbm
    lgb = None  # type: ignore[assignment]
    LightGBMError = Exception  # type: ignore[assignment]
    HAS_LIGHTGBM = False

try:  # Optional dependency for ONNX export
    from skl2onnx import convert_sklearn
    from skl2onnx.common.data_types import FloatTensorType

    HAS_SKL2ONNX = True
except Exception:  # pragma: no cover - export dependencies optional
    convert_sklearn = None  # type: ignore[assignment]
    FloatTensorType = None  # type: ignore[assignment]
    HAS_SKL2ONNX = False

try:  # Optional dependency for ONNX serialization helpers
    import onnx

    HAS_ONNX = True
except Exception:  # pragma: no cover - export dependencies optional
    onnx = None  # type: ignore[assignment]
    HAS_ONNX = False

try:  # Optional dependency for deep models
    import torch
    from torch import nn
    from torch.utils.data import DataLoader, TensorDataset

    HAS_TORCH = True
except Exception:  # pragma: no cover - environments without torch
    torch = None  # type: ignore[assignment]
    nn = None  # type: ignore[assignment]
    DataLoader = TensorDataset = None  # type: ignore[assignment]
    HAS_TORCH = False

from app.modules.label_mapper import derive_recipe_id, load_curated_labels, lookup_labels
from .paths import DATA_ROOT, MODELS_DIR

LOGGER = logging.getLogger(__name__)

# ---------------------------------------------------------------------------
# Paths & constants
# ---------------------------------------------------------------------------

ROOT = DATA_ROOT.parent
DATASETS_ROOT = ROOT / "datasets"
RAW_DIR = DATASETS_ROOT / "raw"
<<<<<<< HEAD
PROCESSED_DIR = DATASETS_ROOT / "processed"
PROCESSED_ML = PROCESSED_DIR / "ml"
=======
PROCESSED_DIR = DATA_ROOT / "processed"
PROCESSED_ML = DATA_ROOT / "processed" / "ml"
>>>>>>> 31a47ac7
MODEL_DIR = MODELS_DIR  # Backwards compatibility alias
GOLD_DIR = DATASETS_ROOT / "gold"
GOLD_FEATURES_PATH = GOLD_DIR / "features.parquet"
GOLD_LABELS_PATH = GOLD_DIR / "labels.parquet"

PIPELINE_PATH = MODEL_DIR / "rexai_regressor.joblib"
AUTOENCODER_PATH = MODEL_DIR / "rexai_autoencoder.pt"
XGBOOST_PATH = MODEL_DIR / "rexai_xgboost.joblib"
TABTRANSFORMER_PATH = MODEL_DIR / "rexai_tabtransformer.pt"
METADATA_PATH = MODEL_DIR / "metadata_gold.json"
LEGACY_METADATA_PATH = MODEL_DIR / "metadata.json"
DATASET_PATH = PROCESSED_DIR / "rexai_training_dataset.parquet"
DATASET_ML_PATH = PROCESSED_ML / "synthetic_runs.parquet"
LIGHTGBM_ONNX_PATH = MODEL_DIR / "rexai_lightgbm.onnx"

TARGET_COLUMNS = ["rigidez", "estanqueidad", "energy_kwh", "water_l", "crew_min"]
CLASS_TARGET_COLUMNS = ["tightness_pass", "rigidity_level"]
TIGHTNESS_MODEL_PATH = MODEL_DIR / "rexai_class_tightness.joblib"
RIGIDITY_MODEL_PATH = MODEL_DIR / "rexai_class_rigidity.joblib"

TIGHTNESS_SCORE_MAP = {0: 0.35, 1: 0.85}
RIGIDITY_SCORE_MAP = {1: 0.35, 2: 0.65, 3: 0.9}
FEATURE_COLUMNS = [
    "process_id",
    "regolith_pct",
    "total_mass_kg",
    "mass_input_kg",
    "num_items",
    "density_kg_m3",
    "moisture_frac",
    "difficulty_index",
    "problematic_mass_frac",
    "problematic_item_frac",
    "aluminum_frac",
    "foam_frac",
    "eva_frac",
    "textile_frac",
    "multilayer_frac",
    "glove_frac",
    "polyethylene_frac",
    "carbon_fiber_frac",
    "hydrogen_rich_frac",
    "packaging_frac",
    "gas_recovery_index",
    "logistics_reuse_index",
    "regolith_d50_um",
    "regolith_spectral_slope_1um",
    "regolith_mass_loss_400c",
    "regolith_h2o_peak_c",
    "oxide_sio2",
    "oxide_feot",
    "oxide_mgo",
    "oxide_cao",
    "oxide_so3",
    "oxide_h2o",
]

LATENT_DIM = 12
TABTRANSFORMER_TOKENS = 8
TABTRANSFORMER_DIM = 64

_GOLD_FEATURES_CACHE: DataFrame | None = None
_GOLD_FEATURES_CACHE_PATH: Path | None = None
_GOLD_TARGETS_CACHE: DataFrame | None = None
_GOLD_TARGETS_CACHE_PATH: Path | None = None


def _infer_trained_on_label(df: DataFrame) -> str:
    """Infer the training dataset label based on ``label_source`` values."""

    if "label_source" not in df.columns:
        return "synthetic_v0"

    sources = (
        df["label_source"]
        .dropna()
        .astype(str)
        .map(str.strip)
        .str.lower()
    )
    synthetic_aliases = {"simulated", "weak", "weakly_supervised"}
    normalized_sources = set()
    for value in sources.tolist():
        if not value:
            continue
        normalized_sources.add("simulated" if value in synthetic_aliases else value)

    if not normalized_sources or normalized_sources == {"simulated"}:
        return "synthetic_v0"
    if normalized_sources == {"feedback"}:
        return "hil_v1"
    if "feedback" in normalized_sources and "simulated" in normalized_sources:
        return "hybrid_v2"
    if "simulated" in normalized_sources:
        return "hybrid_v1"
    if "feedback" in normalized_sources:
        return "hil_v1"
    return "gold_v1"


def _relative_path(path: Path) -> str:
    """Return path relative to repository root for metadata serialisation."""

    try:
        return path.resolve().relative_to(ROOT).as_posix()
    except ValueError:
        return path.name


# ---------------------------------------------------------------------------
# Utility classes & helpers
# ---------------------------------------------------------------------------


@dataclass(slots=True)
class SampledCombination:
    features: Dict[str, float | str]
    targets: Dict[str, Any]

    def as_row(self) -> Dict[str, Any]:
        payload = {**self.features}
        payload.update(self.targets)
        return payload


def _set_seed(seed: int | None) -> None:
    seed = seed or 21
    random.seed(seed)
    np.random.seed(seed)
    if HAS_TORCH:
        torch.manual_seed(seed)  # type: ignore[arg-type]


def load_feedback_logs(patterns: Iterable[str | Path] | None) -> DataFrame:
    """Load feedback parquet logs matching ``patterns`` into a dataframe."""

    if not patterns:
        return pd.DataFrame()

    paths: list[Path] = []
    for pattern in patterns:
        if pattern is None:
            continue
        pattern_str = str(pattern)
        matches = [Path(p) for p in glob.glob(pattern_str)]
        if not matches and Path(pattern_str).exists():
            matches = [Path(pattern_str)]
        for match in matches:
            if match.suffix.lower() == ".parquet" and match.is_file():
                paths.append(match)

    if not paths:
        return pd.DataFrame()

    lazy_frames: list[pl.LazyFrame] = []
    for path in sorted(set(paths)):
        lazy = pl.scan_parquet(str(path)).with_columns(
            pl.lit(str(path)).alias("_feedback_path")
        )
        lazy_frames.append(lazy)

    if not lazy_frames:
        return pd.DataFrame()

    combined = pl.concat(lazy_frames, how="vertical_relaxed")
    return combined.collect().to_pandas()


def _coerce_bool_expr(expr: pl.Expr) -> pl.Expr:
    true_tokens = {"1", "true", "t", "yes", "y", "si", "sí", "ok", "pass", "passed"}
    false_tokens = {"0", "false", "f", "no", "n", "ko", "fail", "failed"}

    text = expr.cast(pl.Utf8, strict=False).str.strip_chars()
    lowered = text.str.to_lowercase()
    numeric = expr.cast(pl.Float64, strict=False)

    return (
        pl.when(expr.is_null() | (text == ""))
        .then(pl.lit(None, dtype=pl.Boolean))
        .when(lowered.is_in(true_tokens))
        .then(pl.lit(True))
        .when(lowered.is_in(false_tokens))
        .then(pl.lit(False))
        .when(numeric.is_null() | numeric.is_nan())
        .then(pl.lit(None, dtype=pl.Boolean))
        .otherwise(numeric != 0)
    )


def _ensure_lazy_frame(df: DataFrame | pl.DataFrame | pl.LazyFrame) -> pl.LazyFrame:
    if isinstance(df, pl.LazyFrame):
        return df
    if isinstance(df, pl.DataFrame):
        return df.lazy()
    if isinstance(df, pd.DataFrame):
        return pl.from_pandas(df, include_index=False).lazy()
    raise TypeError(f"Unsupported dataframe type: {type(df)!r}")


def _prepare_feedback_rows(df: DataFrame) -> DataFrame:
    if df.empty:
        return df

    lf = _ensure_lazy_frame(df)
    columns = set(lf.columns)

    for column in TARGET_COLUMNS:
        if column in columns:
            lf = lf.with_columns(
                pl.col(column).cast(pl.Float64, strict=False).alias(column)
            )

    if "rigidity_ok" in columns:
        source = "rigidity_ok"
    elif "rigidez_ok" in columns:
        source = "rigidez_ok"
    else:
        source = None

    temp_columns: list[str] = []

    if source is not None:
        lf = lf.with_columns(_coerce_bool_expr(pl.col(source)).alias("__rigidity_bool"))
        temp_columns.append("__rigidity_bool")
        lf = lf.with_columns(
            pl.when(pl.col("__rigidity_bool").is_null())
            .then(pl.lit(None, dtype=pl.Float64))
            .when(pl.col("__rigidity_bool"))
            .then(pl.lit(float(RIGIDITY_SCORE_MAP[3])))
            .otherwise(pl.lit(float(RIGIDITY_SCORE_MAP[1])))
            .alias("rigidez"),
            pl.when(pl.col("__rigidity_bool").is_null())
            .then(pl.lit(None, dtype=pl.Float64))
            .when(pl.col("__rigidity_bool"))
            .then(pl.lit(3.0))
            .otherwise(pl.lit(1.0))
            .alias("rigidity_level"),
        )

    if "tightness_ok" in columns:
        tight_source = "tightness_ok"
    elif "ease_ok" in columns:
        tight_source = "ease_ok"
    else:
        tight_source = None

    if tight_source is not None:
        lf = lf.with_columns(_coerce_bool_expr(pl.col(tight_source)).alias("__tightness_bool"))
        temp_columns.append("__tightness_bool")
        lf = lf.with_columns(
            pl.when(pl.col("__tightness_bool").is_null())
            .then(pl.lit(None, dtype=pl.Float64))
            .when(pl.col("__tightness_bool"))
            .then(pl.lit(float(TIGHTNESS_SCORE_MAP[1])))
            .otherwise(pl.lit(float(TIGHTNESS_SCORE_MAP[0])))
            .alias("estanqueidad"),
            pl.when(pl.col("__tightness_bool").is_null())
            .then(pl.lit(None, dtype=pl.Float64))
            .when(pl.col("__tightness_bool"))
            .then(pl.lit(1.0))
            .otherwise(pl.lit(0.0))
            .alias("tightness_pass"),
        )

    penalty_map = {
        "energy_kwh": ["energy_penalty", "energy_delta", "delta_energy_kwh"],
        "water_l": ["water_penalty", "water_delta", "delta_water_l"],
        "crew_min": ["crew_penalty", "crew_delta", "delta_crew_min"],
    }
    for target, extras in penalty_map.items():
        available = [column for column in [target, *extras] if column in columns]
        if available:
            terms = [
                pl.col(column).cast(pl.Float64, strict=False).fill_null(0.0).fill_nan(0.0)
                for column in available
            ]
            total_expr = terms[0]
            for extra_expr in terms[1:]:
                total_expr = total_expr + extra_expr
            lf = lf.with_columns(total_expr.alias(target))

    if "label_source" in columns:
        normalized_source = (
            pl.col("label_source").cast(pl.Utf8, strict=False).str.strip_chars()
        )
        lf = lf.with_columns(
            pl.when(normalized_source.is_null() | (normalized_source == ""))
            .then(pl.lit("feedback"))
            .otherwise(normalized_source)
            .alias("label_source"),
        )
    else:
        lf = lf.with_columns(pl.lit("feedback").alias("label_source"))

    if "label_weight" in columns:
        weight_expr = pl.col("label_weight").cast(pl.Float64, strict=False)
    else:
        weight_expr = pl.lit(1.0)

    lf = lf.with_columns(
        weight_expr.fill_nan(1.0).fill_null(1.0).alias("label_weight")
    )

    if "_feedback_path" in columns:
        filename = (
            pl.col("_feedback_path")
            .cast(pl.Utf8, strict=False)
            .str.replace(r"^.*/", "", literal=False)
        )
        provenance_expr = pl.concat_str([pl.lit("feedback:"), filename])
        if "provenance" in columns:
            normalized_prov = (
                pl.col("provenance").cast(pl.Utf8, strict=False).str.strip_chars()
            )
            lf = lf.with_columns(
                pl.when(normalized_prov.is_null() | (normalized_prov == ""))
                .then(provenance_expr)
                .otherwise(normalized_prov)
                .alias("provenance"),
            )
        else:
            lf = lf.with_columns(provenance_expr.alias("provenance"))
        temp_columns.append("_feedback_path")

    for column in TARGET_COLUMNS + ["tightness_pass", "rigidity_level"]:
        if column in lf.columns:
            lf = lf.with_columns(
                pl.col(column).cast(pl.Float64, strict=False).alias(column)
            )

    drop_candidates = [
        "rigidity_ok",
        "rigidez_ok",
        "tightness_ok",
        "ease_ok",
        "energy_penalty",
        "energy_delta",
        "delta_energy_kwh",
        "water_penalty",
        "water_delta",
        "delta_water_l",
        "crew_penalty",
        "crew_delta",
        "delta_crew_min",
        *temp_columns,
    ]
    existing_drop = [col for col in drop_candidates if col in lf.columns]
    if existing_drop:
        lf = lf.drop(existing_drop)

    result = lf.collect()
    return result.to_pandas()


def prepare_feedback_dataframe(df: DataFrame) -> DataFrame:
    """Public helper that normalises astronaut feedback logs.

    The function mirrors the internal cleaning done during training so that
    external ingestion scripts can reuse the same canonical preparation step
    without relying on the private ``_prepare_feedback_rows`` helper.
    """

    return _prepare_feedback_rows(df)


def _load_csv(path: Path) -> DataFrame:
    if not path.exists():
        raise FileNotFoundError(f"Required dataset not found: {path}")
    return pd.read_csv(path)


def _load_inventory() -> DataFrame:
    df = _load_csv(RAW_DIR / "nasa_waste_inventory.csv")
    df = _prepare_waste_frame(df)
    return df


def _load_process_catalog() -> DataFrame:
    return _load_csv(DATA_ROOT / "process_catalog.csv")


def _load_parquet(path: Path) -> DataFrame:
    if not path.exists():
        return pd.DataFrame()
    try:
        return pl.scan_parquet(str(path)).collect().to_pandas()
    except Exception as exc:  # pragma: no cover - propagated for visibility
        raise RuntimeError(f"No se pudo leer parquet {path}: {exc}") from exc


def _normalise_key_column(series: pd.Series) -> pd.Series:
    return series.astype(str).str.upper().str.strip()


def _load_gold_features(path: Path | None = None) -> DataFrame:
    global _GOLD_FEATURES_CACHE, _GOLD_FEATURES_CACHE_PATH
    target_path = Path(path) if path is not None else GOLD_FEATURES_PATH

    if path is None and not target_path.exists():
        try:
            from app.modules import data_build

            data_build.ensure_gold_dataset()
        except Exception as exc:  # pragma: no cover - visibility of bootstrap errors
            raise RuntimeError(
                f"No se pudo generar el dataset gold en {target_path.parent}: {exc}"
            ) from exc

    if _GOLD_FEATURES_CACHE is not None and _GOLD_FEATURES_CACHE_PATH == target_path:
        return _GOLD_FEATURES_CACHE

    table = _load_parquet(target_path)
    if table.empty:
        _GOLD_FEATURES_CACHE = pd.DataFrame()
        _GOLD_FEATURES_CACHE_PATH = target_path
        return _GOLD_FEATURES_CACHE

    required = {"recipe_id", "process_id"}
    missing = required - set(table.columns)
    if missing:
        raise ValueError(f"Faltan columnas {sorted(missing)} en {target_path}")

    table = table.copy()
    table["recipe_id"] = _normalise_key_column(table["recipe_id"])
    table["process_id"] = _normalise_key_column(table["process_id"])
    _GOLD_FEATURES_CACHE_PATH = target_path
    _GOLD_FEATURES_CACHE = table
    return table


def _load_gold_targets(path: Path | None = None) -> DataFrame:
    global _GOLD_TARGETS_CACHE, _GOLD_TARGETS_CACHE_PATH
    target_path = Path(path) if path is not None else GOLD_LABELS_PATH

    if path is None and not target_path.exists():
        try:
            from app.modules import data_build

            data_build.ensure_gold_dataset()
        except Exception as exc:  # pragma: no cover - visibility of bootstrap errors
            raise RuntimeError(
                f"No se pudo generar el dataset gold en {target_path.parent}: {exc}"
            ) from exc

    if _GOLD_TARGETS_CACHE is not None and _GOLD_TARGETS_CACHE_PATH == target_path:
        return _GOLD_TARGETS_CACHE

    table = load_curated_labels(target_path)
    if table.empty:
        _GOLD_TARGETS_CACHE = pd.DataFrame()
    else:
        _GOLD_TARGETS_CACHE = table
    _GOLD_TARGETS_CACHE_PATH = target_path
    return _GOLD_TARGETS_CACHE


def _sample_weights(n: int, rng: random.Random) -> np.ndarray:
    raw = np.array([rng.gammavariate(1.0, 1.0) for _ in range(n)], dtype=float)
    raw = np.clip(raw, 1e-6, None)
    return raw / raw.sum()


def _support_dict(values: np.ndarray) -> Dict[str, int]:
    classes, counts = np.unique(values, return_counts=True)
    return {str(int(cls)): int(count) for cls, count in zip(classes, counts)}


def _compute_resource_targets(
    features: Dict[str, Any],
    picks: DataFrame,
    process: pd.Series,
    regolith_pct: float,
) -> Dict[str, float]:
    total_mass = max(0.001, float(picks["kg"].sum()))
    moisture = float(features.get("moisture_frac", 0.0))
    difficulty = float(features.get("difficulty_index", 0.0))
    hydrogen = float(features.get("hydrogen_rich_frac", 0.0))
    logistics = float(features.get("logistics_reuse_index", 0.0))

    base_energy = float(process.get("energy_kwh_per_kg", 0.0))
    base_water = float(process.get("water_l_per_kg", 0.0))
    base_crew = float(process.get("crew_min_per_batch", 0.0))

    energy_kwh = total_mass * (
        base_energy
        + 0.32 * difficulty
        + 0.14 * moisture
        + 0.11 * regolith_pct
        + 0.06 * hydrogen
        - 0.08 * logistics
    )
    water_l = total_mass * (
        base_water
        + 0.48 * moisture
        + 0.1 * hydrogen
        + 0.18 * regolith_pct
        - 0.05 * logistics
    )
    crew_min = (
        base_crew
        + 14.0 * difficulty
        + 4.5 * float(features.get("num_items", len(picks)))
        + 6.0 * regolith_pct * 10.0
        + 2.0 * total_mass
    )

    return {
        "energy_kwh": float(max(0.0, energy_kwh)),
        "water_l": float(max(0.0, water_l)),
        "crew_min": float(max(5.0, crew_min)),
    }


def _label_tightness(features: Dict[str, Any], process: pd.Series) -> int:
    process_id = str(process.get("process_id", "")).upper()
    lamination = process_id in {"P02", "P04"}
    packaging = float(features.get("packaging_frac", 0.0))
    multilayer = float(features.get("multilayer_frac", 0.0))
    polyethylene = float(features.get("polyethylene_frac", 0.0))
    hydrogen = float(features.get("hydrogen_rich_frac", 0.0))
    regolith_pct = float(features.get("regolith_pct", 0.0))

    continuity_score = (
        0.38 * packaging
        + 0.32 * multilayer
        + 0.22 * polyethylene
        + 0.12 * hydrogen
        + (0.12 if lamination else 0.0)
        - 0.25 * regolith_pct
    )
    return int(continuity_score >= 0.55)


def _label_rigidity(features: Dict[str, Any]) -> int:
    aluminum = float(features.get("aluminum_frac", 0.0))
    carbon = float(features.get("carbon_fiber_frac", 0.0))
    regolith_pct = float(features.get("regolith_pct", 0.0))
    density = float(features.get("density_kg_m3", 0.0))
    foam = float(features.get("foam_frac", 0.0))
    difficulty = float(features.get("difficulty_index", 0.0))

    density_norm = float(np.clip(density / 4.0, 0.0, 1.2))
    reinforcement = 0.5 * aluminum + 0.45 * carbon + 0.35 * regolith_pct + 0.25 * density_norm
    reinforcement += 0.12 * difficulty
    reinforcement -= 0.35 * foam

    if reinforcement < 0.55:
        return 1
    if reinforcement < 0.95:
        return 2
    return 3


def _compute_targets(
    picks: DataFrame,
    process: pd.Series,
    features: Dict[str, Any],
) -> Dict[str, Any]:
    regolith_pct = float(features.get("regolith_pct", 0.0))
    resources = _compute_resource_targets(features, picks, process, regolith_pct)

    recipe_id = derive_recipe_id(picks, process, features)
    if recipe_id:
        features["recipe_id"] = recipe_id
    process_id = features.get("process_id") or process.get("process_id", "")

    payload: Dict[str, Any] = {}

    curated_targets, curated_meta = lookup_labels(
        picks,
        str(process_id),
        {"recipe_id": recipe_id, "process_id": process_id},
    )

    for target, value in curated_targets.items():
        if target in TARGET_COLUMNS:
            payload[target] = float(value)
        elif target in CLASS_TARGET_COLUMNS:
            payload[target] = int(value)

    raw_provenance = curated_meta.get("provenance") or curated_meta.get("label_source")
    provenance = str(raw_provenance or "").lower()
    use_fallback = not payload or provenance in {"weak", "weakly_supervised"}

    original_label_source = None
    if "label_source" in curated_meta:
        original_label_source = str(curated_meta["label_source"])
        payload["label_source"] = original_label_source
    if "provenance" in curated_meta and curated_meta["provenance"]:
        payload["provenance"] = str(curated_meta["provenance"])
    if "label_weight" in curated_meta:
        try:
            payload["label_weight"] = float(curated_meta["label_weight"])
        except (TypeError, ValueError):
            payload["label_weight"] = 1.0

    for name, value in resources.items():
        payload.setdefault(name, value)

    if use_fallback or "tightness_pass" not in payload:
        tight_label = _label_tightness(features, process)
        payload["tightness_pass"] = int(tight_label)
    else:
        tight_label = int(payload["tightness_pass"])
    if use_fallback or "estanqueidad" not in payload:
        payload["estanqueidad"] = float(TIGHTNESS_SCORE_MAP.get(tight_label, tight_label))

    if use_fallback or "rigidity_level" not in payload:
        rigidity_label = _label_rigidity(features)
        payload["rigidity_level"] = int(rigidity_label)
    else:
        rigidity_label = int(payload["rigidity_level"])
    if use_fallback or "rigidez" not in payload:
        payload["rigidez"] = float(RIGIDITY_SCORE_MAP.get(rigidity_label, rigidity_label))

    if use_fallback:
        if raw_provenance:
            payload.setdefault("provenance", str(raw_provenance))
        elif original_label_source:
            payload.setdefault("provenance", original_label_source)
        payload["label_source"] = "simulated"
    elif "label_source" not in payload:
        payload["label_source"] = "measured"
    payload.setdefault("label_weight", 0.7)
    return payload


def _generate_samples(n_samples: int, seed: int | None) -> List[SampledCombination]:
    inventory = _load_inventory()
    processes = _load_process_catalog()
    rng = random.Random(seed or 0)
    samples: list[SampledCombination] = []

    while len(samples) < n_samples:
        picks = inventory.sample(
            n=rng.choice([2, 3]),
            replace=False,
            weights=inventory["kg"],
            random_state=rng.randint(0, 10_000),
        )
        weights = _sample_weights(len(picks), rng)
        process = processes.sample(1, random_state=rng.randint(0, 10_000)).iloc[0]

        regolith_pct = 0.0
        if str(process["process_id"]).upper() == "P03":
            regolith_pct = rng.uniform(0.15, 0.35)

        features = _compute_feature_vector(picks, weights, process, regolith_pct)
        recipe_id = derive_recipe_id(picks, process, features)
        if recipe_id:
            features.setdefault("recipe_id", recipe_id)
        targets = _compute_targets(picks, process, features)
        samples.append(SampledCombination(features=features, targets=targets))

    return samples


def build_training_dataframe(
    n_samples: int = 1600,
    seed: int | None = 21,
    *,
    gold_features_path: Path | None = None,
    gold_labels_path: Path | None = None,
) -> DataFrame:
    gold_features = _load_gold_features(gold_features_path)
    gold_targets = _load_gold_targets(gold_labels_path)

    if gold_features.empty or gold_targets.empty:
        samples = _generate_samples(n_samples, seed)
        df = pd.DataFrame([sample.as_row() for sample in samples])
        return df

    targets_flat = gold_targets.reset_index(drop=True)
    overlap = {
        column
        for column in targets_flat.columns
        if column in gold_features.columns and column not in {"recipe_id", "process_id"}
    }
    if overlap:
        targets_flat = targets_flat.drop(columns=list(overlap))

    df_gold = gold_features.merge(
        targets_flat,
        on=["recipe_id", "process_id"],
        how="inner",
    )

    if df_gold.empty:
        samples = _generate_samples(n_samples, seed)
        df = pd.DataFrame([sample.as_row() for sample in samples])
        return df

    df_gold = df_gold.copy()

    weight_sources = [
        column
        for column in ("label_weight", "weight", "sample_weight")
        if column in df_gold.columns
    ]
    if weight_sources:
        base_weight_column = weight_sources[0]
        df_gold["label_weight"] = pd.to_numeric(
            df_gold[base_weight_column], errors="coerce"
        ).fillna(1.0)
    else:
        df_gold["label_weight"] = 1.0

    if "label_source" in df_gold.columns:
        df_gold["label_source"] = (
            df_gold["label_source"].fillna("measured").astype(str)
        )
    elif "provenance" in df_gold.columns:
        df_gold["label_source"] = (
            df_gold["provenance"].fillna("measured").astype(str)
        )
    else:
        df_gold["label_source"] = "measured"

    for column in [c for c in df_gold.columns if c.startswith("conf_")]:
        df_gold[column] = pd.to_numeric(df_gold[column], errors="coerce")

    missing_targets = [col for col in TARGET_COLUMNS if col not in df_gold.columns]
    if missing_targets:
        raise ValueError(
            "El dataset gold no contiene todas las columnas objetivo requeridas: "
            + ", ".join(missing_targets)
        )

    processes = _load_process_catalog()
    processes["process_id_norm"] = processes["process_id"].astype(str).str.upper().str.strip()
    process_map = processes.set_index("process_id_norm")

    def _process_lookup(pid: Any) -> pd.Series:
        key = str(pid).upper().strip()
        if key in process_map.index:
            return process_map.loc[key]
        return pd.Series({"process_id": key})

    if "tightness_pass" not in df_gold.columns:
        df_gold["tightness_pass"] = df_gold.apply(
            lambda row: _label_tightness(
                row.to_dict(),
                _process_lookup(row["process_id"]),
            ),
            axis=1,
        )
    else:
        mask = df_gold["tightness_pass"].isna()
        if mask.any():
            df_gold.loc[mask, "tightness_pass"] = df_gold.loc[mask].apply(
                lambda row: _label_tightness(
                    row.to_dict(),
                    _process_lookup(row["process_id"]),
                ),
                axis=1,
            )

    if "rigidity_level" not in df_gold.columns:
        df_gold["rigidity_level"] = df_gold.apply(
            lambda row: _label_rigidity(row.to_dict()),
            axis=1,
        )
    else:
        mask = df_gold["rigidity_level"].isna()
        if mask.any():
            df_gold.loc[mask, "rigidity_level"] = df_gold.loc[mask].apply(
                lambda row: _label_rigidity(row.to_dict()),
                axis=1,
            )

    df_gold["recipe_id"] = df_gold["recipe_id"].astype(str).str.upper().str.strip()
    df_gold["process_id"] = df_gold["process_id"].astype(str).str.upper().str.strip()
    df_gold["tightness_pass"] = df_gold["tightness_pass"].astype(int)
    df_gold["rigidity_level"] = df_gold["rigidity_level"].astype(int)
    return df_gold


def _build_preprocessor() -> ColumnTransformer:
    categorical = ["process_id"]
    numeric = [col for col in FEATURE_COLUMNS if col not in categorical]
    return ColumnTransformer(
        transformers=[
            ("cat", OneHotEncoder(handle_unknown="ignore"), categorical),
            ("num", Pipeline(steps=[("scale", StandardScaler(with_mean=False))]), numeric),
        ],
        remainder="drop",
    )


def _train_random_forest(
    df: DataFrame, seed: int | None
    ) -> tuple[
    Pipeline,
    Dict[str, Any],
    np.ndarray,
    np.ndarray,
    np.ndarray,
    np.ndarray,
    Dict[str, Dict[str, Any]],
    Dict[str, Dict[str, float]],
]:
    X = df[FEATURE_COLUMNS]
    y = df[TARGET_COLUMNS]
    meta = df[["label_source", "label_weight"]].copy()
    meta["label_source"] = meta["label_source"].astype(str)
    meta["label_weight"] = pd.to_numeric(meta["label_weight"], errors="coerce").fillna(1.0)

    X_train, X_valid, y_train, y_valid, meta_train, meta_valid = train_test_split(
        X,
        y,
        meta,
        test_size=0.2,
        random_state=seed or 0,
    )

    train_weights = meta_train["label_weight"].to_numpy(dtype=float)

    preprocessor = _build_preprocessor()
    regressor = MultiOutputRegressor(
        RandomForestRegressor(
            n_estimators=240,
            max_depth=None,
            min_samples_split=4,
            min_samples_leaf=2,
            n_jobs=-1,
            random_state=seed or 0,
        )
    )

    pipeline = Pipeline(steps=[("preprocess", preprocessor), ("regressor", regressor)])
    fit_params: Dict[str, Any] = {}
    if train_weights.size:
        fit_params["regressor__sample_weight"] = train_weights
    pipeline.fit(X_train, y_train, **fit_params)

    preds = pipeline.predict(X_valid)
    residuals = y_valid.to_numpy(dtype=float) - preds
    valid_weights = meta_valid["label_weight"].to_numpy(dtype=float)
    if valid_weights.size and np.isfinite(valid_weights).any() and float(valid_weights.sum()) > 0:
        weights = np.clip(valid_weights, 1e-6, None)
        residual_std = np.sqrt(np.average(residuals**2, weights=weights, axis=0))
    else:
        weights = None
        residual_std = residuals.std(axis=0)

    metrics = {
        target: {
            "mae": float(
                mean_absolute_error(y_valid[target], preds[:, idx], sample_weight=weights)
                if weights is not None
                else mean_absolute_error(y_valid[target], preds[:, idx])
            ),
            "rmse": float(
                math.sqrt(mean_squared_error(y_valid[target], preds[:, idx], sample_weight=weights))
                if weights is not None
                else math.sqrt(mean_squared_error(y_valid[target], preds[:, idx]))
            ),
            "r2": float(
                r2_score(y_valid[target], preds[:, idx], sample_weight=weights)
                if weights is not None
                else r2_score(y_valid[target], preds[:, idx])
            ),
        }
        for idx, target in enumerate(TARGET_COLUMNS)
    }
    metrics["overall"] = {
        "mae": float(np.mean([m["mae"] for m in metrics.values()])),
        "rmse": float(np.mean([m["rmse"] for m in metrics.values()])),
        "r2": float(np.mean([m["r2"] for m in metrics.values()])),
    }

    quantiles = np.quantile(residuals, [0.1, 0.5, 0.9], axis=0)
    residual_summary: Dict[str, Dict[str, float]] = {}
    for idx, target in enumerate(TARGET_COLUMNS):
        series = residuals[:, idx]
        residual_summary[target] = {
            "mean": float(series.mean()),
            "std": float(series.std()),
            "mae": float(np.mean(np.abs(series))),
            "p10": float(quantiles[0, idx]),
            "p50": float(quantiles[1, idx]),
            "p90": float(quantiles[2, idx]),
        }

    residuals_df = pd.DataFrame(residuals, columns=TARGET_COLUMNS)
    residuals_df["label_source"] = meta_valid["label_source"].to_numpy()
    residuals_df["label_weight"] = valid_weights
    residual_by_source: Dict[str, Dict[str, Any]] = {}
    for source, group in residuals_df.groupby("label_source"):
        group_weights = pd.to_numeric(group["label_weight"], errors="coerce").fillna(1.0).to_numpy(dtype=float)
        if group_weights.size and float(group_weights.sum()) > 0:
            w = np.clip(group_weights, 1e-6, None)
            rmse = np.sqrt(
                np.average(
                    group[TARGET_COLUMNS].to_numpy(dtype=float) ** 2,
                    weights=w,
                    axis=0,
                )
            )
        else:
            rmse = group[TARGET_COLUMNS].to_numpy(dtype=float).std(axis=0)
        residual_by_source[str(source)] = {
            "count": int(len(group)),
            "rmse": {target: float(rmse[idx]) for idx, target in enumerate(TARGET_COLUMNS)},
        }

    matrix = pipeline.named_steps["preprocess"].transform(X_train)
    if hasattr(matrix, "toarray"):
        matrix = matrix.toarray()
    matrix = np.asarray(matrix, dtype=float)

    feature_means = matrix.mean(axis=0)
    feature_stds = matrix.std(axis=0) + 1e-6

    rf = pipeline.named_steps["regressor"]
    feature_names = pipeline.named_steps["preprocess"].get_feature_names_out()

    importances: dict[str, list[tuple[str, float]]] = {}
    averages: list[tuple[str, float]] = []
    for idx, target in enumerate(TARGET_COLUMNS):
        estimator: RandomForestRegressor = rf.estimators_[idx]
        fi = estimator.feature_importances_
        target_pairs = [(feature_names[i], float(fi[i])) for i in np.argsort(fi)[::-1][:16]]
        importances[target] = target_pairs
        for name, weight in target_pairs:
            averages.append((name, weight))

    if averages:
        grouped: Dict[str, float] = {}
        for name, weight in averages:
            grouped[name] = grouped.get(name, 0.0) + weight
        total = sum(grouped.values()) or 1.0
        averaged = sorted(((name, weight / total) for name, weight in grouped.items()), key=lambda x: x[1], reverse=True)
    else:
        averaged = []

    rf_payload = {
        "metrics": metrics,
        "feature_importance": {
            "per_target": importances,
            "average": averaged[:16],
        },
        "n_estimators": rf.estimators_[0].n_estimators,
    }

    return (
        pipeline,
        rf_payload,
        feature_means,
        feature_stds,
        residual_std,
        feature_names,
        residual_by_source,
        residual_summary,
    )


def _train_classifiers(
    pipeline: Pipeline,
    df: DataFrame,
    seed: int | None,
) -> Dict[str, Any]:
    if "tightness_pass" not in df.columns or "rigidity_level" not in df.columns:
        return {}

    preprocessor = getattr(pipeline, "named_steps", {}).get("preprocess")
    if preprocessor is None:
        return {}

    matrix = preprocessor.transform(df[FEATURE_COLUMNS])
    if hasattr(matrix, "toarray"):
        matrix = matrix.toarray()
    matrix = np.asarray(matrix, dtype=float)

    rng_seed = seed or 0
    payload: Dict[str, Any] = {}

    # Tightness (binary)
    y_tight = df["tightness_pass"].to_numpy(dtype=int)
    stratify_tight = y_tight if len(np.unique(y_tight)) > 1 else None
    X_train, X_valid, y_train, y_valid = train_test_split(
        matrix,
        y_tight,
        test_size=0.25,
        random_state=rng_seed,
        stratify=stratify_tight,
    )
    tight_clf = RandomForestClassifier(
        n_estimators=300,
        max_depth=None,
        min_samples_split=3,
        min_samples_leaf=1,
        n_jobs=-1,
        random_state=rng_seed,
    )
    tight_clf.fit(X_train, y_train)
    tight_preds = tight_clf.predict(X_valid)
    tight_metrics = {
        "accuracy": float(accuracy_score(y_valid, tight_preds)),
        "precision": float(precision_score(y_valid, tight_preds, pos_label=1, zero_division=0)),
        "recall": float(recall_score(y_valid, tight_preds, pos_label=1, zero_division=0)),
        "f1": float(f1_score(y_valid, tight_preds, pos_label=1, zero_division=0)),
        "support": _support_dict(y_valid),
    }
    joblib.dump(tight_clf, TIGHTNESS_MODEL_PATH)
    payload["tightness_pass"] = {
        "path": _relative_path(TIGHTNESS_MODEL_PATH),
        "metrics": tight_metrics,
        "classes": [int(c) for c in tight_clf.classes_],
        "score_map": {int(k): float(v) for k, v in TIGHTNESS_SCORE_MAP.items()},
    }

    # Rigidity (ordinal 1-3)
    y_rigidity = df["rigidity_level"].to_numpy(dtype=int)
    stratify_rigidity = y_rigidity if len(np.unique(y_rigidity)) > 1 else None
    X_train_r, X_valid_r, y_train_r, y_valid_r = train_test_split(
        matrix,
        y_rigidity,
        test_size=0.25,
        random_state=rng_seed,
        stratify=stratify_rigidity,
    )
    rigidity_clf = RandomForestClassifier(
        n_estimators=320,
        max_depth=None,
        min_samples_split=3,
        min_samples_leaf=1,
        n_jobs=-1,
        random_state=rng_seed + 7,
    )
    rigidity_clf.fit(X_train_r, y_train_r)
    rigidity_preds = rigidity_clf.predict(X_valid_r)
    rigidity_metrics = {
        "accuracy": float(accuracy_score(y_valid_r, rigidity_preds)),
        "precision_weighted": float(
            precision_score(y_valid_r, rigidity_preds, average="weighted", zero_division=0)
        ),
        "recall_weighted": float(
            recall_score(y_valid_r, rigidity_preds, average="weighted", zero_division=0)
        ),
        "f1_weighted": float(f1_score(y_valid_r, rigidity_preds, average="weighted", zero_division=0)),
        "support": _support_dict(y_valid_r),
    }
    joblib.dump(rigidity_clf, RIGIDITY_MODEL_PATH)
    payload["rigidity_level"] = {
        "path": _relative_path(RIGIDITY_MODEL_PATH),
        "metrics": rigidity_metrics,
        "classes": [int(c) for c in rigidity_clf.classes_],
        "score_map": {int(k): float(v) for k, v in RIGIDITY_SCORE_MAP.items()},
    }

    return payload


def _train_xgboost(pipeline: Pipeline, df: DataFrame, seed: int | None) -> Dict[str, Any]:
    if not HAS_XGBOOST:
        return {}

    preprocessor = pipeline.named_steps["preprocess"]
    matrix = preprocessor.transform(df[FEATURE_COLUMNS])
    if hasattr(matrix, "toarray"):
        matrix = matrix.toarray()
    matrix = np.asarray(matrix, dtype=float)

    models: Dict[str, Any] = {}
    metrics: Dict[str, Dict[str, float]] = {}

    for idx, target in enumerate(TARGET_COLUMNS):
        booster = xgb.XGBRegressor(
            n_estimators=400,
            max_depth=6,
            learning_rate=0.05,
            subsample=0.8,
            colsample_bytree=0.9,
            random_state=seed or 0,
            tree_method="hist",
        )
        booster.fit(matrix, df[target])
        preds = booster.predict(matrix)
        models[target] = booster
        metrics[target] = {
            "mae": float(mean_absolute_error(df[target], preds)),
            "rmse": float(math.sqrt(mean_squared_error(df[target], preds))),
            "r2": float(r2_score(df[target], preds)),
        }

    metrics["overall"] = {
        "mae": float(np.mean([m["mae"] for m in metrics.values()])),
        "rmse": float(np.mean([m["rmse"] for m in metrics.values()])),
        "r2": float(np.mean([m["r2"] for m in metrics.values()])),
    }

    payload = {"models": models, "metrics": metrics}
    joblib.dump(payload, XGBOOST_PATH)
    return {"metrics": metrics, "path": _relative_path(XGBOOST_PATH)}


def _train_lightgbm_gpu(pipeline: Pipeline, df: DataFrame, seed: int | None) -> Dict[str, Any]:
    """Train a GPU-ready LightGBM ensemble and export it to ONNX."""

    if not HAS_LIGHTGBM:
        return {}

    preprocess = getattr(pipeline, "named_steps", {}).get("preprocess")
    if preprocess is not None:
        matrix = preprocess.transform(df[FEATURE_COLUMNS])
        if hasattr(matrix, "toarray"):
            matrix = matrix.toarray()
    else:
        matrix = df[FEATURE_COLUMNS].to_numpy(dtype=float)

    features = np.asarray(matrix, dtype=np.float32)
    targets = df[TARGET_COLUMNS].to_numpy(dtype=np.float32)

    params = dict(
        boosting_type="gbdt",
        n_estimators=480,
        learning_rate=0.05,
        max_depth=-1,
        subsample=0.85,
        colsample_bytree=0.85,
        reg_lambda=0.2,
        reg_alpha=0.0,
        random_state=seed or 0,
        n_jobs=-1,
        device_type="gpu",
    )

    base_estimator = lgb.LGBMRegressor(**params)
    model = MultiOutputRegressor(base_estimator)
    backend = "gpu"

    try:
        model.fit(features, targets)
    except LightGBMError as exc:
        LOGGER.warning("LightGBM GPU unavailable, fallback to CPU: %s", exc)
        backend = "cpu"
        cpu_params = dict(params)
        cpu_params["device_type"] = "cpu"
        model = MultiOutputRegressor(lgb.LGBMRegressor(**cpu_params))
        model.fit(features, targets)
    except Exception as exc:  # pragma: no cover - unexpected LightGBM failures
        LOGGER.warning("Fallo entrenando LightGBM: %s", exc)
        return {}

    predictions = np.asarray(model.predict(features), dtype=float)
    metrics: Dict[str, Dict[str, float]] = {}
    maes: List[float] = []
    rmses: List[float] = []
    r2_scores: List[float] = []

    for idx, target in enumerate(TARGET_COLUMNS):
        truth = targets[:, idx].astype(float)
        preds = predictions[:, idx]
        mae = float(mean_absolute_error(truth, preds))
        rmse = float(math.sqrt(mean_squared_error(truth, preds)))
        r2 = float(r2_score(truth, preds))
        metrics[target] = {"mae": mae, "rmse": rmse, "r2": r2}
        maes.append(mae)
        rmses.append(rmse)
        r2_scores.append(r2)

    if metrics:
        metrics["overall"] = {
            "mae": float(np.mean(maes)),
            "rmse": float(np.mean(rmses)),
            "r2": float(np.mean(r2_scores)),
        }

    payload: Dict[str, Any] = {
        "metrics": metrics,
        "backend": backend,
        "provider": "onnxruntime",
    }

    if HAS_SKL2ONNX and HAS_ONNX:
        try:
            initial_types = [("input", FloatTensorType([None, features.shape[1]]))]
            onnx_model = convert_sklearn(
                model,
                name="rexai_lightgbm",
                initial_types=initial_types,
                target_opset=17,
            )
            LIGHTGBM_ONNX_PATH.parent.mkdir(parents=True, exist_ok=True)
            onnx.save_model(onnx_model, LIGHTGBM_ONNX_PATH)
            payload["path"] = _relative_path(LIGHTGBM_ONNX_PATH)
            payload["format"] = "onnx"
            try:
                payload["opset"] = int(next((imp.version for imp in onnx_model.opset_import), 0))
            except StopIteration:  # pragma: no cover - opset metadata optional
                payload["opset"] = 0
        except Exception as exc:  # pragma: no cover - export optional
            LOGGER.warning("No se pudo exportar LightGBM a ONNX: %s", exc)
            try:
                LIGHTGBM_ONNX_PATH.unlink(missing_ok=True)
            except Exception:  # pragma: no cover - cleanup best effort
                pass

    return payload


class _Autoencoder(nn.Module if HAS_TORCH else object):
    def __init__(self, input_dim: int, latent_dim: int = LATENT_DIM) -> None:
        if not HAS_TORCH:  # pragma: no cover - executed only without torch
            raise RuntimeError("PyTorch is required to train the Rex-AI autoencoder")
        super().__init__()
        self.encoder = nn.Sequential(
            nn.Linear(input_dim, 192),
            nn.ReLU(),
            nn.Linear(192, 96),
            nn.ReLU(),
            nn.Linear(96, latent_dim),
        )
        self.decoder = nn.Sequential(
            nn.Linear(latent_dim, 96),
            nn.ReLU(),
            nn.Linear(96, 192),
            nn.ReLU(),
            nn.Linear(192, input_dim),
        )

    def forward(self, x: torch.Tensor) -> torch.Tensor:  # type: ignore[override]
        latent = self.encoder(x)
        reconstruction = self.decoder(latent)
        return reconstruction

    def encode(self, x: torch.Tensor) -> torch.Tensor:
        return self.encoder(x)


class _TabTransformer(nn.Module if HAS_TORCH else object):
    def __init__(
        self,
        num_features: int,
        n_tokens: int = TABTRANSFORMER_TOKENS,
        d_model: int = TABTRANSFORMER_DIM,
        n_heads: int = 4,
        n_layers: int = 2,
        dropout: float = 0.1,
        out_dim: int = len(TARGET_COLUMNS),
    ) -> None:
        if not HAS_TORCH:  # pragma: no cover - executed only without torch
            raise RuntimeError("PyTorch is required to train the Rex-AI TabTransformer")
        super().__init__()
        self.num_features = num_features
        self.n_tokens = n_tokens
        self.d_model = d_model

        self.token_projection = nn.Linear(num_features, n_tokens * d_model)
        encoder_layer = nn.TransformerEncoderLayer(
            d_model=d_model,
            nhead=n_heads,
            dim_feedforward=d_model * 2,
            dropout=dropout,
            batch_first=True,
            activation="gelu",
        )
        self.encoder = nn.TransformerEncoder(encoder_layer, num_layers=n_layers)
        self.norm = nn.LayerNorm(d_model)
        self.head = nn.Sequential(
            nn.Flatten(),
            nn.Linear(n_tokens * d_model, 128),
            nn.GELU(),
            nn.Linear(128, out_dim),
        )
        self.positional = nn.Parameter(torch.randn(1, n_tokens, d_model))

    def forward(self, x: torch.Tensor) -> torch.Tensor:  # type: ignore[override]
        tokens = self.token_projection(x).view(-1, self.n_tokens, self.d_model)
        tokens = tokens + self.positional
        encoded = self.encoder(tokens)
        encoded = self.norm(encoded)
        return self.head(encoded)


def _train_autoencoder(matrix: np.ndarray) -> Dict[str, Any]:
    if not HAS_TORCH:
        return {}

    dataset = TensorDataset(torch.tensor(matrix, dtype=torch.float32))
    loader = DataLoader(dataset, batch_size=64, shuffle=True)

    model = _Autoencoder(matrix.shape[1], latent_dim=LATENT_DIM)
    optim = torch.optim.Adam(model.parameters(), lr=1e-3)
    loss_fn = nn.MSELoss()

    model.train()
    for _ in range(40):
        for (batch,) in loader:
            optim.zero_grad()
            recon = model(batch)
            loss = loss_fn(recon, batch)
            loss.backward()
            optim.step()

    torch.save(model.state_dict(), AUTOENCODER_PATH)
    return {"latent_dim": LATENT_DIM, "path": _relative_path(AUTOENCODER_PATH)}


def _train_tabtransformer(matrix: np.ndarray, targets: np.ndarray) -> Dict[str, Any]:
    if not HAS_TORCH:
        return {}

    dataset = TensorDataset(
        torch.tensor(matrix, dtype=torch.float32),
        torch.tensor(targets, dtype=torch.float32),
    )
    loader = DataLoader(dataset, batch_size=64, shuffle=True)

    model = _TabTransformer(matrix.shape[1])
    optim = torch.optim.AdamW(model.parameters(), lr=3e-4)
    loss_fn = nn.MSELoss()

    model.train()
    for _ in range(60):
        for batch, target in loader:
            optim.zero_grad()
            pred = model(batch)
            loss = loss_fn(pred, target)
            loss.backward()
            optim.step()

    torch.save(
        {"state_dict": model.state_dict(), "tokens": model.n_tokens, "d_model": model.d_model},
        TABTRANSFORMER_PATH,
    )
    return {
        "tokens": model.n_tokens,
        "d_model": model.d_model,
        "path": _relative_path(TABTRANSFORMER_PATH),
    }


def _hash_file(path: Path) -> str:
    digest = hashlib.sha1()
    with path.open("rb") as stream:
        for chunk in iter(lambda: stream.read(8192), b""):
            digest.update(chunk)
    return digest.hexdigest()


def train_and_save(
    n_samples: int = 1600,
    seed: int | None = 21,
    *,
    gold_features_path: Path | None = None,
    gold_labels_path: Path | None = None,
    feedback_logs: DataFrame | None = None,
) -> Dict[str, Any]:
    """Generate data, train models and persist artefacts to disk."""

    _set_seed(seed)
    MODEL_DIR.mkdir(parents=True, exist_ok=True)
    PROCESSED_DIR.mkdir(parents=True, exist_ok=True)
    PROCESSED_ML.mkdir(parents=True, exist_ok=True)

    df = build_training_dataframe(
        n_samples=n_samples,
        seed=seed,
        gold_features_path=gold_features_path,
        gold_labels_path=gold_labels_path,
    )

    if feedback_logs is not None and not feedback_logs.empty:
        feedback_rows = _prepare_feedback_rows(feedback_logs)
        missing_features = [
            column for column in FEATURE_COLUMNS if column not in feedback_rows.columns
        ]
        if missing_features:
            raise ValueError(
                "Los logs de feedback no contienen todas las columnas de features requeridas: "
                + ", ".join(sorted(missing_features))
            )
        for column in TARGET_COLUMNS + CLASS_TARGET_COLUMNS:
            if column not in feedback_rows.columns:
                raise ValueError(
                    "Los logs de feedback no contienen la columna objetivo requerida: "
                    + column
                )
        base_pl = pl.from_pandas(df, include_index=False)
        feedback_pl = pl.from_pandas(feedback_rows, include_index=False)
        ordered_columns: list[str] = list(df.columns)
        for column in feedback_rows.columns:
            if column not in ordered_columns:
                ordered_columns.append(column)

        dtype_map: dict[str, pl.DataType] = {}
        for name, dtype in zip(base_pl.columns, base_pl.dtypes, strict=False):
            dtype_map[name] = dtype
        for name, dtype in zip(feedback_pl.columns, feedback_pl.dtypes, strict=False):
            dtype_map.setdefault(name, dtype)

        def _align_columns(frame: pl.DataFrame) -> pl.DataFrame:
            missing = [col for col in ordered_columns if col not in frame.columns]
            if missing:
                frame = frame.with_columns(
                    [
                        pl.lit(None, dtype=dtype_map.get(col)).alias(col)
                        for col in missing
                    ]
                )
            for column in ordered_columns:
                target_dtype = dtype_map.get(column)
                if target_dtype is not None and frame.schema.get(column) != target_dtype:
                    frame = frame.with_columns(
                        pl.col(column).cast(target_dtype, strict=False).alias(column)
                    )
            return frame.select(ordered_columns)

        combined = pl.concat(
            [_align_columns(base_pl), _align_columns(feedback_pl)], how="vertical"
        )
        df = combined.to_pandas()

    df.to_parquet(DATASET_PATH, index=False)
    df.to_parquet(DATASET_ML_PATH, index=False)

    (
        pipeline,
        rf_payload,
        feature_means,
        feature_stds,
        residual_std,
        feature_names,
        residual_by_source,
        residual_summary,
    ) = _train_random_forest(df, seed)
    joblib.dump(pipeline, PIPELINE_PATH)

    preprocessor = pipeline.named_steps["preprocess"]
    matrix = preprocessor.transform(df[FEATURE_COLUMNS])
    if hasattr(matrix, "toarray"):
        matrix = matrix.toarray()
    matrix = np.asarray(matrix, dtype=float)

    extras: Dict[str, Any] = {}
    extras["xgboost"] = _train_xgboost(pipeline, df, seed)
    extras["lightgbm_gpu"] = _train_lightgbm_gpu(pipeline, df, seed)
    extras["autoencoder"] = _train_autoencoder(matrix)
    extras["tabtransformer"] = _train_tabtransformer(matrix, df[TARGET_COLUMNS].to_numpy(dtype=float))
    extras["classifiers"] = _train_classifiers(pipeline, df, seed)

    label_summary = (
        df.groupby("label_source")["label_weight"]
        .agg(["count", "mean", "min", "max"])
        .rename(columns={"count": "n", "mean": "mean", "min": "min", "max": "max"})
    )
    label_summary_dict = {
        str(source): {
            "count": int(values["n"]),
            "mean_weight": float(values["mean"]),
            "min_weight": float(values["min"]),
            "max_weight": float(values["max"]),
        }
        for source, values in label_summary.iterrows()
    }

    trained_on = _infer_trained_on_label(df)
    trained_at_iso = datetime.now(tz=UTC).isoformat()

    metadata = {
        "model_name": "rexai-rf-ensemble",
        "trained_on": trained_on,
        "trained_at": trained_at_iso,
        "trained_label": trained_on,
        "n_samples": int(len(df)),
        "dataset": {
            "path": _relative_path(DATASET_PATH),
            "hash": _hash_file(DATASET_PATH),
        },
        "feature_columns": FEATURE_COLUMNS,
        "targets": TARGET_COLUMNS,
        "classification_targets": CLASS_TARGET_COLUMNS,
        "post_transform_features": preprocessor.get_feature_names_out().tolist(),
        "feature_means": {name: float(val) for name, val in zip(feature_names, feature_means)},
        "feature_stds": {name: float(val) for name, val in zip(feature_names, feature_stds)},
        "residual_std": {target: float(val) for target, val in zip(TARGET_COLUMNS, residual_std)},
        "residuals_by_label_source": residual_by_source,
        "residuals_summary": residual_summary,
        "random_forest": rf_payload,
        "artifacts": {
            "pipeline": _relative_path(PIPELINE_PATH),
            "xgboost": extras["xgboost"],
            "lightgbm_gpu": extras["lightgbm_gpu"],
            "autoencoder": extras["autoencoder"],
            "tabtransformer": extras["tabtransformer"],
        },
        "classifiers": extras["classifiers"],
        "labeling": {
            "columns": {"source": "label_source", "weight": "label_weight"},
            "summary": label_summary_dict,
        },
    }

    payload = json.dumps(metadata, indent=2, sort_keys=True)
    METADATA_PATH.write_text(payload, encoding="utf-8")
    try:
        LEGACY_METADATA_PATH.write_text(payload, encoding="utf-8")
    except Exception:  # pragma: no cover - legacy path optional
        pass

    try:
        from app.modules.navigation import refresh_model_metadata
    except Exception:  # pragma: no cover - navigation optional outside Streamlit
        pass
    else:
        try:
            refresh_model_metadata()
        except Exception:  # pragma: no cover - cache refresh best-effort
            LOGGER.debug("No se pudo refrescar metadata del HUD tras entrenamiento", exc_info=True)
    return metadata


def bootstrap_demo_model(*, seed: int | None = 21, n_samples: int = 64) -> Path:
    """Train a lightweight synthetic model when no artefacts are present."""

    metadata = train_and_save(n_samples=n_samples, seed=seed)
    metadata["trained_on"] = "synthetic_v0_bootstrap"
    payload = json.dumps(metadata, indent=2, sort_keys=True)
    METADATA_PATH.write_text(payload, encoding="utf-8")
    try:
        LEGACY_METADATA_PATH.write_text(payload, encoding="utf-8")
    except Exception:  # pragma: no cover - legacy path opcional
        pass
    try:
        from app.modules.navigation import refresh_model_metadata
    except Exception:  # pragma: no cover - navigation optional outside Streamlit
        pass
    else:
        try:
            refresh_model_metadata()
        except Exception:  # pragma: no cover - cache refresh best-effort
            LOGGER.debug("No se pudo refrescar metadata del HUD tras bootstrap", exc_info=True)
    return PIPELINE_PATH


def _build_arg_parser() -> argparse.ArgumentParser:
    parser = argparse.ArgumentParser(description="Training pipeline para Rex-AI")
    parser.add_argument(
        "--gold",
        type=Path,
        default=None,
        help=(
            "Directorio que contiene features.parquet y labels.parquet para "
            "entrenamiento con datos dorados."
        ),
    )
    parser.add_argument(
        "--features",
        type=Path,
        default=None,
        help=(
            "Ruta alternativa (o directorio) para features.parquet. Si se proporciona "
            "un directorio se asumirá un archivo llamado features.parquet."
        ),
    )
    parser.add_argument(
        "--samples",
        type=int,
        default=1600,
        help="Número de combinaciones sintéticas a generar si faltan etiquetas doradas.",
    )
    parser.add_argument(
        "--seed",
        type=int,
        default=21,
        help="Semilla usada para generación y entrenamiento.",
    )
    parser.add_argument(
        "--append-logs",
        nargs="+",
        default=None,
        help=(
            "Glob (o ruta directa) a archivos Parquet con feedback humano para "
            "incorporar en el entrenamiento."
        ),
    )
    return parser


def _resolve_gold_paths(args: argparse.Namespace) -> tuple[Path | None, Path | None]:
    gold_features: Path | None = None
    gold_labels: Path | None = None

    if args.gold is not None:
        gold_dir = Path(args.gold)
        gold_features = gold_dir / "features.parquet"
        gold_labels = gold_dir / "labels.parquet"

    if args.features is not None:
        features_path = Path(args.features)
        if features_path.is_dir():
            features_path = features_path / "features.parquet"
        gold_features = features_path

    return gold_features, gold_labels


def cli(argv: Sequence[str] | None = None) -> Dict[str, Any]:
    args = _build_arg_parser().parse_args(list(argv) if argv is not None else None)
    gold_features_path, gold_labels_path = _resolve_gold_paths(args)
    feedback_df = load_feedback_logs(args.append_logs)
    return train_and_save(
        n_samples=args.samples,
        seed=args.seed,
        gold_features_path=gold_features_path,
        gold_labels_path=gold_labels_path,
        feedback_logs=feedback_df,
    )


if __name__ == "__main__":  # pragma: no cover - CLI entry point
    info = cli()
    print(json.dumps(info, indent=2))
def _prepare_waste_frame(df: pd.DataFrame) -> pd.DataFrame:
    from app.modules import generator

    return generator.prepare_waste_frame(df)


def _compute_feature_vector(
    picks: pd.DataFrame,
    weights: pd.Series,
    process: pd.Series,
    regolith_pct: float,
) -> Dict[str, Any]:
    from app.modules import generator

    return generator.compute_feature_vector(picks, weights, process, regolith_pct)<|MERGE_RESOLUTION|>--- conflicted
+++ resolved
@@ -105,13 +105,10 @@
 ROOT = DATA_ROOT.parent
 DATASETS_ROOT = ROOT / "datasets"
 RAW_DIR = DATASETS_ROOT / "raw"
-<<<<<<< HEAD
 PROCESSED_DIR = DATASETS_ROOT / "processed"
 PROCESSED_ML = PROCESSED_DIR / "ml"
-=======
 PROCESSED_DIR = DATA_ROOT / "processed"
 PROCESSED_ML = DATA_ROOT / "processed" / "ml"
->>>>>>> 31a47ac7
 MODEL_DIR = MODELS_DIR  # Backwards compatibility alias
 GOLD_DIR = DATASETS_ROOT / "gold"
 GOLD_FEATURES_PATH = GOLD_DIR / "features.parquet"
