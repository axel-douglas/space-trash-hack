--- conflicted
+++ resolved
@@ -1193,14 +1193,11 @@
     )
 
 
-<<<<<<< HEAD
 official_features_bundle = _official_features_bundle
-=======
 def official_features_bundle() -> _OfficialFeaturesBundle:
     """Public accessor for tests and external callers."""
 
     return _official_features_bundle()
->>>>>>> 9e8d9f5a
 
 
 def _lookup_official_feature_values(row: pd.Series) -> tuple[Dict[str, float], str]:
