"""Candidate generation utilities for the Rex-AI demo.

This module converts NASA's non-metabolic waste inventory into the
structured features consumed by the machine learning models.  When
artifacts are available, predictions are served from the trained
RandomForest/XGBoost ensemble; otherwise the fallback heuristics ensure
the UI remains functional.

Reference dataset loading and inference logging responsibilities now live
in :mod:`app.modules.data_sources` and :mod:`app.modules.logging_utils`
respectively so that this file focuses on feature engineering and
candidate assembly.
"""

from __future__ import annotations

import atexit
import itertools
import json
import logging
import math
import os
import random
import re
from dataclasses import dataclass
from datetime import UTC, datetime
from pathlib import Path
from functools import lru_cache
from typing import Any, Dict, Iterable, Mapping, NamedTuple, Sequence, Tuple

try:
    import jax.numpy as jnp
    from jax import jit
except Exception:  # pragma: no cover - JAX is optional during inference
    jnp = None  # type: ignore[assignment]

    def jit(fn):  # type: ignore[override]
        return fn

import numpy as np
import pandas as pd
import polars as pl
try:
    from scipy import sparse
except Exception:  # pragma: no cover - scipy is optional during inference
    sparse = None  # type: ignore[assignment]

if sparse is not None:
    empty_reference = sparse.csr_matrix((0, 0), dtype=np.float64)
else:
    empty_reference = np.zeros((0, 0), dtype=np.float64)

try:  # Torch tensors may appear when the caller works in PyTorch land.
    import torch
except Exception:  # pragma: no cover - torch is optional
    torch = None  # type: ignore[assignment]

<<<<<<< HEAD
from app.modules import data_sources as ds

_CATEGORY_SYNONYMS = ds._CATEGORY_SYNONYMS
DATASETS_ROOT = ds.DATASETS_ROOT
GAS_MEAN_YIELD = ds.GAS_MEAN_YIELD
MEAN_REUSE = ds.MEAN_REUSE
REGOLITH_VECTOR = ds.REGOLITH_VECTOR
_L2LParameters = ds.L2LParameters
_load_l2l_parameters = ds.load_l2l_parameters
_load_official_features_bundle = ds.official_features_bundle
normalize_category = ds.normalize_category
normalize_item = ds.normalize_item
token_set = ds.token_set
to_lazy_frame = ds.to_lazy_frame
from_lazy_frame = ds.from_lazy_frame
resolve_dataset_path = ds.resolve_dataset_path
slugify = ds.slugify
_load_regolith_vector = ds._load_regolith_vector
from app.modules import logging_utils
from app.modules.logging_utils import append_inference_log
=======
from app.modules.data_sources import (
    _CATEGORY_SYNONYMS,
    DATASETS_ROOT,
    GAS_MEAN_YIELD,
    MEAN_REUSE,
    REGOLITH_VECTOR,
    L2LParameters as _L2LParameters,
    from_lazy_frame,
    load_l2l_parameters as _load_l2l_parameters,
    normalize_category,
    normalize_item,
    official_features_bundle as _load_official_features_bundle,
    resolve_dataset_path,
    slugify,
    to_lazy_frame,
    token_set,
)
import app.modules.logging_utils as logging_utils
>>>>>>> 0c579f80

# The demo previously collapsed multiple NASA inventory families (Packaging,
# Other Packaging, Gloves, Foam Packaging, Food Packaging, Structural Elements
# and EVA Waste) into a single "other packaging glove" bucket.  The updated
# mapping keeps these families distinct so downstream heuristics can reason
# about them independently while still tolerating legacy spellings.
_CATEGORY_SYNONYMS.update(
    {
        "packaging": "packaging",
        "packaging material": "packaging",
        "other packaging": "other packaging",
        "other packaging glove": "other packaging",
        "glove": "gloves",
        "gloves": "gloves",
        "foam packaging": "foam packaging",
        "foam packaging for launch": "foam packaging",
        "food packaging": "food packaging",
        "structural element": "structural elements",
        "structural elements": "structural elements",
        "eva": "eva waste",
        "eva waste": "eva waste",
    }
)

_CATEGORY_FAMILY_FALLBACKS: Dict[str, tuple[str, ...]] = {
    "packaging": ("packaging", "other packaging"),
    "other packaging": ("other packaging", "packaging"),
    "gloves": ("gloves", "other packaging", "packaging"),
    "other packaging glove": ("other packaging", "gloves", "packaging"),
}
try:  # Optional heavy dependencies; used for fast vectorization
    import pyarrow as pa
    import pyarrow.parquet as pq
except Exception:  # pragma: no cover - pyarrow is expected in production
    pa = None  # type: ignore[assignment]
    pq = None  # type: ignore[assignment]

try:
    import pyarrow.parquet as pq
except Exception:  # pragma: no cover - pyarrow is expected in production
    pq = None  # type: ignore[assignment]

from app.modules.execution import (
    DEFAULT_PARALLEL_THRESHOLD,
    ExecutionBackend,
    create_backend,
)
from app.modules.label_mapper import derive_recipe_id, lookup_labels
from app.modules.ranking import derive_auxiliary_signals, score_recipe

try:  # Lazy import to avoid circular dependency during training pipelines
    from app.modules.ml_models import MODEL_REGISTRY
except Exception:  # pragma: no cover - fallback when models are not available
    MODEL_REGISTRY = None

_REGOLITH_OXIDE_ITEMS = tuple(REGOLITH_VECTOR.items())
_REGOLITH_OXIDE_NAMES = tuple(f"oxide_{name}" for name, _ in _REGOLITH_OXIDE_ITEMS)
_REGOLITH_OXIDE_VALUES = np.asarray([float(value) for _, value in _REGOLITH_OXIDE_ITEMS], dtype=float)


_INFERENCE_LOG_MANAGER = logging_utils._INFERENCE_LOG_MANAGER


def _prepare_inference_event(
    input_features: Dict[str, Any],
    prediction: Dict[str, Any] | None,
    uncertainty: Dict[str, Any] | None,
    model_registry: Any | None,
    timestamp: datetime | None = None,
) -> tuple[datetime, Dict[str, str | None]]:
    """Thin wrapper around :func:`logging_utils.prepare_inference_event`."""

    return logging_utils.prepare_inference_event(
        input_features=input_features,
        prediction=prediction,
        uncertainty=uncertainty,
        model_registry=model_registry,
        timestamp=timestamp,
    )


def append_inference_log(
    input_features: Dict[str, Any],
    prediction: Dict[str, Any] | None,
    uncertainty: Dict[str, Any] | None,
    model_registry: Any | None,
) -> None:
    """Proxy :func:`logging_utils.append_inference_log` for backward compatibility."""

    logging_utils.append_inference_log(
        input_features=input_features,
        prediction=prediction,
        uncertainty=uncertainty,
        model_registry=model_registry,
    )


def _close_inference_log_writer() -> None:
    """Close the cached Parquet writer used for inference logs."""

    logging_utils._INFERENCE_LOG_MANAGER.close()


if logging_utils.pq is not None:  # pragma: no branch - guard for optional dependency
    atexit.register(logging_utils._INFERENCE_LOG_MANAGER.close)

_COMPOSITION_DENSITY_MAP = {
    "Aluminum_pct": 2700.0,
    "Carbon_Fiber_pct": 1700.0,
    "Polyethylene_pct": 950.0,
    "PVDF_pct": 1780.0,
    "Nomex_pct": 1350.0,
    "Nylon_pct": 1140.0,
    "Polyester_pct": 1380.0,
    "Cotton_Cellulose_pct": 1550.0,
    "EVOH_pct": 1250.0,
    "PET_pct": 1370.0,
    "Nitrile_pct": 1030.0,
    "approx_moisture_pct": 1000.0,
    "Other_pct": 500.0,
    "Plastic_Resin_pct": 950.0,
}

_CATEGORY_DENSITY_DEFAULTS = {
    "foam packaging": 100.0,
    "food packaging": 650.0,
    "structural elements": 1800.0,
    "structural element": 1800.0,
    "packaging": 420.0,
    "other packaging": 420.0,
    "gloves": 420.0,
    "eva waste": 240.0,
    "fabric": 350.0,
}


def _normalize_category(value: Any) -> str:
    """Backward-compatible wrapper around :func:`normalize_category`."""

    return normalize_category(value)


def _normalize_item(value: Any) -> str:
    """Backward-compatible wrapper around :func:`normalize_item`."""

    return normalize_item(value)


def _token_set(value: Any) -> frozenset[str]:
    """Compatibility shim delegating to :func:`token_set`."""

    return token_set(value)


def _build_match_key(category: Any, subitem: Any | None = None) -> str:
    """Return the canonical key used to match NASA reference tables."""

    if subitem:
        return f"{normalize_category(category)}|{normalize_item(subitem)}"
    return normalize_category(category)
def _estimate_density_from_row(row: pd.Series) -> float | None:
    """Estimate a material density with packaging-aware fallbacks."""

    # The NASA features bundle exposes aggregate density and composition values
    # per category.  Now that the packaging families are disambiguated the
    # estimator first honours category-specific defaults (e.g. ``gloves`` vs.
    # ``other packaging``) before falling back to the more general packaging
    # prior used by legacy data dumps.
    category = normalize_category(row.get("category", ""))

    try:
        cat_mass = float(row.get("category_total_mass_kg"))
        cat_volume = float(row.get("category_total_volume_m3"))
    except (TypeError, ValueError):
        cat_mass = cat_volume = float("nan")

    if pd.notna(cat_mass) and pd.notna(cat_volume) and cat_volume > 0:
        return float(np.clip(cat_mass / cat_volume, 20.0, 4000.0))

    composition_weights: list[tuple[float, float]] = []
    total = 0.0
    for column, density in _COMPOSITION_DENSITY_MAP.items():
        try:
            pct = float(row.get(column, 0.0))
        except (TypeError, ValueError):
            pct = 0.0
        if pct and not np.isnan(pct):
            frac = pct / 100.0
            if frac > 0:
                composition_weights.append((frac, density))
                total += frac

    if total > 0 and composition_weights:
        weighted = sum(frac * density for frac, density in composition_weights) / total
        if category == "foam packaging":
            return float(min(weighted, _CATEGORY_DENSITY_DEFAULTS.get(category, weighted)))
        return float(np.clip(weighted, 20.0, 4000.0))

    if category in _CATEGORY_DENSITY_DEFAULTS:
        return float(_CATEGORY_DENSITY_DEFAULTS[category])

    return None


_L2L_PARAMETERS: _L2LParameters | Mapping[str, Any] | None = None


def _coerce_l2l_parameters(candidate: Any) -> _L2LParameters | None:
    """Return a structured Logistics-to-Living payload when possible."""

    if isinstance(candidate, _L2LParameters):
        constants = getattr(candidate, "constants", None)
        category_features = getattr(candidate, "category_features", None)
        if isinstance(constants, Mapping) and isinstance(category_features, Mapping):
            return candidate
        return _L2LParameters(
            dict(constants or {}),
            {str(k): dict(v) for k, v in (category_features or {}).items() if isinstance(v, Mapping)},
            {
                str(k): dict(v)
                for k, v in getattr(candidate, "item_features", {}).items()
                if isinstance(v, Mapping)
            },
            {str(k): str(v) for k, v in getattr(candidate, "hints", {}).items()},
        )

    if isinstance(candidate, Mapping):
        constants = candidate.get("constants", {})
        category_features = candidate.get("category_features", {})
        item_features = candidate.get("item_features", {})
        hints = candidate.get("hints", {})
        return _L2LParameters(
            dict(constants) if isinstance(constants, Mapping) else {},
            {
                str(key): dict(value)
                for key, value in (category_features if isinstance(category_features, Mapping) else {}).items()
                if isinstance(value, Mapping)
            },
            {
                str(key): dict(value)
                for key, value in (item_features if isinstance(item_features, Mapping) else {}).items()
                if isinstance(value, Mapping)
            },
            {str(key): str(value) for key, value in (hints if isinstance(hints, Mapping) else {}).items()},
        )

    return None


def _get_l2l_parameters() -> _L2LParameters:
    """Load Logistics-to-Living parameters with robust fallbacks."""

    global _L2L_PARAMETERS

    cached = _coerce_l2l_parameters(_L2L_PARAMETERS)
    if cached is not None:
        _L2L_PARAMETERS = cached
        return cached

    try:
        loaded = _load_l2l_parameters()
    except Exception:  # pragma: no cover - defensive guard for optional data
        logging.getLogger(__name__).exception("Failed to load Logistics-to-Living parameters")
        loaded = None

    coerced = _coerce_l2l_parameters(loaded)
    if coerced is None:
        coerced = _L2LParameters({}, {}, {}, {})

    _L2L_PARAMETERS = coerced
    return coerced


class _OfficialFeaturesBundle(NamedTuple):
    value_columns: tuple[str, ...]
    composition_columns: tuple[str, ...]
    direct_map: Dict[str, int]
    category_tokens: Dict[str, tuple[np.ndarray, np.ndarray, np.ndarray]]
    table: pl.DataFrame
    value_matrix: np.ndarray
    mission_mass: Dict[str, Dict[str, float]]
    mission_totals: Dict[str, float]
    mission_reference_keys: tuple[str, ...]
    mission_reference_index: Dict[str, int]
    mission_reference_matrix: Any
    mission_names: tuple[str, ...]
    mission_totals_vector: np.ndarray
    processing_metrics: Dict[str, Dict[str, float]]
    leo_mass_savings: Dict[str, Dict[str, float]]
    propellant_benefits: Dict[str, Dict[str, float]]
    l2l_constants: Dict[str, float]
    l2l_category_features: Dict[str, Dict[str, float]]
    l2l_item_features: Dict[str, Dict[str, float]]
    l2l_hints: Dict[str, str]
    mission_reference_dense: np.ndarray = np.zeros((0, 0), dtype=np.float64)


_OfficialFeaturesBundle._field_defaults = {
    "mission_reference_dense": np.zeros((0, 0), dtype=np.float64)
}


_ORIGINAL_OFFICIAL_BUNDLE_NEW = _OfficialFeaturesBundle.__new__


def _official_features_bundle_new(cls, *args, **kwargs):
    if "mission_reference_dense" not in kwargs:
        if len(args) == len(_OfficialFeaturesBundle._fields) - 1:
            args = (
                *args[:11],
                np.zeros((0, 0), dtype=np.float64),
                *args[11:],
            )
        elif len(args) < len(_OfficialFeaturesBundle._fields):
            kwargs["mission_reference_dense"] = np.zeros((0, 0), dtype=np.float64)
    return _ORIGINAL_OFFICIAL_BUNDLE_NEW(cls, *args, **kwargs)


_OfficialFeaturesBundle.__new__ = staticmethod(_official_features_bundle_new)


_OfficialFeaturesBundle.__new__.__defaults__ = (
    np.empty((0, 0), dtype=np.float64),
    tuple(),
    np.asarray([], dtype=np.float64),
    None,
    None,
    None,
    None,
    None,
    None,
    None,
)


def official_features_bundle() -> _OfficialFeaturesBundle:
    """Public accessor mirroring :func:`_official_features_bundle`."""

    return _official_features_bundle()


def _build_payload_from_row(row: np.ndarray, columns: Sequence[str]) -> Dict[str, float]:
    payload: Dict[str, float] = {}
    for name, value in zip(columns, row, strict=False):
        if value is None:
            payload[name] = float("nan")
            continue
        if isinstance(value, (float, np.floating)):
            if math.isnan(value):
                payload[name] = float("nan")
            else:
                payload[name] = float(value)
            continue
        try:
            numeric = float(value)
        except (TypeError, ValueError):
            numeric = float("nan")
        payload[name] = numeric
    return payload


def _tokenize_subitems(subitems: Sequence[str]) -> np.ndarray:
    array = np.asarray(list(subitems), dtype=object)
    tokenizer = np.frompyfunc(lambda text: frozenset(str(text).split()) if text else frozenset(), 1, 1)
    return tokenizer(array)


def _vectorized_feature_maps(
    table_df: pl.DataFrame, value_columns: Sequence[str]
) -> tuple[Dict[str, int], Dict[str, tuple[np.ndarray, np.ndarray, np.ndarray]], np.ndarray]:
    value_frame = table_df.select(
        [pl.col(col).cast(pl.Float64, strict=False).alias(col) for col in value_columns]
    )

    if value_frame.height != table_df.height:
        value_matrix = np.empty((0, len(value_columns)), dtype=np.float64)
    elif pa is not None:
        arrow_block = value_frame.to_arrow()
        arrays = [
            np.asarray(arrow_block.column(i).to_numpy(zero_copy_only=False), dtype=np.float64)
            for i in range(arrow_block.num_columns)
        ]
        value_matrix = (
            np.column_stack(arrays)
            if arrays
            else np.empty((table_df.height, 0), dtype=np.float64)
        )
    else:
        value_matrix = value_frame.to_numpy()

    string_columns = ["key", "category_norm", "subitem_norm"]
    if pa is not None:
        string_block = table_df.select(string_columns).to_arrow()
        keys_raw = string_block.column("key").to_pylist()
        categories_raw = string_block.column("category_norm").to_pylist()
        subitems_raw = string_block.column("subitem_norm").to_pylist()
    else:
        keys_raw = table_df.get_column("key").to_list()
        categories_raw = table_df.get_column("category_norm").to_list()
        subitems_raw = table_df.get_column("subitem_norm").to_list()

    key_array = np.asarray([str(value) if value is not None else "" for value in keys_raw], dtype=object)
    category_list = [str(value) if value is not None else "" for value in categories_raw]
    subitem_list = [str(value) if value is not None else "" for value in subitems_raw]

    direct_map = {key: idx for idx, key in enumerate(key_array) if key}

    token_array = _tokenize_subitems(subitem_list)
    row_indices = np.arange(len(key_array), dtype=np.int32)

    category_tokens: Dict[str, tuple[np.ndarray, np.ndarray, np.ndarray]] = {}
    if category_list:
        category_array = np.asarray(category_list, dtype=object)
        unique_categories, inverse = np.unique(category_array, return_inverse=True)
        for pos, category in enumerate(unique_categories):
            if not category:
                continue
            mask = inverse == pos
            matched_indices = row_indices[mask]
            if matched_indices.size == 0:
                continue
            category_tokens[str(category)] = (
                token_array[mask],
                key_array[mask],
                matched_indices,
            )

    return direct_map, category_tokens, value_matrix


def _build_mission_reference_tables(
    mass_by_key: Mapping[str, Mapping[str, float]],
    mission_totals: Mapping[str, float],
) -> tuple[tuple[str, ...], Dict[str, int], Any, tuple[str, ...], np.ndarray]:
    mission_names = tuple(sorted(mission_totals.keys()))
    mission_index = {name: idx for idx, name in enumerate(mission_names)}
    totals_vector = np.asarray(
        [float(mission_totals.get(name, 0.0)) for name in mission_names], dtype=np.float64
    )

    mission_reference_keys = tuple(sorted(mass_by_key.keys()))
    mission_reference_index = {key: idx for idx, key in enumerate(mission_reference_keys)}

    if not mission_reference_keys or not mission_names:
        if sparse is not None:
            matrix = sparse.csr_matrix((0, 0), dtype=np.float64)
        else:
            matrix = np.zeros((0, 0), dtype=np.float64)
        return mission_reference_keys, mission_reference_index, matrix, mission_names, totals_vector

    data: list[float] = []
    rows: list[int] = []
    cols: list[int] = []

    for key, row_idx in mission_reference_index.items():
        missions = mass_by_key.get(key) or {}
        if not missions:
            continue
        for mission, mass in missions.items():
            col_idx = mission_index.get(mission)
            if col_idx is None:
                continue
            try:
                mass_value = float(mass)
            except (TypeError, ValueError):
                continue
            if not np.isfinite(mass_value) or mass_value <= 0:
                continue
            rows.append(row_idx)
            cols.append(col_idx)
            data.append(mass_value)

    shape = (len(mission_reference_keys), len(mission_names))
    if sparse is not None:
        matrix = sparse.csr_matrix((data, (rows, cols)), shape=shape, dtype=np.float64)
    else:
        matrix = np.zeros(shape, dtype=np.float64)
        if data:
            matrix[rows, cols] = data

    return mission_reference_keys, mission_reference_index, matrix, mission_names, totals_vector


@lru_cache(maxsize=1)
def _official_features_bundle() -> _OfficialFeaturesBundle:
    l2l = _get_l2l_parameters()
    constants = getattr(l2l, "constants", {}) or {}
    category_features = getattr(l2l, "category_features", {}) or {}
    item_features = getattr(l2l, "item_features", {}) or {}
    hints = getattr(l2l, "hints", {}) or {}

    raw_bundle = _load_official_features_bundle()

    if isinstance(raw_bundle.table, pl.DataFrame):
        table_df = raw_bundle.table.clone()
    elif isinstance(raw_bundle.table, pd.DataFrame):
        table_df = pl.from_pandas(raw_bundle.table)
    else:
        table_df = pl.DataFrame()

    (
        mission_reference_keys,
        mission_reference_index,
        mission_reference_matrix,
        mission_names,
        mission_totals_vector,
    ) = _build_mission_reference_tables(
        raw_bundle.mission_mass, raw_bundle.mission_totals
    )

    value_columns = tuple(raw_bundle.value_columns)
    composition_columns = tuple(raw_bundle.composition_columns)

    mission_reference_dense = (
        mission_reference_matrix.toarray()
        if sparse is not None and sparse.issparse(mission_reference_matrix)
        else np.asarray(mission_reference_matrix, dtype=np.float64)
    )
    if sparse is not None and sparse.issparse(mission_reference_matrix):
        mission_reference_dense = mission_reference_matrix.toarray()
    else:
        mission_reference_dense = np.asarray(mission_reference_matrix, dtype=np.float64)

    default = _OfficialFeaturesBundle(
        value_columns=value_columns,
        composition_columns=composition_columns,
        direct_map={},
        category_tokens={},
        table=table_df,
        value_matrix=np.empty((0, len(value_columns)), dtype=np.float64),
        mission_mass=raw_bundle.mission_mass,
        mission_totals=raw_bundle.mission_totals,
        mission_reference_keys=mission_reference_keys,
        mission_reference_index=mission_reference_index,
        mission_reference_matrix=mission_reference_matrix,
        mission_names=mission_names,
        mission_totals_vector=mission_totals_vector,
        processing_metrics=raw_bundle.processing_metrics,
        leo_mass_savings=raw_bundle.leo_mass_savings,
        propellant_benefits=raw_bundle.propellant_benefits,
        l2l_constants=constants,
        l2l_category_features=category_features,
        l2l_item_features=item_features,
        l2l_hints=hints,
        mission_reference_dense=mission_reference_dense,
    )

    if not value_columns or table_df.height == 0:
        return default

    table_df = table_df.with_columns(
        pl.when(pl.col("category_norm") == "other packaging")
        .then(
            pl.when(pl.col("subitem_norm").str.contains("glove"))
            .then(pl.lit("gloves"))
            .otherwise(pl.col("category_norm"))
        )
        .otherwise(pl.col("category_norm"))
        .alias("category_norm")
    )

    table_df = table_df.with_columns(
        pl.when(pl.col("subitem_norm").str.len_bytes() > 0)
        .then(pl.col("category_norm") + pl.lit("|") + pl.col("subitem_norm"))
        .otherwise(pl.col("category_norm"))
        .alias("key")
    )

    direct_map, category_tokens, value_matrix = _vectorized_feature_maps(
        table_df, value_columns
    )

    keys = table_df.get_column("key").to_list() if "key" in table_df.columns else []
    categories = (
        table_df.get_column("category_norm").to_list()
        if "category_norm" in table_df.columns
        else []
    )
    manual_map: Dict[str, int] = {}
    for idx, key in enumerate(keys):
        if key:
            manual_map[str(key)] = idx
        category = categories[idx] if idx < len(categories) else ""
        if category and category not in manual_map:
            manual_map[str(category)] = idx
    if manual_map:
        direct_map = manual_map

    category_list = (
        table_df.get_column("category_norm").to_list()
        if "category_norm" in table_df.columns
        else []
    )
    subitem_list = (
        table_df.get_column("subitem_norm").to_list()
        if "subitem_norm" in table_df.columns
        else []
    )

    raw_direct_map = getattr(raw_bundle, "direct_map", {})
    for key in raw_direct_map.keys():
        if key in direct_map:
            continue
        category, _, subitem = key.partition("|")
        for idx, (cat_value, sub_value) in enumerate(zip(category_list, subitem_list, strict=False)):
            if category and cat_value != category:
                continue
            if subitem and sub_value != subitem:
                continue
            direct_map[key] = idx
            break

    return _OfficialFeaturesBundle(
        value_columns=value_columns,
        composition_columns=composition_columns,
        direct_map=direct_map,
        category_tokens=category_tokens,
        table=table_df,
        value_matrix=value_matrix,
        mission_mass=raw_bundle.mission_mass,
        mission_totals=raw_bundle.mission_totals,
        mission_reference_keys=mission_reference_keys,
        mission_reference_index=mission_reference_index,
        mission_reference_matrix=mission_reference_matrix,
        mission_names=mission_names,
        mission_totals_vector=mission_totals_vector,
        processing_metrics=raw_bundle.processing_metrics,
        leo_mass_savings=raw_bundle.leo_mass_savings,
        propellant_benefits=raw_bundle.propellant_benefits,
        l2l_constants=constants,
        l2l_category_features=category_features,
        l2l_item_features=item_features,
        l2l_hints=hints,
        mission_reference_dense=mission_reference_dense,
    )

def _lookup_official_feature_values(row: pd.Series) -> tuple[Dict[str, float], str]:
    """Resolve NASA reference features with packaging-aware fallbacks."""

    bundle = _official_features_bundle()
    if not bundle.value_columns:
        return {}, ""

    category = normalize_category(row.get("category", ""))
    if not category:
        return {}, ""

    family_candidates = _CATEGORY_FAMILY_FALLBACKS.get(category, (category,))
    # Preserve order while dropping duplicates so legacy aliases remain usable.
    seen_families: set[str] = set()
    families: tuple[str, ...] = tuple(
        family for family in family_candidates if not (family in seen_families or seen_families.add(family))
    )
    if not families:
        families = (category,)

    candidates = (
        row.get("material"),
        row.get("material_family"),
        row.get("key_materials"),
    )

    for candidate in candidates:
        normalized = normalize_item(candidate)
        if not normalized:
            continue
        for family in families:
            key = f"{family}|{normalized}"
            index = bundle.direct_map.get(key)
            if index is not None and 0 <= index < bundle.value_matrix.shape[0]:
                payload = _build_payload_from_row(bundle.value_matrix[index], bundle.value_columns)
                return payload, key

    for family in families:
        category_index = bundle.direct_map.get(family)
        if category_index is not None and 0 <= category_index < bundle.value_matrix.shape[0]:
            payload = _build_payload_from_row(bundle.value_matrix[category_index], bundle.value_columns)
            return payload, family

    token_candidates = [value for value in candidates if value]
    if not token_candidates:
        return {}, ""

    for family in families:
        matches = bundle.category_tokens.get(family)
        if not matches:
            continue

        token_array, key_array, row_indices = matches
        reference_tokens = list(token_array.tolist())
        match_keys = list(key_array.tolist())
        indices = list(row_indices.tolist())

        for candidate in token_candidates:
            tokens = token_set(candidate)
            if not tokens:
                continue
            for reference, match_key, index in zip(reference_tokens, match_keys, indices, strict=False):
                if not isinstance(reference, frozenset):
                    continue
                if tokens.issubset(reference) and 0 <= index < bundle.value_matrix.shape[0]:
                    payload = _build_payload_from_row(bundle.value_matrix[index], bundle.value_columns)
                    return payload, str(match_key)

    return {}, ""


def _inject_official_features(frame: pd.DataFrame) -> pd.DataFrame:
    bundle = _official_features_bundle()
    if not bundle.value_columns or frame.empty:
        return frame

    working = frame.copy()
    working["__row_id__"] = np.arange(len(working))

    inventory_pl = pl.from_pandas(working)
    existing_columns = set(inventory_pl.columns)

    norm_exprs: list[pl.Expr] = []
    if "category" in existing_columns:
        norm_exprs.append(
            pl.col("category")
            .map_elements(normalize_category, return_dtype=pl.String)
            .alias("category_norm")
        )
    else:
        norm_exprs.append(pl.lit("").alias("category_norm"))

    for source, alias in (
        ("material", "material_norm"),
        ("material_family", "material_family_norm"),
        ("key_materials", "key_materials_norm"),
    ):
        if source in existing_columns:
            norm_exprs.append(
                pl.col(source)
                .map_elements(normalize_item, return_dtype=pl.String)
                .alias(alias)
            )
        else:
            norm_exprs.append(pl.lit("").alias(alias))

    inventory_lazy = inventory_pl.lazy().with_columns(norm_exprs)

    inventory_lazy = inventory_lazy.with_columns(
        pl.when(pl.col("material_norm").str.len_bytes() > 0)
        .then(pl.col("material_norm"))
        .when(pl.col("material_family_norm").str.len_bytes() > 0)
        .then(pl.col("material_family_norm"))
        .when(pl.col("key_materials_norm").str.len_bytes() > 0)
        .then(pl.col("key_materials_norm"))
        .otherwise(pl.lit(""))
        .alias("subitem_norm")
    )

    inventory_lazy = inventory_lazy.with_columns(
        pl.when(pl.col("subitem_norm").str.len_bytes() > 0)
        .then(pl.col("category_norm") + pl.lit("|") + pl.col("subitem_norm"))
        .otherwise(pl.col("category_norm"))
        .alias("_official_match_key")
    )

    official_lazy = bundle.table.lazy()
    official_columns = ["category_norm", "subitem_norm", *bundle.value_columns]
    official_lazy = official_lazy.select(official_columns)

    joined_lazy = inventory_lazy.join(
        official_lazy,
        on=["category_norm", "subitem_norm"],
        how="left",
        suffix="_official",
    )

    combine_exprs: list[pl.Expr] = []
    drop_official: list[str] = []
    left_columns = set(inventory_pl.columns)
    for column in bundle.value_columns:
        official_name = f"{column}_official"
        if official_name not in joined_lazy.columns:
            continue
        if column in left_columns:
            combine_exprs.append(
                pl.when(pl.col(official_name).is_not_null())
                .then(pl.col(official_name))
                .otherwise(pl.col(column))
                .alias(column)
            )
        else:
            combine_exprs.append(pl.col(official_name).alias(column))
        drop_official.append(official_name)

    if combine_exprs:
        joined_lazy = joined_lazy.with_columns(combine_exprs)
    if drop_official:
        joined_lazy = joined_lazy.drop(drop_official)

    match_checks = [
        pl.col(column).is_not_null() for column in bundle.value_columns if column in joined_lazy.columns
    ]
    if match_checks:
        joined_lazy = joined_lazy.with_columns(
            pl.when(pl.any_horizontal(match_checks))
            .then(pl.col("_official_match_key"))
            .otherwise(pl.col("_official_match_key"))
            .alias("_official_match_key")
        )

    if bundle.l2l_category_features:
        category_rows = [
            {"category_norm": key, **{name: float(value) for name, value in values.items()}}
            for key, values in bundle.l2l_category_features.items()
        ]
        if category_rows:
            category_df = pl.DataFrame(category_rows)
            joined_lazy = joined_lazy.join(category_df.lazy(), on="category_norm", how="left")

    if bundle.l2l_item_features:
        item_rows = []
        for key, values in bundle.l2l_item_features.items():
            row = {"_official_match_key": key}
            row.update({name: float(value) for name, value in values.items()})
            item_rows.append(row)
        if item_rows:
            item_df = pl.DataFrame(item_rows)
            joined_lazy = joined_lazy.join(
                item_df.lazy(), on="_official_match_key", how="left"
            )

    if bundle.l2l_constants:
        const_exprs = []
        for name, value in bundle.l2l_constants.items():
            if isinstance(value, (int, float)) and np.isfinite(value):
                const_exprs.append(pl.lit(float(value)).alias(name))
        if const_exprs:
            joined_lazy = joined_lazy.with_columns(const_exprs)

    result_pl = joined_lazy.sort("__row_id__").collect()
    result_df = result_pl.to_pandas()

    helper_columns = {
        "__row_id__",
        "category_norm",
        "subitem_norm",
        "material_norm",
        "material_family_norm",
        "key_materials_norm",
    }
    result_df = result_df.drop(columns=[col for col in helper_columns if col in result_df.columns])
    result_df.index = frame.index

    hint_columns = [
        column for column in bundle.l2l_hints if column in result_df.columns
    ]
    if hint_columns:
        hint_map: Dict[str, list[str]] = {}
        for column in hint_columns:
            hint = bundle.l2l_hints[column]
            if hint:
                hint_map.setdefault(hint, []).append(column)

        if hint_map:
            hints_df = pd.DataFrame(index=result_df.index)
            for hint, columns in hint_map.items():
                mask = result_df[columns].notna().any(axis=1)
                hints_df[hint] = np.where(mask, hint, "")

            if not hints_df.empty:
                result_df["_l2l_page_hints"] = (
                    hints_df.apply(
                        lambda row: "; ".join(sorted(filter(None, row.tolist()))), axis=1
                    )
                )

    if bundle.value_columns:
        for column in bundle.value_columns:
            if column not in result_df.columns:
                result_df[column] = np.nan

        numeric_candidates = [
            column
            for column in bundle.value_columns
            if column.endswith(("_kg", "_pct"))
            or column.startswith("category_total")
            or column in {"difficulty_factor", "approx_moisture_pct"}
        ]

        if bundle.direct_map and bundle.value_matrix.size:
            matrix = bundle.value_matrix
            columns = bundle.value_columns
            match_series = result_df.get("_official_match_key")
            for row_idx in result_df.index:
                candidates: list[str] = []
                if isinstance(match_series, pd.Series):
                    raw_key = match_series.get(row_idx)
                    if raw_key:
                        candidates.append(str(raw_key))

                category_norm = normalize_category(
                    result_df.at[row_idx, "category"] if "category" in result_df.columns else ""
                )
                if category_norm:
                    for source in ("material", "key_materials", "material_family"):
                        value = result_df.at[row_idx, source] if source in result_df.columns else ""
                        normalized = normalize_item(value)
                        if normalized:
                            candidates.append(f"{category_norm}|{normalized}")
                    candidates.append(category_norm)

                resolved_index: int | None = None
                for candidate in candidates:
                    if not candidate:
                        continue
                    index = bundle.direct_map.get(candidate)
                    if index is not None and 0 <= index < matrix.shape[0]:
                        resolved_index = index
                        break

                if resolved_index is None:
                    continue

                row_values = matrix[resolved_index]
                for col_pos, column in enumerate(columns):
                    if column not in result_df.columns:
                        continue
                    try:
                        value = float(row_values[col_pos])
                    except (IndexError, TypeError, ValueError):
                        continue
                    if np.isnan(value):
                        continue
                    result_df.at[row_idx, column] = value

        for column in numeric_candidates:
            if column in result_df.columns:
                result_df[column] = pd.to_numeric(result_df[column], errors="coerce")

    if "approx_moisture_pct" in result_df.columns:
        mask = result_df["approx_moisture_pct"].notna()
        if mask.any():
            result_df.loc[mask, "moisture_pct"] = result_df.loc[mask, "approx_moisture_pct"]

    return result_df


@dataclass(slots=True)
class PredProps:
    """Structured container for predicted (or heuristic) properties."""

    rigidity: float
    tightness: float
    mass_final_kg: float
    energy_kwh: float
    water_l: float
    crew_min: float
    source: str = "heuristic"
    uncertainty: Dict[str, float] | None = None
    confidence_interval: Dict[str, Tuple[float, float]] | None = None
    feature_importance: list[tuple[str, float]] | None = None
    comparisons: dict[str, dict[str, float]] | None = None

    def to_targets(self) -> Dict[str, float]:
        return {
            "rigidez": float(self.rigidity),
            "estanqueidad": float(self.tightness),
            "energy_kwh": float(self.energy_kwh),
            "water_l": float(self.water_l),
            "crew_min": float(self.crew_min),
        }

    def as_dict(self) -> Dict[str, Any]:
        return {
            "rigidez": float(self.rigidity),
            "estanqueidad": float(self.tightness),
            "mass_final_kg": float(self.mass_final_kg),
            "energy_kwh": float(self.energy_kwh),
            "water_l": float(self.water_l),
            "crew_min": float(self.crew_min),
            "source": str(self.source),
            "uncertainty": {
                str(k): float(v) for k, v in (self.uncertainty or {}).items()
            },
            "confidence_interval": {
                str(k): [float(x) for x in v] for k, v in (self.confidence_interval or {}).items()
            },
            "feature_importance": [
                (str(name), float(weight)) for name, weight in (self.feature_importance or [])
            ],
            "comparisons": {
                str(name): {str(k): float(vv) for k, vv in val.items()}
                for name, val in (self.comparisons or {}).items()
            },
        }

    @classmethod
    def from_mapping(cls, payload: Mapping[str, Any]) -> "PredProps":
        def _get(name: str, alt: str | None = None, default: float = 0.0) -> float:
            if alt is not None and alt in payload:
                value = payload.get(alt)
            else:
                value = payload.get(name)
            try:
                return float(value)
            except (TypeError, ValueError):
                return default

        uncertainty_raw = payload.get("uncertainty") or {}
        confidence_raw = payload.get("confidence_interval") or {}
        feature_imp_raw = payload.get("feature_importance") or []
        comparisons_raw = payload.get("comparisons") or {}

        if isinstance(uncertainty_raw, Mapping):
            uncertainty_map = {str(k): float(v) for k, v in uncertainty_raw.items()}
        else:
            uncertainty_map = {}

        confidence_map: Dict[str, Tuple[float, float]] = {}
        if isinstance(confidence_raw, Mapping):
            for key, bounds in confidence_raw.items():
                try:
                    lo, hi = bounds
                    confidence_map[str(key)] = (float(lo), float(hi))
                except Exception:
                    confidence_map[str(key)] = (0.0, 0.0)

        feature_importance_list: list[tuple[str, float]] = []
        if isinstance(feature_imp_raw, Iterable):
            for item in feature_imp_raw:
                if isinstance(item, (list, tuple)) and len(item) >= 2:
                    feature_importance_list.append((str(item[0]), float(item[1])))

        comparisons_map: Dict[str, Dict[str, float]] = {}
        if isinstance(comparisons_raw, Mapping):
            for name, payload_map in comparisons_raw.items():
                if isinstance(payload_map, Mapping):
                    comparisons_map[str(name)] = {
                        str(k): float(v) for k, v in payload_map.items()
                    }

        return cls(
            rigidity=_get("rigidez", "rigidity", 0.0),
            tightness=_get("estanqueidad", "tightness", 0.0),
            mass_final_kg=_get("mass_final_kg", default=0.0),
            energy_kwh=_get("energy_kwh", default=0.0),
            water_l=_get("water_l", default=0.0),
            crew_min=_get("crew_min", default=0.0),
            source=str(payload.get("source", "heuristic")),
            uncertainty=uncertainty_map,
            confidence_interval=confidence_map,
            feature_importance=feature_importance_list,
            comparisons=comparisons_map,
        )


# ---------------------------------------------------------------------------
# Data preparation helpers
# ---------------------------------------------------------------------------


def _first_available(df: pd.DataFrame, names: Iterable[str], default: str | None = None) -> str | None:
    for name in names:
        if name in df.columns:
            return name
    return default


def prepare_waste_frame(waste_df: pd.DataFrame) -> pd.DataFrame:
    """Return a copy of *waste_df* with the canonical columns used downstream."""

    if waste_df is None or waste_df.empty:
        return pd.DataFrame()

    out = waste_df.copy()

    if "id" not in out.columns:
        out["id"] = out.index.astype(str)

    cat_col = _first_available(out, ["category", "Category"])
    if cat_col != "category":
        out["category"] = out[cat_col] if cat_col else ""

    mat_col = _first_available(out, ["material", "material_family", "Material", "item", "Item"])
    if mat_col != "material":
        out["material"] = out[mat_col] if mat_col else ""

    kg_col = _first_available(out, ["kg", "mass_kg", "Mass_kg"])
    if kg_col != "kg":
        out["kg"] = pd.to_numeric(out[kg_col], errors="coerce").fillna(0.0) if kg_col else 0.0

    volume_col = _first_available(out, ["volume_l", "Volume_L", "volume_m3"])
    if volume_col == "volume_m3":
        liters = pd.to_numeric(out[volume_col], errors="coerce").fillna(0.0) * 1000.0
        out["volume_l"] = liters
    elif volume_col != "volume_l":
        out["volume_l"] = pd.to_numeric(out[volume_col], errors="coerce").fillna(0.0) if volume_col else 0.0

    moist_col = _first_available(out, ["moisture_pct", "moisture", "moisture_percent"], default=None)
    if moist_col and moist_col != "moisture_pct":
        out["moisture_pct"] = pd.to_numeric(out[moist_col], errors="coerce").fillna(0.0)
    elif "moisture_pct" not in out.columns:
        out["moisture_pct"] = 0.0

    diff_col = _first_available(out, ["difficulty_factor", "difficulty", "diff_factor"], default=None)
    if diff_col and diff_col != "difficulty_factor":
        out["difficulty_factor"] = pd.to_numeric(out[diff_col], errors="coerce").fillna(1.0)
    elif "difficulty_factor" not in out.columns:
        out["difficulty_factor"] = 1.0

    mass_pct_col = _first_available(out, ["pct_mass", "percent_mass"], default=None)
    if mass_pct_col and mass_pct_col != "pct_mass":
        out["pct_mass"] = pd.to_numeric(out[mass_pct_col], errors="coerce").fillna(0.0)
    elif "pct_mass" not in out.columns:
        out["pct_mass"] = 0.0

    vol_pct_col = _first_available(out, ["pct_volume", "percent_volume"], default=None)
    if vol_pct_col and vol_pct_col != "pct_volume":
        out["pct_volume"] = pd.to_numeric(out[vol_pct_col], errors="coerce").fillna(0.0)
    elif "pct_volume" not in out.columns:
        out["pct_volume"] = 0.0

    flags_col = _first_available(out, ["flags", "Flags"])
    if flags_col != "flags":
        out["flags"] = out[flags_col] if flags_col else ""

    if "key_materials" not in out.columns:
        out["key_materials"] = out["material"].astype(str)

    # ------------------------------------------------------------------
    # Vectorised token assembly and heuristic flags
    # ------------------------------------------------------------------
    for column in ("material", "category", "flags", "key_materials"):
        if column not in out.columns:
            out[column] = ""
    material_lower = out["material"].astype(str).str.lower()
    category_lower = out["category"].astype(str).str.lower()
    flags_lower = out["flags"].astype(str).str.lower()
    key_materials_lower = out["key_materials"].astype(str).str.lower()

    tokens = material_lower.str.cat(category_lower, sep=" ", na_rep="")
    tokens = tokens.str.cat(flags_lower, sep=" ", na_rep="")
    tokens = tokens.str.cat(key_materials_lower, sep=" ", na_rep="")
    out["tokens"] = tokens

    if "_problematic" not in out.columns:
        material_family_series = out.get("material_family")
        if isinstance(material_family_series, pd.Series):
            material_family_series = material_family_series.astype(str)
        else:
            material_family_series = pd.Series("", index=out.index, dtype=str)
        family_tokens = material_lower.str.cat(
            material_family_series.fillna("").str.lower(),
            sep=" ",
            na_rep="",
        )

        problematic_rules = (
            category_lower.str.contains("pouches", na=False)
            | flags_lower.str.contains("multilayer", na=False)
            | family_tokens.str.contains("pe-pet-al", na=False)
            | category_lower.str.contains("foam", na=False)
            | family_tokens.str.contains("zotek", na=False)
            | flags_lower.str.contains("closed_cell", na=False)
            | category_lower.str.contains("eva", na=False)
            | flags_lower.str.contains("ctb", na=False)
            | family_tokens.str.contains("nomex", na=False)
            | family_tokens.str.contains("nylon", na=False)
            | family_tokens.str.contains("polyester", na=False)
            | category_lower.str.contains("glove", na=False)
            | family_tokens.str.contains("nitrile", na=False)
            | flags_lower.str.contains("wipe", na=False)
            | category_lower.str.contains("textile", na=False)
        )
        out["_problematic"] = problematic_rules.astype(bool)
    else:
        out["_problematic"] = out["_problematic"].astype(bool)

    out["_source_id"] = out["id"].astype(str)
    out["_source_category"] = out["category"].astype(str)
    out["_source_flags"] = out["flags"].astype(str)

    bundle = _official_features_bundle()
    out = _inject_official_features(out)

    mass = pd.to_numeric(out["kg"], errors="coerce").fillna(0.0)
    volume_l = pd.to_numeric(out.get("volume_l"), errors="coerce")
    volume_m3 = volume_l / 1000.0

    density = mass.divide(volume_m3).where((volume_m3 > 0) & volume_m3.notna())

    cat_mass = pd.to_numeric(out.get("category_total_mass_kg"), errors="coerce")
    if not isinstance(cat_mass, pd.Series):
        cat_mass = pd.Series(cat_mass, index=out.index, dtype=float)
    cat_volume = pd.to_numeric(out.get("category_total_volume_m3"), errors="coerce")
    if not isinstance(cat_volume, pd.Series):
        cat_volume = pd.Series(cat_volume, index=out.index, dtype=float)
    cat_density = cat_mass.divide(cat_volume).where((cat_volume > 0) & cat_volume.notna())
    density = density.fillna(cat_density)

    selected_columns: list[str] = []
    if getattr(bundle, "composition_columns", None):
        selected_columns.extend(
            [
                column
                for column in bundle.composition_columns
                if column in out.columns and column in _COMPOSITION_DENSITY_MAP
            ]
        )
    fallback_columns = [
        column
        for column in _COMPOSITION_DENSITY_MAP
        if column in out.columns and column not in selected_columns
    ]
    selected_columns.extend(fallback_columns)

    if selected_columns:
        composition_numeric = {
            column: pd.to_numeric(out[column], errors="coerce").fillna(0.0)
            for column in selected_columns
        }
        composition_frac = pd.DataFrame(composition_numeric, index=out.index).div(100.0)
        frac_total = composition_frac.sum(axis=1)
        density_lookup = pd.Series(
            {column: float(_COMPOSITION_DENSITY_MAP[column]) for column in selected_columns},
            index=selected_columns,
            dtype=float,
        )
        density_weights = composition_frac.multiply(density_lookup, axis=1)
        weighted_density = density_weights.sum(axis=1)
        weighted_density = weighted_density.divide(frac_total).where(frac_total > 0)
    else:
        weighted_density = pd.Series(np.nan, index=out.index, dtype=float)

    normalized_category = _vectorized_normalize_category(out["category"])
    foam_mask = normalized_category == "foam packaging"
    foam_default = _CATEGORY_DENSITY_DEFAULTS.get("foam packaging")
    if foam_default is not None:
        weighted_density = weighted_density.where(
            ~foam_mask,
            weighted_density.clip(upper=float(foam_default)),
        )

    density = density.fillna(weighted_density)

    logistic_density_map: Dict[str, float] = {}
    category_features = getattr(bundle, "l2l_category_features", None)
    if isinstance(category_features, Mapping):
        for key, features in category_features.items():
            if not isinstance(features, Mapping):
                continue
            density_value: float | None = None
            for name, value in features.items():
                if not isinstance(value, (int, float)):
                    continue
                if not np.isfinite(value):
                    continue
                name_lower = str(name).lower()
                if "density" not in name_lower:
                    continue
                density_value = float(value)
                break
            if density_value is None:
                continue
            normalized_key = normalize_category(key)
            if not normalized_key:
                continue
            logistic_density_map.setdefault(normalized_key, density_value)

    if logistic_density_map:
        logistic_density = normalized_category.map(logistic_density_map)
        logistic_density = pd.to_numeric(logistic_density, errors="coerce")
        density = density.fillna(logistic_density)

    category_defaults = normalized_category.map(_CATEGORY_DENSITY_DEFAULTS).astype(float)
    density = density.fillna(category_defaults)

    default_density = float(_CATEGORY_DENSITY_DEFAULTS.get("packaging", 500.0))
    density = density.fillna(default_density)
    out["density_kg_m3"] = density.clip(lower=20.0, upper=4000.0)

    return out


def _vectorized_normalize_category(series: pd.Series) -> pd.Series:
    """Return :func:`normalize_category` values without row-wise ``apply``."""

    if not isinstance(series, pd.Series) or series.empty:
        return pd.Series([], dtype=str)

    values = series.astype(str)
    unique_values = pd.unique(values)
    mapping = {value: normalize_category(value) for value in unique_values}
    normalized = values.map(mapping)
    return normalized.fillna("")


def _is_problematic(row: pd.Series) -> bool:
    cat = str(row.get("category", "")).lower()
    fam = str(row.get("material", "")).lower() + " " + str(row.get("material_family", "")).lower()
    flg = str(row.get("flags", "")).lower()
    rules = [
        "pouches" in cat or "multilayer" in flg or "pe-pet-al" in fam,
        "foam" in cat or "zotek" in fam or "closed_cell" in flg,
        "eva" in cat or "ctb" in flg or "nomex" in fam or "nylon" in fam or "polyester" in fam,
        "glove" in cat or "nitrile" in fam,
        "wipe" in flg or "textile" in cat,
    ]
    return any(rules)


# ---------------------------------------------------------------------------
# Feature engineering
# ---------------------------------------------------------------------------


_KEYWORD_FEATURES: Dict[str, Tuple[str, ...]] = {
    "aluminum_frac": ("aluminum", " alloy", " al "),
    "foam_frac": ("foam", "zotek", "closed cell"),
    "eva_frac": ("eva", "ctb", "nomex"),
    "textile_frac": ("textile", "cloth", "fabric", "wipe"),
    "multilayer_frac": ("multilayer", "pe-pet-al", "pouch"),
    "glove_frac": ("glove", "nitrile"),
    "polyethylene_frac": ("polyethylene", "pvdf", "ldpe"),
    "carbon_fiber_frac": ("carbon fiber", "composite"),
    "hydrogen_rich_frac": ("polyethylene", "cotton", "pvdf"),
}

_KEYWORD_INDEX = {name: idx for idx, name in enumerate(_KEYWORD_FEATURES)}
_PACKAGING_TARGETS = ("packaging", "food packaging")


def _keyword_fraction(tokens: Iterable[str], weights: Iterable[float], keywords: Tuple[str, ...]) -> float:
    score = 0.0
    for token, weight in zip(tokens, weights):
        if any(keyword in token for keyword in keywords):
            score += weight
    return float(np.clip(score, 0.0, 1.0))


def _category_fraction(categories: Iterable[str], weights: Iterable[float], targets: Tuple[str, ...]) -> float:
    score = 0.0
    for category, weight in zip(categories, weights):
        if any(target in category for target in targets):
            score += weight
    return float(np.clip(score, 0.0, 1.0))


@dataclass
class CandidateFeatureContext:
    total_mass: float
    weights: np.ndarray
    densities: np.ndarray
    moisture: np.ndarray
    difficulty: np.ndarray
    pct_mass: np.ndarray
    pct_volume: np.ndarray
    keyword_hits: np.ndarray
    packaging_hits: np.ndarray
    regolith_pct: float
    mission_indices: np.ndarray
    composition_matrix: np.ndarray
    composition_presence: np.ndarray
    num_items: int


@dataclass
class FeatureTensorBatch:
    weights: Any
    densities: Any
    moisture: Any
    difficulty: Any
    pct_mass: Any
    pct_volume: Any
    keyword_hits: Any
    packaging_hits: Any
    mission_indices: Any
    mission_reference: Any
    mission_totals: Any
    composition_values: Any
    total_mass: Any
    regolith: Any
    keyword_names: Tuple[str, ...]
    mission_names: Tuple[str, ...]
    composition_names: Tuple[str, ...]
    process_ids: Tuple[str, ...]
    num_items: Tuple[int, ...]
    composition_presence: np.ndarray
    l2l_constants: Dict[str, float]
    bundle_processing_metrics: Dict[str, Dict[str, float]]
    bundle_leo_mass_savings: Dict[str, Dict[str, float]]
    bundle_propellant_benefits: Dict[str, Dict[str, float]]
    logistics_ratio: float


def _coerce_feature_tensor_batch_like(
    value: FeatureTensorBatch | Mapping[str, Any]
) -> FeatureTensorBatch:
    if isinstance(value, FeatureTensorBatch):
        return value
    if isinstance(value, Mapping):
        data = dict(value)
        tuple_keys = {
            "keyword_names",
            "mission_names",
            "composition_names",
            "process_ids",
            "num_items",
        }
        for key in tuple_keys:
            if key in data and not isinstance(data[key], tuple):
                data[key] = tuple(data[key])
        if "composition_presence" in data and not isinstance(
            data["composition_presence"], np.ndarray
        ):
            data["composition_presence"] = np.asarray(data["composition_presence"], dtype=bool)

        required = set(FeatureTensorBatch.__annotations__.keys())
        missing = sorted(required.difference(data.keys()))
        if missing:
            raise ValueError(
                "FeatureTensorBatch mapping is missing required fields: " + ", ".join(missing)
            )
        return FeatureTensorBatch(**data)
    raise TypeError("Unsupported feature tensor batch input")


def _coerce_weight_array(values: Iterable[float] | Any) -> np.ndarray:
    if isinstance(values, np.ndarray):
        array = values.astype(float, copy=False)
    elif torch is not None and isinstance(values, torch.Tensor):  # type: ignore[arg-type]
        array = values.detach().cpu().numpy().astype(float, copy=False)
    elif jnp is not None and hasattr(jnp, "ndarray") and isinstance(values, jnp.ndarray):  # type: ignore[attr-defined]
        array = np.asarray(values, dtype=float)
    elif isinstance(values, pd.Series):
        array = values.to_numpy(dtype=float, copy=False)
    else:
        array = np.asarray(list(values), dtype=float)

    if array.ndim == 0:
        array = np.asarray([float(array)], dtype=float)

    return array


def _prepare_feature_context(
    picks: pd.DataFrame,
    weights: Iterable[float] | Any,
    regolith_pct: float,
    bundle: _OfficialFeaturesBundle,
) -> CandidateFeatureContext:
    total_kg = max(0.001, float(picks["kg"].sum()))
    raw_weights = _coerce_weight_array(weights)
    if len(raw_weights) < len(picks):
        raw_weights = np.pad(raw_weights, (0, len(picks) - len(raw_weights)), constant_values=0.0)
    elif len(raw_weights) > len(picks):
        raw_weights = raw_weights[: len(picks)]

    item_count = len(picks)

    default_series = lambda default: pd.Series(default, index=picks.index, dtype=float)
    pct_mass = picks.get("pct_mass", default_series(0.0)).to_numpy(dtype=float) / 100.0
    pct_volume = picks.get("pct_volume", default_series(0.0)).to_numpy(dtype=float) / 100.0
    moisture = picks.get("moisture_pct", default_series(0.0)).to_numpy(dtype=float) / 100.0
    difficulty = picks.get("difficulty_factor", default_series(1.0)).to_numpy(dtype=float) / 3.0
    densities = picks.get("density_kg_m3", default_series(0.0)).to_numpy(dtype=float)
    if item_count:
        token_arrays: list[np.ndarray] = []
        for column in ("material", "category", "flags", "material_family", "key_materials"):
            if column in picks.columns:
                values = np.asarray(
                    picks[column].astype(str).fillna("").to_numpy(), dtype=str
                )
            else:
                values = np.full(item_count, "", dtype=str)
            token_arrays.append(values)

        tokens_array = token_arrays[0].astype(str)
        for part in token_arrays[1:]:
            tokens_array = np.char.add(np.char.add(tokens_array, " "), part.astype(str))
        tokens_array = np.asarray(np.char.lower(np.char.strip(tokens_array)))
    else:
        tokens_array = np.empty(0, dtype=str)

    if "category" in picks.columns:
        category_raw = np.asarray(
            picks["category"].astype(str).fillna("").to_numpy(), dtype=str
        )
    else:
        category_raw = np.full(item_count, "", dtype=str)
    category_lower = np.asarray(np.char.lower(category_raw)) if item_count else np.empty(0, dtype=str)

    keyword_hits = np.zeros((item_count, len(_KEYWORD_FEATURES)), dtype=float)
    if item_count and len(_KEYWORD_FEATURES):
        for kw_idx, patterns in enumerate(_KEYWORD_FEATURES.values()):
            if not patterns:
                continue
            mask = np.zeros(item_count, dtype=bool)
            for pattern in patterns:
                if not pattern:
                    continue
                mask |= np.char.find(tokens_array, pattern.lower()) >= 0
            keyword_hits[:, kw_idx] = mask.astype(float)

    packaging_hits = np.zeros(item_count, dtype=float)
    if item_count and _PACKAGING_TARGETS:
        mask = np.zeros(item_count, dtype=bool)
        for target in _PACKAGING_TARGETS:
            if not target:
                continue
            mask |= np.char.find(category_lower, target.lower()) >= 0
        packaging_hits = mask.astype(float)

    def _series_or_default(column: str, default: float) -> pd.Series:
        series = picks.get(column)
        if isinstance(series, pd.Series):
            return pd.to_numeric(series, errors="coerce").fillna(default)
        return pd.Series(default, index=picks.index, dtype=float)

    pct_mass = _series_or_default("pct_mass", 0.0).to_numpy(dtype=float) / 100.0
    pct_volume = _series_or_default("pct_volume", 0.0).to_numpy(dtype=float) / 100.0
    moisture = _series_or_default("moisture_pct", 0.0).to_numpy(dtype=float) / 100.0
    difficulty = _series_or_default("difficulty_factor", 1.0).to_numpy(dtype=float) / 3.0
    densities = _series_or_default("density_kg_m3", 0.0).to_numpy(dtype=float)

    composition_count = len(bundle.composition_columns)
    if composition_count:
        composition_matrix = np.zeros((item_count, composition_count), dtype=float)
        composition_presence = np.zeros(composition_count, dtype=bool)
    else:
        composition_matrix = np.zeros((item_count, 0), dtype=float)
        composition_presence = np.zeros(0, dtype=bool)

    if composition_count:
        for col_idx, column in enumerate(bundle.composition_columns):
            if column not in picks.columns:
                continue
            series = picks[column]
            numeric = pd.to_numeric(series, errors="coerce")
            if not numeric.notna().any():
                continue
            composition_presence[col_idx] = True
            values = numeric.fillna(0.0).to_numpy(dtype=float) / 100.0
            if not len(values):
                continue
            limit = min(len(values), item_count)
            composition_matrix[:limit, col_idx] = values[:limit]

    mission_indices = np.full(item_count, -1, dtype=np.int32)
    if (
        item_count
        and bundle.mission_reference_keys
        and bundle.mission_names
        and (bundle.mission_reference_matrix.shape[0] > 0)
    ):
        if "_official_match_key" in picks.columns:
            match_keys = (
                picks["_official_match_key"].astype(str).fillna("").to_numpy(dtype=object)
            )
        else:
            match_keys = np.full(item_count, "", dtype=object)

        normalized_categories = np.asarray(
            [normalize_category(value) for value in category_raw], dtype=object
        )

        effective_keys = match_keys.astype(object)
        empty_mask = (effective_keys == "") | pd.isna(effective_keys)
        if empty_mask.any():
            effective_keys[empty_mask] = normalized_categories[empty_mask]

        weights_arr = raw_weights[:item_count]
        if weights_arr.size:
            positive_mask = np.isfinite(weights_arr) & (weights_arr > 0)
            if not positive_mask.all():
                effective_keys = effective_keys.astype(object)
                effective_keys[~positive_mask] = ""

            key_indices = np.array(
                [bundle.mission_reference_index.get(str(key), -1) for key in effective_keys],
                dtype=np.int32,
            )
            valid_mask = key_indices >= 0
            if np.any(valid_mask):
                mission_indices = key_indices

    return CandidateFeatureContext(
        total_mass=total_kg,
        weights=raw_weights,
        densities=densities,
        moisture=moisture,
        difficulty=difficulty,
        pct_mass=pct_mass,
        pct_volume=pct_volume,
        keyword_hits=keyword_hits,
        packaging_hits=packaging_hits,
        regolith_pct=float(regolith_pct),
        mission_indices=mission_indices,
        composition_matrix=composition_matrix,
        composition_presence=composition_presence,
        num_items=int(len(picks)),
    )


def _contexts_to_tensor_batch(
    contexts: Sequence[CandidateFeatureContext],
    processes: Sequence[pd.Series],
    bundle: _OfficialFeaturesBundle,
    *,
    backend: str = "jax",
) -> FeatureTensorBatch:
    if len(contexts) != len(processes):
        raise ValueError("Number of contexts must match number of processes")

    batch = len(contexts)
    max_items = max((ctx.num_items for ctx in contexts), default=0)
    keyword_names = tuple(_KEYWORD_FEATURES.keys())
    mission_names = bundle.mission_names
    composition_names = bundle.composition_columns

    def _alloc(shape: tuple[int, ...]) -> np.ndarray:
        return np.zeros(shape, dtype=float)

    weights = _alloc((batch, max_items))
    densities = _alloc((batch, max_items))
    moisture = _alloc((batch, max_items))
    difficulty = _alloc((batch, max_items))
    pct_mass = _alloc((batch, max_items))
    pct_volume = _alloc((batch, max_items))
    keyword_hits = _alloc((batch, max_items, len(keyword_names)))
    packaging_hits = _alloc((batch, max_items))
    composition_values = _alloc((batch, max_items, len(composition_names)))
    mission_indices = np.full((batch, max_items), -1, dtype=np.int32)

    total_mass = np.zeros(batch, dtype=float)
    regolith = np.zeros(batch, dtype=float)
    num_items: list[int] = []
    composition_presence_matrix = np.zeros((batch, len(composition_names)), dtype=bool)

    mission_totals = np.asarray(bundle.mission_totals_vector, dtype=float)

    for idx, ctx in enumerate(contexts):
        count = ctx.num_items
        num_items.append(count)

        if count:
            weights[idx, :count] = ctx.weights[:count]
            densities[idx, :count] = ctx.densities[:count]
            moisture[idx, :count] = ctx.moisture[:count]
            difficulty[idx, :count] = ctx.difficulty[:count]
            pct_mass[idx, :count] = ctx.pct_mass[:count]
            pct_volume[idx, :count] = ctx.pct_volume[:count]
            if ctx.keyword_hits.size:
                kw_cols = min(ctx.keyword_hits.shape[1], len(keyword_names))
                keyword_hits[idx, :count, :kw_cols] = ctx.keyword_hits[:count, :kw_cols]
            if ctx.packaging_hits.size:
                packaging_hits[idx, :count] = ctx.packaging_hits[:count]
            if ctx.composition_matrix.size:
                comp_cols = min(ctx.composition_matrix.shape[1], len(composition_names))
                composition_values[idx, :count, :comp_cols] = ctx.composition_matrix[
                    :count, :comp_cols
                ]
            if ctx.mission_indices.size:
                mission_count = min(len(ctx.mission_indices), count)
                mission_indices[idx, :mission_count] = ctx.mission_indices[:mission_count]

        if ctx.composition_presence.size:
            comp_len = min(len(ctx.composition_presence), len(composition_names))
            composition_presence_matrix[idx, :comp_len] = ctx.composition_presence[:comp_len]

        total_mass[idx] = ctx.total_mass
        regolith[idx] = ctx.regolith_pct

    process_ids = tuple(str(proc.get("process_id")) for proc in processes)
    l2l_constants = dict(bundle.l2l_constants or {})
    logistics_ratio = float(l2l_constants.get("l2l_logistics_packaging_per_goods_ratio", float("nan")))

    def _to_backend_array(array: np.ndarray) -> Any:
        if backend == "jax" and jnp is not None:
            return jnp.asarray(array)
        return array

    return FeatureTensorBatch(
        weights=_to_backend_array(weights),
        densities=_to_backend_array(densities),
        moisture=_to_backend_array(moisture),
        difficulty=_to_backend_array(difficulty),
        pct_mass=_to_backend_array(pct_mass),
        pct_volume=_to_backend_array(pct_volume),
        keyword_hits=_to_backend_array(keyword_hits),
        packaging_hits=_to_backend_array(packaging_hits),
        mission_indices=_to_backend_array(mission_indices),
        mission_reference=_to_backend_array(np.asarray(bundle.mission_reference_dense, dtype=float)),
        mission_totals=_to_backend_array(mission_totals),
        composition_values=_to_backend_array(composition_values),
        total_mass=_to_backend_array(total_mass),
        regolith=_to_backend_array(regolith),
        keyword_names=keyword_names,
        mission_names=mission_names,
        composition_names=composition_names,
        process_ids=process_ids,
        num_items=tuple(num_items),
        composition_presence=composition_presence_matrix,
        l2l_constants=l2l_constants,
        bundle_processing_metrics=dict(bundle.processing_metrics or {}),
        bundle_leo_mass_savings=dict(bundle.leo_mass_savings or {}),
        bundle_propellant_benefits=dict(bundle.propellant_benefits or {}),
        logistics_ratio=logistics_ratio,
    )


def build_feature_tensor_batch(
    picks: Sequence[pd.DataFrame],
    weights: Sequence[Iterable[float]],
    processes: Sequence[pd.Series],
    regolith_pct: Sequence[float],
    *,
    backend: str = "jax",
) -> FeatureTensorBatch:
    if not picks:
        raise ValueError("picks must contain at least one candidate")

    if not (len(picks) == len(weights) == len(processes) == len(regolith_pct)):
        raise ValueError("picks, weights, processes and regolith_pct must share the same length")

    bundle = _official_features_bundle()
    contexts = [
        _prepare_feature_context(p, w, r, bundle)
        for p, w, r in zip(picks, weights, regolith_pct)
    ]
    return _contexts_to_tensor_batch(contexts, processes, bundle, backend=backend)


def _feature_kernel_body(
    xp: Any,
    weights: Any,
    densities: Any,
    moisture: Any,
    difficulty: Any,
    pct_mass: Any,
    pct_volume: Any,
    keyword_hits: Any,
    packaging_hits: Any,
    mission_indices: Any,
    mission_reference: Any,
    mission_totals: Any,
    total_mass: Any,
    composition_values: Any,
    regolith: Any,
    logistics_ratio: float,
) -> Dict[str, Any]:
    w = xp.asarray(weights)
    densities = xp.asarray(densities)
    moisture = xp.asarray(moisture)
    difficulty = xp.asarray(difficulty)
    pct_mass = xp.asarray(pct_mass)
    pct_volume = xp.asarray(pct_volume)
    keyword_hits = xp.asarray(keyword_hits)
    packaging_hits = xp.asarray(packaging_hits)
    mission_totals = xp.asarray(mission_totals)
    mission_indices = xp.asarray(mission_indices)
    mission_reference = xp.asarray(mission_reference)
    total_mass = xp.asarray(total_mass)
    composition_values = xp.asarray(composition_values)
    regolith = xp.asarray(regolith)

    density = xp.sum(w * densities, axis=1)
    moisture_frac = xp.clip(xp.sum(w * moisture, axis=1), 0.0, 1.0)
    difficulty_index = xp.clip(xp.sum(w * difficulty, axis=1), 0.0, 1.0)
    problematic_mass_frac = xp.clip(xp.sum(w * pct_mass, axis=1), 0.0, 1.0)
    problematic_item_frac = xp.clip(xp.sum(w * pct_volume, axis=1), 0.0, 1.0)

    keyword = xp.clip(xp.sum(w[:, :, None] * keyword_hits, axis=1), 0.0, 1.0)
    packaging = xp.clip(xp.sum(w * packaging_hits, axis=1), 0.0, 1.0)

    batch_size = w.shape[0]
    item_dim = w.shape[1] if w.ndim > 1 else 0
    mission_dim = mission_totals.shape[0]
    key_dim = mission_reference.shape[0] if mission_reference.ndim else 0

    valid_indices = mission_indices >= 0
    if mission_dim == 0 or key_dim == 0:
        reference_rows = xp.zeros((batch_size, item_dim, mission_dim))
        weighted_mass = xp.zeros((batch_size, mission_dim))
    else:
        safe_indices = xp.where(valid_indices, mission_indices, 0)
        reference_rows = xp.take(mission_reference, safe_indices, axis=0)
        reference_rows = xp.where(valid_indices[:, :, None], reference_rows, 0.0)
        weighted_mass = xp.sum(w[:, :, None] * reference_rows, axis=1)

    totals_positive = mission_totals > 0
    totals_safe = xp.where(totals_positive, mission_totals, 1.0)
    mission_share = xp.where(totals_positive, weighted_mass / totals_safe, 0.0)
    mission_share_clipped = xp.clip(mission_share, 0.0, 1.0)
    mission_similarity_total = xp.clip(xp.sum(mission_share_clipped, axis=1), 0.0, 1.0)
    mission_reference_mass = xp.maximum(0.0, mission_share_clipped * mission_totals)
    mission_scaled_mass = xp.maximum(0.0, mission_share_clipped * total_mass[:, None])
    mission_official_mass = xp.maximum(0.0, weighted_mass)

    composition = xp.sum(w[:, :, None] * composition_values, axis=1)

    polyethylene = keyword[:, _KEYWORD_INDEX["polyethylene_frac"]] if keyword.shape[1] else xp.zeros(keyword.shape[0])
    foam = keyword[:, _KEYWORD_INDEX["foam_frac"]] if keyword.shape[1] else xp.zeros(keyword.shape[0])
    eva = keyword[:, _KEYWORD_INDEX["eva_frac"]] if keyword.shape[1] else xp.zeros(keyword.shape[0])
    textile = keyword[:, _KEYWORD_INDEX["textile_frac"]] if keyword.shape[1] else xp.zeros(keyword.shape[0])

    gas_index = GAS_MEAN_YIELD * (
        0.7 * polyethylene
        + 0.4 * foam
        + 0.5 * eva
        + 0.2 * textile
    )
    gas_recovery_index = xp.clip(gas_index / 10.0, 0.0, 1.0)

    ratio = xp.asarray(logistics_ratio)
    ratio = xp.where(xp.isfinite(ratio), ratio, xp.asarray(float("nan")))
    packaging_term = packaging + 0.5 * eva
    ratio_broadcast = xp.broadcast_to(ratio, packaging_term.shape)
    valid_ratio = xp.logical_and(xp.isfinite(ratio_broadcast), ratio_broadcast > 0)
    reuse_term = packaging_term * MEAN_REUSE
    logistics_index = xp.where(valid_ratio, packaging_term / ratio_broadcast, reuse_term)
    logistics_index = xp.clip(logistics_index, 0.0, 2.0)

    regolith = xp.clip(regolith, 0.0, 1.0)

    return {
        "density": density,
        "moisture": moisture_frac,
        "difficulty": difficulty_index,
        "problematic_mass": problematic_mass_frac,
        "problematic_item": problematic_item_frac,
        "keyword": keyword,
        "packaging": packaging,
        "mission_similarity": mission_share_clipped,
        "mission_reference_mass": mission_reference_mass,
        "mission_scaled_mass": mission_scaled_mass,
        "mission_official_mass": mission_official_mass,
        "mission_similarity_total": mission_similarity_total,
        "gas_recovery_index": gas_recovery_index,
        "logistics_reuse_index": logistics_index,
        "regolith": regolith,
        "composition": composition,
    }


if jnp is not None:

    @jit
    def _feature_kernel(
        weights: Any,
        densities: Any,
        moisture: Any,
        difficulty: Any,
        pct_mass: Any,
        pct_volume: Any,
        keyword_hits: Any,
        packaging_hits: Any,
        mission_indices: Any,
        mission_reference: Any,
        mission_totals: Any,
        total_mass: Any,
        composition_values: Any,
        regolith: Any,
        logistics_ratio: float,
    ) -> Dict[str, Any]:
        return _feature_kernel_body(
            jnp,
            weights,
            densities,
            moisture,
            difficulty,
            pct_mass,
            pct_volume,
            keyword_hits,
            packaging_hits,
            mission_indices,
            mission_reference,
            mission_totals,
            total_mass,
            composition_values,
            regolith,
            logistics_ratio,
        )

else:

    def _feature_kernel(
        weights: Any,
        densities: Any,
        moisture: Any,
        difficulty: Any,
        pct_mass: Any,
        pct_volume: Any,
        keyword_hits: Any,
        packaging_hits: Any,
        mission_indices: Any,
        mission_reference: Any,
        mission_totals: Any,
        total_mass: Any,
        composition_values: Any,
        regolith: Any,
        logistics_ratio: float,
    ) -> Dict[str, Any]:
        return _feature_kernel_body(
            np,
            weights,
            densities,
            moisture,
            difficulty,
            pct_mass,
            pct_volume,
            keyword_hits,
            packaging_hits,
            mission_indices,
            mission_reference,
            mission_totals,
            total_mass,
            composition_values,
            regolith,
            logistics_ratio,
        )


def _apply_official_composition_overrides(
    features: Dict[str, Any], official_comp: Mapping[str, float]
) -> None:
    if not official_comp:
        return

    clipped = {key: max(0.0, float(value)) for key, value in official_comp.items()}
    total = sum(clipped.values())
    if total > 1.0 + 1e-6 and total > 0:
        normalized = {key: value / total for key, value in clipped.items()}
    else:
        normalized = {key: float(np.clip(value, 0.0, 1.0)) for key, value in clipped.items()}

    def _set_official_fraction(name: str, *columns: str) -> None:
        total_value = 0.0
        found = False
        for column in columns:
            if column in normalized:
                total_value += normalized[column]
                found = True
        if not found:
            return
        features[name] = float(np.clip(total_value, 0.0, 1.0))

    _set_official_fraction("aluminum_frac", "Aluminum_pct")
    _set_official_fraction("carbon_fiber_frac", "Carbon_Fiber_pct")
    _set_official_fraction("polyethylene_frac", "Polyethylene_pct")
    _set_official_fraction("glove_frac", "Nitrile_pct")
    _set_official_fraction("eva_frac", "Nomex_pct")
    _set_official_fraction("foam_frac", "PVDF_pct")
    _set_official_fraction("multilayer_frac", "EVOH_pct", "PET_pct")

    textile_total = sum(
        normalized.get(column, 0.0)
        for column in ("Cotton_Cellulose_pct", "Polyester_pct", "Nylon_pct")
    )
    if textile_total > 0:
        features["textile_frac"] = float(np.clip(textile_total, 0.0, 1.0))

    hydrogen_total = sum(
        normalized.get(column, 0.0)
        for column in ("Polyethylene_pct", "Cotton_Cellulose_pct", "PVDF_pct")
    )
    if hydrogen_total > 0:
        features["hydrogen_rich_frac"] = float(np.clip(hydrogen_total, 0.0, 1.0))


def _apply_weighted_metrics(
    features: Dict[str, Any],
    mission_similarity_clipped: Mapping[str, float],
    source: Mapping[str, Mapping[str, float]],
) -> None:
    if not source or not mission_similarity_clipped:
        return
    weighted: Dict[str, float] = {}
    for mission, share in mission_similarity_clipped.items():
        metrics = source.get(mission)
        if not metrics:
            continue
        for metric_name, value in metrics.items():
            expected_name = (
                metric_name if metric_name.endswith("_expected") else f"{metric_name}_expected"
            )
            weighted[expected_name] = weighted.get(expected_name, 0.0) + share * float(value)
            features[f"{metric_name}_{mission}"] = float(value)
    for metric_name, value in weighted.items():
        features[metric_name] = float(value)


def _compute_features_from_batch(batch: FeatureTensorBatch) -> list[Dict[str, Any]]:
    if not batch.process_ids:
        return []

    kernel_output = _feature_kernel(
        batch.weights,
        batch.densities,
        batch.moisture,
        batch.difficulty,
        batch.pct_mass,
        batch.pct_volume,
        batch.keyword_hits,
        batch.packaging_hits,
        batch.mission_indices,
        batch.mission_reference,
        batch.mission_totals,
        batch.total_mass,
        batch.composition_values,
        batch.regolith,
        batch.logistics_ratio,
    )

    to_numpy = np.asarray
    density = to_numpy(kernel_output["density"])
    moisture = to_numpy(kernel_output["moisture"])
    difficulty = to_numpy(kernel_output["difficulty"])
    problematic_mass = to_numpy(kernel_output["problematic_mass"])
    problematic_item = to_numpy(kernel_output["problematic_item"])
    keyword_matrix = to_numpy(kernel_output["keyword"])
    packaging = to_numpy(kernel_output["packaging"])
    mission_similarity = to_numpy(kernel_output["mission_similarity"])
    mission_reference_mass = to_numpy(kernel_output["mission_reference_mass"])
    mission_scaled_mass = to_numpy(kernel_output["mission_scaled_mass"])
    mission_official_mass = to_numpy(kernel_output["mission_official_mass"])
    mission_similarity_total = to_numpy(kernel_output["mission_similarity_total"])
    gas_recovery = to_numpy(kernel_output["gas_recovery_index"])
    logistics_reuse = to_numpy(kernel_output["logistics_reuse_index"])
    regolith = to_numpy(kernel_output["regolith"])
    composition_total = to_numpy(kernel_output["composition"])
    total_mass = to_numpy(batch.total_mass)

    keyword_pairs = tuple(
        (name, idx)
        for name, idx in _KEYWORD_INDEX.items()
        if keyword_matrix.shape[1] > idx
    )

    mission_arrays: tuple[
        tuple[str, np.ndarray, np.ndarray, np.ndarray, np.ndarray],
        ...,
    ] = tuple(
        (
            mission,
            mission_similarity[:, mission_idx],
            mission_reference_mass[:, mission_idx],
            mission_scaled_mass[:, mission_idx],
            mission_official_mass[:, mission_idx],
        )
        for mission_idx, mission in enumerate(batch.mission_names)
    )

    l2l_items = [
        (name, float(value))
        for name, value in batch.l2l_constants.items()
        if isinstance(value, (int, float)) and np.isfinite(value)
    ]
    l2l_names = tuple(name for name, _ in l2l_items)
    l2l_values = (
        np.asarray([value for _, value in l2l_items], dtype=float)
        if l2l_items
        else np.empty(0, dtype=float)
    )

    features_list: list[Dict[str, Any]] = []
    for idx, process_id in enumerate(batch.process_ids):
        features: Dict[str, Any] = {
            "process_id": str(process_id),
            "total_mass_kg": float(total_mass[idx]),
            "mass_input_kg": float(total_mass[idx]),
            "num_items": int(batch.num_items[idx]),
            "density_kg_m3": float(density[idx]) if density.size else 0.0,
            "moisture_frac": float(moisture[idx]) if moisture.size else 0.0,
            "difficulty_index": float(difficulty[idx]) if difficulty.size else 0.0,
            "problematic_mass_frac": float(problematic_mass[idx]) if problematic_mass.size else 0.0,
            "problematic_item_frac": float(problematic_item[idx]) if problematic_item.size else 0.0,
            "regolith_pct": float(regolith[idx]) if regolith.size else 0.0,
            "packaging_frac": float(packaging[idx]) if packaging.size else 0.0,
        }

        for name, kw_idx in keyword_pairs:
            features[name] = float(keyword_matrix[idx, kw_idx])

        official_comp: Dict[str, float] = {}
        if batch.composition_names and composition_total.size:
            presence_row = (
                batch.composition_presence[idx]
                if idx < len(batch.composition_presence)
                else np.zeros(len(batch.composition_names), dtype=bool)
            )
            for name_idx, name in enumerate(batch.composition_names):
                if presence_row.size > name_idx and not presence_row[name_idx]:
                    continue
                if composition_total.ndim >= 2 and composition_total.shape[0] > idx and composition_total.shape[1] > name_idx:
                    official_comp[name] = float(composition_total[idx, name_idx])
                elif composition_total.ndim == 1 and composition_total.size > name_idx:
                    official_comp[name] = float(composition_total[name_idx])
        _apply_official_composition_overrides(features, official_comp)

        if l2l_values.size:
            for name_idx, name in enumerate(l2l_names):
                features[name] = float(l2l_values[name_idx])

        mission_similarity_row = mission_similarity[idx] if mission_similarity.size else np.array([])
        mission_similarity_dict: Dict[str, float] = {}
        if mission_similarity_row.size and np.any(mission_similarity_row > 0):
            for (
                mission,
                share_values,
                reference_values,
                scaled_values,
                official_values,
            ) in mission_arrays:
                share = float(share_values[idx])
                if share <= 0:
                    continue
                mission_similarity_dict[mission] = share
                features[f"mission_similarity_{mission}"] = float(np.clip(share, 0.0, 1.0))
                features[f"mission_reference_mass_{mission}"] = float(reference_values[idx])
                features[f"mission_scaled_mass_{mission}"] = float(scaled_values[idx])
                features[f"mission_official_mass_{mission}"] = float(official_values[idx])

            features["mission_similarity_total"] = float(mission_similarity_total[idx])

            _apply_weighted_metrics(features, mission_similarity_dict, batch.bundle_processing_metrics)
            _apply_weighted_metrics(features, mission_similarity_dict, batch.bundle_leo_mass_savings)
            _apply_weighted_metrics(features, mission_similarity_dict, batch.bundle_propellant_benefits)

        features["gas_recovery_index"] = float(gas_recovery[idx]) if gas_recovery.size else 0.0
        features["logistics_reuse_index"] = float(logistics_reuse[idx]) if logistics_reuse.size else 0.0

        if _REGOLITH_OXIDE_VALUES.size:
            oxide_values = _REGOLITH_OXIDE_VALUES * features["regolith_pct"]
            for oxide_name, oxide_value in zip(_REGOLITH_OXIDE_NAMES, oxide_values, strict=False):
                features[oxide_name] = float(oxide_value)

        features_list.append(features)

    return features_list


def compute_feature_vectors_batch(
    picks: Sequence[pd.DataFrame],
    weights: Sequence[Iterable[float]],
    processes: Sequence[pd.Series],
    regolith_pct: Sequence[float],
    *,
    backend: str = "jax",
) -> list[Dict[str, Any]]:
    batch = build_feature_tensor_batch(picks, weights, processes, regolith_pct, backend=backend)
    return _compute_features_from_batch(batch)


def compute_feature_vector(
    picks: pd.DataFrame | pl.DataFrame | FeatureTensorBatch | Sequence[pd.DataFrame | pl.DataFrame],
    weights: Iterable[float] | Sequence[Iterable[float]] | None = None,
    process: pd.Series | Sequence[pd.Series] | None = None,
    regolith_pct: float | Sequence[float] | None = None,
    *,
    backend: str | None = None,
) -> Dict[str, Any] | list[Dict[str, Any]]:
    if isinstance(picks, (FeatureTensorBatch, Mapping)):
        batch = _coerce_feature_tensor_batch_like(picks)  # type: ignore[arg-type]
        return _compute_features_from_batch(batch)

    backend = backend or "jax"

    def _to_pandas(frame: pd.DataFrame | pl.DataFrame) -> pd.DataFrame:
        if isinstance(frame, pd.DataFrame):
            return frame
        if isinstance(frame, pl.DataFrame):
            return frame.to_pandas()
        raise TypeError(
            "picks must be a pandas.DataFrame, a polars.DataFrame or a FeatureTensorBatch"
        )

    is_sequence_input = False
    if isinstance(picks, (pd.DataFrame, pl.DataFrame)):
        picks_list = [_to_pandas(picks)]
    else:
        if not isinstance(picks, Sequence) or isinstance(picks, (str, bytes)):
            raise TypeError(
                "picks must be a pandas.DataFrame, a polars.DataFrame, a FeatureTensorBatch, or a sequence of DataFrames"
            )
        picks_list = [_to_pandas(frame) for frame in picks]
        is_sequence_input = True

    if not picks_list:
        return [] if is_sequence_input else {}

    candidate_count = len(picks_list)

    if weights is None or process is None or regolith_pct is None:
        raise ValueError("weights, process and regolith_pct are required for DataFrame inputs")

    if is_sequence_input:
        if not isinstance(weights, Sequence) or len(weights) != candidate_count:
            raise ValueError("weights must be a sequence matching the number of candidates")
        if not isinstance(process, Sequence) or len(process) != candidate_count:
            raise ValueError("process must be a sequence matching the number of candidates")
        if not isinstance(regolith_pct, Sequence) or len(regolith_pct) != candidate_count:
            raise ValueError("regolith_pct must be a sequence matching the number of candidates")
        weights_list = list(weights)
        process_list = list(process)
        regolith_list = list(regolith_pct)
    else:
        weights_list = [weights]
        process_list = [process]
        regolith_list = [regolith_pct]

    batch = build_feature_tensor_batch(
        picks_list,
        weights_list,
        process_list,
        regolith_list,
        backend=backend,
    )
    features = _compute_features_from_batch(batch)
    if is_sequence_input:
        return features
    return features[0] if features else {}


def heuristic_props(
    picks: pd.DataFrame,
    process: pd.Series,
    weights: Iterable[float],
    regolith_pct: float,
) -> PredProps:
    weights_arr = np.asarray(list(weights), dtype=float)
    total_mass = max(0.001, float(picks["kg"].sum()))
    base_weights = weights_arr if weights_arr.sum() else np.ones_like(weights_arr) / len(weights_arr)

    material_series = picks.get("material", pd.Series("", index=picks.index))
    category_series = picks.get("category", pd.Series("", index=picks.index))
    flags_series = picks.get("flags", pd.Series("", index=picks.index))

    materials = " ".join(material_series.astype(str)).lower()
    categories = " ".join(category_series.astype(str).str.lower())
    flags = " ".join(flags_series.astype(str).str.lower())

    rigidity = 0.5
    if any(keyword in materials for keyword in ("al", "aluminum", "alloy")):
        rigidity += 0.2
    if regolith_pct > 0:
        rigidity += 0.1
    rigidity = float(np.clip(rigidity, 0.05, 1.0))

    tightness = 0.5
    if "pouch" in materials or "pouches" in categories or "pe-pet-al" in flags:
        tightness += 0.2
    if regolith_pct > 0:
        tightness -= 0.05
    tightness = float(np.clip(tightness, 0.05, 1.0))

    process_energy = float(process.get("energy_kwh_per_kg", 0.0))
    process_water = float(process.get("water_l_per_kg", 0.0))
    process_crew = float(process.get("crew_min_per_batch", 0.0))

    moisture = float(
        np.dot(
            base_weights,
            picks.get("moisture_pct", pd.Series(0.0, index=picks.index)).to_numpy(dtype=float) / 100.0,
        )
    )
    difficulty = float(
        np.dot(
            base_weights,
            picks.get("difficulty_factor", pd.Series(1.0, index=picks.index)).to_numpy(dtype=float) / 3.0,
        )
    )
    def _vector(column: str, default: float, scale: float) -> np.ndarray:
        series = picks.get(column)
        if isinstance(series, pd.Series):
            values = pd.to_numeric(series, errors="coerce").fillna(default).to_numpy(dtype=float)
        else:
            values = np.full(len(picks), default, dtype=float)
        return values * scale

    moisture = float(np.dot(base_weights, _vector("moisture_pct", 0.0, 1.0 / 100.0)))
    difficulty = float(np.dot(base_weights, _vector("difficulty_factor", 1.0, 1.0 / 3.0)))

    energy_kwh = total_mass * (process_energy + 0.25 * difficulty + 0.12 * moisture + 0.18 * regolith_pct)
    water_l = total_mass * (process_water + 0.35 * moisture + 0.08 * regolith_pct)
    crew_min = process_crew + 18.0 * difficulty + 10.0 * regolith_pct
    crew_min += 3.0 * len(picks)

    return PredProps(
        rigidity=rigidity,
        tightness=tightness,
        mass_final_kg=total_mass * 0.9,
        energy_kwh=float(max(0.0, energy_kwh)),
        water_l=float(max(0.0, water_l)),
        crew_min=float(max(1.0, crew_min)),
    )


# ---------------------------------------------------------------------------
# Candidate construction
# ---------------------------------------------------------------------------


def _pick_materials(df: pd.DataFrame, rng: random.Random, n: int = 2, bias: float = 2.0) -> pd.DataFrame:
    weights = df["kg"].clip(lower=0.01) + df["_problematic"].astype(int) * float(bias)
    return df.sample(n=min(n, len(df)), weights=weights, replace=False, random_state=rng.randint(0, 10_000))


def _select_process(
    proc_df: pd.DataFrame,
    rng: random.Random,
    used_cats: list[str],
    used_flags: list[str],
    used_mats: list[str],
    preferred: str | None = None,
) -> pd.Series:
    if preferred:
        forced = proc_df[proc_df["process_id"].astype(str) == str(preferred)]
        if not forced.empty:
            return forced.sample(1, random_state=rng.randint(0, 10_000)).iloc[0]

    proc = proc_df.sample(1, random_state=rng.randint(0, 10_000)).iloc[0]
    cats_join = " ".join([str(c).lower() for c in used_cats])
    flags_join = " ".join([str(f).lower() for f in used_flags])
    mats_join = " ".join(used_mats).lower()

    if ("pouches" in cats_join) or ("multilayer" in flags_join) or ("pe-pet-al" in mats_join):
        cand = proc_df[proc_df["process_id"].astype(str) == "P02"]
        if not cand.empty:
            proc = cand.sample(1, random_state=rng.randint(0, 10_000)).iloc[0]

    if ("foam" in cats_join) or ("zotek" in mats_join):
        cand = proc_df[proc_df["process_id"].astype(str).isin(["P03", "P02"])]
        if not cand.empty:
            proc = cand.sample(1, random_state=rng.randint(0, 10_000)).iloc[0]

    if ("eva" in cats_join) or ("ctb" in flags_join):
        cand = proc_df[proc_df["process_id"].astype(str) == "P04"]
        if not cand.empty:
            proc = cand.sample(1, random_state=rng.randint(0, 10_000)).iloc[0]

    return proc


def _score_candidate(
    props: PredProps,
    target: Mapping[str, Any],
    picks: pd.DataFrame,
    total_kg: float,
    crew_time_low: bool,
) -> tuple[float, Dict[str, Any], Dict[str, Any]]:
    prob_mass = float((picks["_problematic"].astype(int) * picks["kg"]).sum())
    context = {
        "problematic_mass_ratio": prob_mass / max(0.1, total_kg),
        "crew_time_low": bool(crew_time_low),
    }
    auxiliary = derive_auxiliary_signals(props, target)
    score, breakdown = score_recipe(props, target, context=context, aux=auxiliary)
    return float(score), breakdown, auxiliary


@dataclass
class CandidateComponents:
    picks: pd.DataFrame
    process: pd.Series
    weights: list[float]
    regolith_pct: float
    total_mass: float
    materials_for_plan: list[str]
    weights_for_plan: list[float]
    used_ids: list[str]
    used_cats: list[str]
    used_flags: list[str]
    used_mats: list[str]


def _create_candidate_components(
    picks: pd.DataFrame,
    proc_df: pd.DataFrame,
    rng: random.Random,
    tuning: dict[str, Any] | None,
) -> CandidateComponents | None:
    if picks.empty or proc_df is None or proc_df.empty:
        return None

    tuning = tuning or {}
    total_kg = max(0.001, float(picks["kg"].sum()))
    weights = (picks["kg"] / total_kg).clip(lower=0.0).tolist()
    weights = [float(round(w, 4)) for w in weights]

    used_ids = picks["_source_id"].tolist()
    used_cats = picks["_source_category"].tolist()
    used_flags = picks["_source_flags"].tolist()
    used_mats = picks["material"].tolist()

    preferred_process = tuning.get("process_choice")
    proc = _select_process(proc_df, rng, used_cats, used_flags, used_mats, preferred_process)

    regolith_pct = float(tuning.get("regolith_pct", 0.0))
    if regolith_pct <= 0.0 and str(proc["process_id"]).upper() == "P03":
        regolith_pct = 0.2

    materials_for_plan = used_mats.copy()
    weights_for_plan = weights.copy()
    if regolith_pct > 0:
        materials_for_plan.append("MGS-1_regolith")
        weights_for_plan = [round(w * (1.0 - regolith_pct), 3) for w in weights_for_plan]
        weights_for_plan.append(round(regolith_pct, 3))
        total = sum(weights_for_plan)
        if total > 0:
            weights_for_plan = [round(w / total, 3) for w in weights_for_plan]

    return CandidateComponents(
        picks=picks,
        process=proc,
        weights=weights,
        regolith_pct=regolith_pct,
        total_mass=total_kg,
        materials_for_plan=materials_for_plan,
        weights_for_plan=weights_for_plan,
        used_ids=used_ids,
        used_cats=used_cats,
        used_flags=used_flags,
        used_mats=used_mats,
    )


def _finalize_candidate(
    components: CandidateComponents,
    features: Dict[str, Any],
    target: dict,
    crew_time_low: bool,
    use_ml: bool,
) -> dict | None:
    picks = components.picks
    proc = components.process
    weights = components.weights
    regolith_pct = components.regolith_pct
    total_kg = components.total_mass
    materials_for_plan = components.materials_for_plan
    weights_for_plan = components.weights_for_plan
    used_ids = components.used_ids
    used_cats = components.used_cats
    used_flags = components.used_flags
    used_mats = components.used_mats

    features = dict(features)
    recipe_id = derive_recipe_id(picks, proc, features)
    if recipe_id:
        features["recipe_id"] = recipe_id
    features["prediction_mode"] = "heuristic"

    heuristic = heuristic_props(picks, proc, weights, regolith_pct)
    curated_targets, curated_meta = lookup_labels(
        picks,
        str(proc.get("process_id")),
        {"recipe_id": recipe_id, "materials": used_ids},
    )
    curated_targets = curated_targets or {}
    curated_meta = curated_meta or {}
    features["curated_label_targets"] = curated_targets
    features["curated_label_metadata"] = curated_meta

    provenance = str(
        curated_meta.get("provenance")
        or curated_meta.get("label_source")
        or ""
    ).lower()
    use_curated = bool(curated_targets) and provenance != "weak"

    prediction: dict[str, Any] = {}
    prediction_error: str | None = None
    if use_curated:
        confidence = {
            str(k): (float(v[0]), float(v[1]))
            for k, v in (curated_meta.get("confidence_intervals") or {}).items()
        }
        props = PredProps(
            rigidity=float(curated_targets.get("rigidez", heuristic.rigidity)),
            tightness=float(curated_targets.get("estanqueidad", heuristic.tightness)),
            mass_final_kg=heuristic.mass_final_kg,
            energy_kwh=float(curated_targets.get("energy_kwh", heuristic.energy_kwh)),
            water_l=float(curated_targets.get("water_l", heuristic.water_l)),
            crew_min=float(curated_targets.get("crew_min", heuristic.crew_min)),
            source=str(curated_meta.get("label_source") or curated_meta.get("provenance") or "curated"),
            confidence_interval=confidence or None,
        )
        prediction = {
            "source": props.source,
            "metadata": curated_meta,
            "targets": curated_targets,
            "confidence_interval": confidence,
        }
        features["prediction_model"] = props.source
        features["model_metadata"] = curated_meta
        features["confidence_interval"] = props.confidence_interval or {}
        features["uncertainty"] = {}
        features["feature_importance"] = []
        features["model_variants"] = {}
        features["prediction_mode"] = "curated"
    else:
        props = heuristic
        force_env = os.getenv("REXAI_FORCE_HEURISTIC", "").lower() in {"1", "true", "yes"}
        force_heuristic = (not use_ml) or force_env
        if not force_heuristic and MODEL_REGISTRY is not None and getattr(MODEL_REGISTRY, "ready", False):
            features_for_inference = dict(features)
            if prediction:
                # prediction se inicializa vacío; mantener la rama por claridad estructural.
                pass
            else:
                try:
                    prediction = MODEL_REGISTRY.predict(features_for_inference)
                except Exception as exc:  # pragma: no cover - defensive logging
                    logging.getLogger(__name__).exception("MODEL_REGISTRY.predict failed")
                    prediction = {}
                    prediction_error = f"Error al invocar el modelo ML: {exc}"
                    append_inference_log(
                        features_for_inference,
                        {"error": str(exc)},
                        {},
                        MODEL_REGISTRY,
                    )
                else:
                    logged_prediction = prediction or {"error": "MODEL_REGISTRY returned no data"}
                    append_inference_log(
                        features_for_inference,
                        logged_prediction,
                        ((prediction or {}).get("uncertainty") if isinstance(prediction, dict) else {}),
                        MODEL_REGISTRY,
                    )
                    if prediction:
                        props = PredProps(
                            rigidity=float(prediction.get("rigidez", props.rigidity)),
                            tightness=float(prediction.get("estanqueidad", props.tightness)),
                            mass_final_kg=heuristic.mass_final_kg,
                            energy_kwh=float(prediction.get("energy_kwh", props.energy_kwh)),
                            water_l=float(prediction.get("water_l", props.water_l)),
                            crew_min=float(prediction.get("crew_min", props.crew_min)),
                            source=str(prediction.get("source", "ml")),
                            uncertainty={k: float(v) for k, v in (prediction.get("uncertainty") or {}).items()},
                            confidence_interval={
                                k: (float(v[0]), float(v[1]))
                                for k, v in (prediction.get("confidence_interval") or {}).items()
                            },
                            feature_importance=[
                                (str(k), float(v)) for k, v in (prediction.get("feature_importance") or [])
                            ],
                            comparisons={
                                k: {kk: float(vv) for kk, vv in val.items()}
                                for k, val in (prediction.get("comparisons") or {}).items()
                            },
                        )
                        features["prediction_model"] = props.source
                        features["model_metadata"] = prediction.get("metadata", {})
                        features["uncertainty"] = props.uncertainty or {}
                        features["confidence_interval"] = props.confidence_interval or {}
                        features["feature_importance"] = props.feature_importance or []
                        features["model_variants"] = props.comparisons or {}
                        features["prediction_mode"] = "ml"
                    else:
                        prediction = {}
                        prediction_error = "El modelo ML no devolvió resultados."
                        logging.getLogger(__name__).error("MODEL_REGISTRY.predict returned no data")
        if force_heuristic:
            features["prediction_mode"] = "heuristic"

    latent: Tuple[float, ...] | list[float] = []
    if MODEL_REGISTRY is not None and getattr(MODEL_REGISTRY, "ready", False):
        try:
            emb = MODEL_REGISTRY.embed(features)  # type: ignore[attr-defined]
        except Exception:
            emb = ()
        if emb:
            latent = tuple(float(x) for x in emb)
            features["latent_vector"] = latent

    score, breakdown, auxiliary = _score_candidate(props, target, picks, total_kg, crew_time_low)

    return {
        "materials": materials_for_plan,
        "weights": weights_for_plan,
        "process_id": str(proc["process_id"]),
        "process_name": str(proc.get("name", "")),
        "props": props,
        "heuristic_props": heuristic,
        "score": round(float(score), 3),
        "source_ids": used_ids,
        "source_categories": used_cats,
        "source_flags": used_flags,
        "regolith_pct": regolith_pct,
        "features": features,
        "prediction_source": props.source,
        "ml_prediction": prediction,
        "prediction_error": prediction_error,
        "latent_vector": latent,
        "uncertainty": props.uncertainty or {},
        "confidence_interval": props.confidence_interval or {},
        "feature_importance": props.feature_importance or [],
        "model_variants": props.comparisons or {},
        "score_breakdown": breakdown,
        "auxiliary": auxiliary,
    }


def _build_candidate(
    picks: pd.DataFrame,
    proc_df: pd.DataFrame,
    rng: random.Random,
    target: dict,
    crew_time_low: bool,
    use_ml: bool,
    tuning: dict[str, Any] | None,
) -> dict | None:
    components = _create_candidate_components(picks, proc_df, rng, tuning)
    if components is None:
        return None

    batch = build_feature_tensor_batch(
        [components.picks],
        [components.weights],
        [components.process],
        [components.regolith_pct],
    )
    features_batch = _compute_features_from_batch(batch)
    if not features_batch:
        return None

    return _finalize_candidate(components, features_batch[0], target, crew_time_low, use_ml)


# ---------------------------------------------------------------------------
# Public API
# ---------------------------------------------------------------------------


_PARALLEL_THRESHOLD = DEFAULT_PARALLEL_THRESHOLD


def generate_candidates(
    waste_df: pd.DataFrame,
    proc_df: pd.DataFrame,
    target: dict,
    n: int = 6,
    crew_time_low: bool = False,
    optimizer_evals: int = 0,
    use_ml: bool = True,
    backend: ExecutionBackend | None = None,
    backend_kind: str | None = None,
):
    """Generate *n* candidate recycling plans plus optional optimization history."""

    if waste_df is None or waste_df.empty or proc_df is None or proc_df.empty:
        return [], pd.DataFrame()

    df = prepare_waste_frame(waste_df)
    rng = random.Random()
    process_ids = sorted(proc_df["process_id"].astype(str).unique().tolist()) if not proc_df.empty else []

    base_seed = rng.randint(0, 2**31 - 1)
    seed_counter = itertools.count()
    seed_lock = threading.Lock()

    def _next_seed() -> int:
        with seed_lock:
            idx = next(seed_counter)
        return (base_seed + idx * 9973) % (2**32 - 1)

    def sampler(
        override: dict[str, Any] | None = None,
        *,
        seed: int | None = None,
    ) -> dict | None:
        override = override or {}
        seed_value = seed if seed is not None else _next_seed()
        local_rng = random.Random(seed_value)
        bias = float(override.get("problematic_bias", 2.0))
        picks = _pick_materials(df, local_rng, n=local_rng.choice([2, 3]), bias=bias)
        return _build_candidate(picks, proc_df, local_rng, target, crew_time_low, use_ml, override)

    candidates: list[dict] = []
    seeds = [_next_seed() for _ in range(n)]
    local_backend = backend
    owns_backend = False
    if local_backend is None:
        task_count = max(n, 1)
        local_backend = create_backend(
            task_count,
            preferred=backend_kind,
            threshold=_PARALLEL_THRESHOLD,
        )
        owns_backend = True
    try:
        results = local_backend.map(lambda seed: sampler({}, seed=seed), seeds)
        for candidate in results:
            if candidate:
                candidates.append(candidate)

        components_batch: list[CandidateComponents] = []
        for _ in range(n):
            bias = 2.0
            picks = _pick_materials(df, rng, n=rng.choice([2, 3]), bias=bias)
            components = _create_candidate_components(picks, proc_df, rng, {})
            if components:
                components_batch.append(components)

        if components_batch:
            _ = compute_feature_vector(
                [component.picks for component in components_batch],
                weights=[component.weights for component in components_batch],
                process=[component.process for component in components_batch],
                regolith_pct=[component.regolith_pct for component in components_batch],
            )

        attempts = 0
        max_attempts = max(n * 2, 4)
        while len(candidates) < n and attempts < max_attempts:
            attempts += 1
            candidate = sampler({})
            if candidate:
                candidates.append(candidate)

        history = pd.DataFrame()
        if optimizer_evals and optimizer_evals > 0:
            try:
                from app.modules.optimizer import optimize_candidates

                pareto, history = optimize_candidates(
                    initial_candidates=candidates,
                    sampler=sampler,
                    target=target,
                    n_evals=int(optimizer_evals),
                    process_ids=process_ids,
                    backend=local_backend,
                    backend_kind=backend_kind,
                )
                candidates = pareto
            except Exception:
                history = pd.DataFrame()

    finally:
        if owns_backend:
            local_backend.shutdown()

    candidates.sort(key=lambda cand: cand.get("score", 0.0), reverse=True)
    return candidates, history


__all__ = [
    "generate_candidates",
    "PredProps",
    "append_inference_log",
    "prepare_waste_frame",
    "official_features_bundle",
    "compute_feature_vector",
    "compute_feature_vectors_batch",
    "build_feature_tensor_batch",
    "FeatureTensorBatch",
    "heuristic_props",
]<|MERGE_RESOLUTION|>--- conflicted
+++ resolved
@@ -55,7 +55,6 @@
 except Exception:  # pragma: no cover - torch is optional
     torch = None  # type: ignore[assignment]
 
-<<<<<<< HEAD
 from app.modules import data_sources as ds
 
 _CATEGORY_SYNONYMS = ds._CATEGORY_SYNONYMS
@@ -76,7 +75,6 @@
 _load_regolith_vector = ds._load_regolith_vector
 from app.modules import logging_utils
 from app.modules.logging_utils import append_inference_log
-=======
 from app.modules.data_sources import (
     _CATEGORY_SYNONYMS,
     DATASETS_ROOT,
@@ -95,7 +93,6 @@
     token_set,
 )
 import app.modules.logging_utils as logging_utils
->>>>>>> 0c579f80
 
 # The demo previously collapsed multiple NASA inventory families (Packaging,
 # Other Packaging, Gloves, Foam Packaging, Food Packaging, Structural Elements
