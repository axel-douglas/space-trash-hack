# app/modules/generator.py
from __future__ import annotations
import os
import random
from dataclasses import dataclass
from pathlib import Path
<<<<<<< HEAD
from typing import Any, Dict, Tuple
=======
from typing import Any, Dict
>>>>>>> a6b4f91d

import numpy as np
import pandas as pd
import os

try:  # Lazy import to avoid circular dependency during training pipelines
    from app.modules.ml_models import MODEL_REGISTRY
except Exception:  # pragma: no cover - fallback when models are not available
    MODEL_REGISTRY = None

DATASETS_ROOT = Path(__file__).resolve().parents[2] / "datasets"

try:  # Preload regolith composition and mission coefficients for feature parity
    _REGOLITH_VECTOR = (
        pd.read_csv(DATASETS_ROOT / "raw" / "mgs1_oxides.csv")
        .assign(oxide=lambda df: df["oxide"].str.lower())
        .set_index("oxide")["wt_percent"]
        .div(100.0)
        .to_dict()
    )
except Exception:  # pragma: no cover - fallback constants
    _REGOLITH_VECTOR = {
        "sio2": 0.48,
        "feot": 0.18,
        "mgo": 0.13,
        "cao": 0.055,
        "so3": 0.07,
        "h2o": 0.032,
    }

try:
    _GAS_METRICS = pd.read_csv(DATASETS_ROOT / "raw" / "nasa_trash_to_gas.csv")
    _GAS_MEAN_YIELD = float(
        (_GAS_METRICS["o2_ch4_yield_kg"] / _GAS_METRICS["water_makeup_kg"].clip(lower=1e-6)).mean()
    )
except Exception:  # pragma: no cover - fallback constant
    _GAS_MEAN_YIELD = 6.0

try:
    _LOGISTICS = pd.read_csv(DATASETS_ROOT / "raw" / "logistics_to_living.csv")
    _LOGISTICS["reuse_efficiency"] = (
        (_LOGISTICS["outfitting_replaced_kg"] - _LOGISTICS["residual_waste_kg"]) / _LOGISTICS["packaging_kg"].clip(lower=1e-6)
    ).clip(lower=0)
    _MEAN_REUSE = float(_LOGISTICS["reuse_efficiency"].mean())
except Exception:  # pragma: no cover - fallback constant
    _MEAN_REUSE = 0.6

try:  # Lazy import to avoid circular dependency during training pipelines
    from app.modules.ml_models import MODEL_REGISTRY
except Exception:  # pragma: no cover - fallback when models are not available
    MODEL_REGISTRY = None

# --- rutas de datasets (cuando existen localmente) ---
DATASETS_ROOT = Path(__file__).resolve().parents[2] / "datasets"

# Valores de respaldo si no hay datasets locales
try:  # Preload regolith composition and mission coefficients for feature parity
    _REGOLITH_VECTOR = (
        pd.read_csv(DATASETS_ROOT / "raw" / "mgs1_oxides.csv")
        .assign(oxide=lambda df: df["oxide"].str.lower())
        .set_index("oxide")["wt_percent"]
        .div(100.0)
        .to_dict()
    )
except Exception:  # pragma: no cover - fallback constants
    _REGOLITH_VECTOR = {
        "sio2": 0.48,
        "feot": 0.18,
        "mgo": 0.13,
        "cao": 0.055,
        "so3": 0.07,
        "h2o": 0.032,
    }

try:
    _GAS_METRICS = pd.read_csv(DATASETS_ROOT / "raw" / "nasa_trash_to_gas.csv")
    _GAS_MEAN_YIELD = float(
        (_GAS_METRICS["o2_ch4_yield_kg"] / _GAS_METRICS["water_makeup_kg"].clip(lower=1e-6)).mean()
    )
except Exception:  # pragma: no cover - fallback constant
    _GAS_MEAN_YIELD = 6.0

try:
    _LOGISTICS = pd.read_csv(DATASETS_ROOT / "raw" / "logistics_to_living.csv")
    _LOGISTICS["reuse_efficiency"] = (
        (_LOGISTICS["outfitting_replaced_kg"] - _LOGISTICS["residual_waste_kg"])
        / _LOGISTICS["packaging_kg"].clip(lower=1e-6)
    ).clip(lower=0)
    _MEAN_REUSE = float(_LOGISTICS["reuse_efficiency"].mean())
except Exception:  # pragma: no cover - fallback constant
    _MEAN_REUSE = 0.6


@dataclass
class PredProps:
    rigidity: float
    tightness: float
    mass_final_kg: float
    energy_kwh: float
    water_l: float
    crew_min: float
    source: str = "heuristic"
<<<<<<< HEAD
    uncertainty: dict[str, float] | None = None
    confidence_interval: dict[str, tuple[float, float]] | None = None
    feature_importance: list[tuple[str, float]] | None = None
    comparisons: dict[str, dict[str, float]] | None = None
=======

>>>>>>> a6b4f91d

# --- utilidades de compatibilidad con DF (nombres de columnas) ---
def _col(df: pd.DataFrame, candidates: list[str], default=None):
    for c in candidates:
        if c in df.columns:
            return c
    return default


def _ensure_compat(df: pd.DataFrame) -> pd.DataFrame:
    """Devuelve copia con columnas estandarizadas:
       id, category, material, kg, volume_l, flags, _problematic
    """
    out = df.copy()
    # ID
    if "id" not in out.columns:
        out["id"] = out.index.astype(str)
    # Category
    cat_col = _col(out, ["category", "Category"])
    if cat_col != "category":
        out["category"] = out[cat_col] if cat_col else ""
    # Material
    mat_col = _col(out, ["material", "material_family", "Material"])
    if mat_col != "material":
        out["material"] = out[mat_col] if mat_col else ""
    # Masa (kg)
    kg_col = _col(out, ["kg", "mass_kg", "Mass_kg"])
    if kg_col != "kg":
        out["kg"] = pd.to_numeric(out[kg_col], errors="coerce").fillna(0.0) if kg_col else 0.0
    # Volumen (L)
    vol_col = _col(out, ["volume_l", "Volume_L"])
    if vol_col != "volume_l":
        out["volume_l"] = pd.to_numeric(out[vol_col], errors="coerce").fillna(0.0) if vol_col else 0.0
    # Moisture
    moist_col = _col(out, ["moisture_pct", "moisture", "moisture_percent"], default=None)
    if moist_col and moist_col != "moisture_pct":
        out["moisture_pct"] = pd.to_numeric(out[moist_col], errors="coerce").fillna(0.0)
    elif "moisture_pct" not in out.columns:
        out["moisture_pct"] = 0.0
    # Difficulty factor
    diff_col = _col(out, ["difficulty_factor", "difficulty", "diff_factor"], default=None)
    if diff_col and diff_col != "difficulty_factor":
        out["difficulty_factor"] = pd.to_numeric(out[diff_col], errors="coerce").fillna(1.0)
    elif "difficulty_factor" not in out.columns:
        out["difficulty_factor"] = 1.0
    # Percentages NASA references
    pmass_col = _col(out, ["pct_mass", "percent_mass"], default=None)
    if pmass_col and pmass_col != "pct_mass":
        out["pct_mass"] = pd.to_numeric(out[pmass_col], errors="coerce").fillna(0.0)
    elif "pct_mass" not in out.columns:
        out["pct_mass"] = 0.0
    pvol_col = _col(out, ["pct_volume", "percent_volume"], default=None)
    if pvol_col and pvol_col != "pct_volume":
        out["pct_volume"] = pd.to_numeric(out[pvol_col], errors="coerce").fillna(0.0)
    elif "pct_volume" not in out.columns:
        out["pct_volume"] = 0.0
<<<<<<< HEAD
    # Key materials text for embeddings
    if "key_materials" not in out.columns:
        out["key_materials"] = out["material"].astype(str)
    out["tokens"] = (
        out["material"].astype(str).str.lower()
        + " "
        + out["category"].astype(str).str.lower()
        + " "
        + out["flags"].astype(str).str.lower()
        + " "
        + out["key_materials"].astype(str).str.lower()
    )
    volume_m3 = (out["volume_l"].replace(0, np.nan) / 1000.0).fillna(0.001)
    out["density_kg_m3"] = out["kg"].astype(float) / volume_m3
=======
>>>>>>> a6b4f91d
    # Flags
    flg_col = _col(out, ["flags", "Flags"])
    if flg_col != "flags":
        out["flags"] = out[flg_col] if flg_col else ""
    # Key materials text for embeddings
    if "key_materials" not in out.columns:
        out["key_materials"] = out["material"].astype(str)
    # Tokens + densidad
    out["tokens"] = (
        out["material"].astype(str).str.lower()
        + " "
        + out["category"].astype(str).str.lower()
        + " "
        + out["flags"].astype(str).str.lower()
        + " "
        + out["key_materials"].astype(str).str.lower()
    )
    volume_m3 = (out["volume_l"].replace(0, np.nan) / 1000.0).fillna(0.001)
    out["density_kg_m3"] = out["kg"].astype(float) / volume_m3
    # Problemáticos
    if "_problematic" not in out.columns:
        out["_problematic"] = out.apply(_is_problematic, axis=1)
    # Origen/huella NASA
    out["_source_id"] = out["id"].astype(str)
    out["_source_category"] = out["category"].astype(str)
    out["_source_flags"] = out["flags"].astype(str)
    return out


def _is_problematic(row: pd.Series) -> bool:
    cat = str(row.get("category", "")).lower()
    fam = str(row.get("material", "")).lower() + " " + str(row.get("material_family", "")).lower()
    flg = str(row.get("flags", "")).lower()
    rules = [
        "pouches" in cat or "multilayer" in flg or "pe-pet-al" in fam,
        "foam" in cat or "zotek" in fam or "closed_cell" in flg,
        "eva" in cat or "ctb" in flg or "nomex" in fam or "nylon" in fam or "polyester" in fam,
        "glove" in cat or "nitrile" in fam,
        "wipe" in flg or "textile" in cat,
    ]
    return any(rules)

<<<<<<< HEAD
def _pick_materials(
    df: pd.DataFrame,
    n: int = 2,
    problematic_bias: float = 2.0,
) -> pd.DataFrame:
    # Preferimos masa y problemáticos (boost configurable)
    w = df["kg"].clip(lower=0.01) + df["_problematic"].astype(int) * float(problematic_bias)
=======

def _pick_materials(df: pd.DataFrame, n: int = 2) -> pd.DataFrame:
    # Preferimos masa y problemáticos (boost)
    w = df["kg"].clip(lower=0.01) + df["_problematic"].astype(int) * 2.0
>>>>>>> a6b4f91d
    return df.sample(n=min(n, len(df)), weights=w, replace=False, random_state=None)


def generate_candidates(
    waste_df: pd.DataFrame,
    proc_df: pd.DataFrame,
    target: dict,
    n: int = 6,
    crew_time_low: bool = False,
    optimizer_evals: int = 0,
):
    """
    Genera candidatos priorizando:
    - Consumir masa de ítems 'problemáticos' definidos por NASA.
    - Elegir procesos coherentes: P02 (laminado multicapa), P03 (sinter + MGS-1), P04 (reuso CTB).
    - Insertar explícitamente **regolito MGS-1** cuando el proceso sea P03.

    Devuelve una tupla con el listado de candidatos y, si se habilita el
    optimizador, un DataFrame con el historial de convergencia.
    """
    if waste_df is None or proc_df is None or len(waste_df) == 0 or len(proc_df) == 0:
        return [], pd.DataFrame()

    df = _ensure_compat(waste_df)
<<<<<<< HEAD
    process_ids = (
        sorted(proc_df["process_id"].astype(str).unique().tolist())
        if proc_df is not None and not proc_df.empty
        else []
    )
    def _sampler(override: dict[str, Any] | None = None) -> dict | None:
        override = override or {}
        bias = float(override.get("problematic_bias", 2.0))
        picks = _pick_materials(df, n=random.choice([2, 3]), problematic_bias=bias)
        tuning: dict[str, Any] = {}
        if "regolith_pct" in override:
            tuning["regolith_pct"] = float(override["regolith_pct"])
        if "process_choice" in override:
            tuning["process_choice"] = override["process_choice"]
        return _build_candidate(picks, proc_df, target, crew_time_low, tuning)
=======

    def _sampler() -> dict | None:
        picks = _pick_materials(df, n=random.choice([2, 3]))
        return _build_candidate(picks, proc_df, target, crew_time_low)
>>>>>>> a6b4f91d

    out = []
    for _ in range(n):
        cand = _sampler()
        if cand:
            out.append(cand)

    history = pd.DataFrame()

    if optimizer_evals and optimizer_evals > 0:
        try:
            from app.modules.optimizer import optimize_candidates

            pareto, history = optimize_candidates(
<<<<<<< HEAD
                initial_candidates=out,
                sampler=_sampler,
                target=target,
                n_evals=int(optimizer_evals),
                process_ids=process_ids,
=======
                initial_candidates=out, sampler=_sampler, target=target, n_evals=int(optimizer_evals)
>>>>>>> a6b4f91d
            )
            out = pareto
        except Exception:
            history = pd.DataFrame()

    out.sort(key=lambda x: x["score"], reverse=True)
    return out, history


def _material_tokens(row: pd.Series) -> str:
    """Concatenate informative strings to detect material families."""
<<<<<<< HEAD

=======
>>>>>>> a6b4f91d
    parts = [
        str(row.get("material", "")),
        str(row.get("category", "")),
        str(row.get("flags", "")),
        str(row.get("material_family", "")),
        str(row.get("key_materials", "")),
    ]
    return " ".join(parts).lower()


def _derive_features(
    picks: pd.DataFrame,
    base_weights: list[float],
    proc: pd.Series,
    regolith_pct: float,
) -> Dict[str, Any]:
    total_kg = max(0.001, float(picks["kg"].sum()))

<<<<<<< HEAD
=======
    # Métricas ricas (codex) + métricas “main” de problemáticos
>>>>>>> a6b4f91d
    tokens = [_material_tokens(row) for _, row in picks.iterrows()]
    categories = [str(row.get("category", "")).lower() for _, row in picks.iterrows()]
    weights = np.asarray(base_weights, dtype=float)
    pct_mass = picks.get("pct_mass", 0).to_numpy(dtype=float) / 100.0
    pct_volume = picks.get("pct_volume", 0).to_numpy(dtype=float) / 100.0
    moisture = picks.get("moisture_pct", 0).to_numpy(dtype=float) / 100.0
    difficulty = picks.get("difficulty_factor", 1).to_numpy(dtype=float) / 3.0
    densities = picks.get("density_kg_m3", 0).to_numpy(dtype=float)

<<<<<<< HEAD
=======
    problematic_mass = float((picks["_problematic"].astype(float) * picks["kg"]).sum())
    problematic_items = float(picks["_problematic"].astype(float).mean())

>>>>>>> a6b4f91d
    def _weight_for(keywords: tuple[str, ...]) -> float:
        weight = 0.0
        for token, frac in zip(tokens, base_weights):
            if any(keyword in token for keyword in keywords):
                weight += frac
        return float(np.clip(weight, 0.0, 1.0))

    def _category_weight(targets: tuple[str, ...]) -> float:
        weight = 0.0
        for category, frac in zip(categories, base_weights):
            if any(target in category for target in targets):
                weight += frac
        return float(np.clip(weight, 0.0, 1.0))

    keyword_map = {
        "aluminum_frac": ("aluminum", " alloy", " al "),
        "foam_frac": ("foam", "zotek", "closed cell"),
        "eva_frac": ("eva", "ctb", "nomex"),
        "textile_frac": ("textile", "cloth", "fabric", "wipe"),
        "multilayer_frac": ("multilayer", "pe-pet-al", "pouch"),
        "glove_frac": ("glove", "nitrile"),
        "polyethylene_frac": ("polyethylene", "pvdf", "ldpe"),
        "carbon_fiber_frac": ("carbon fiber", "composite"),
        "hydrogen_rich_frac": ("polyethylene", "cotton", "pvdf"),
    }

    features: Dict[str, Any] = {
        "process_id": str(proc["process_id"]),
<<<<<<< HEAD
        "total_mass_kg": total_kg,
=======
        # Ambos nombres por compatibilidad
        "total_mass_kg": total_kg,
        "mass_input_kg": total_kg,
>>>>>>> a6b4f91d
        "density_kg_m3": float(np.dot(weights, densities)),
        "num_items": int(len(picks)),
        "moisture_frac": float(np.clip(np.dot(weights, moisture), 0.0, 1.0)),
        "difficulty_index": float(np.clip(np.dot(weights, difficulty), 0.0, 1.0)),
<<<<<<< HEAD
        "problematic_mass_frac": float(np.clip(np.dot(weights, pct_mass), 0.0, 1.0)),
        "problematic_item_frac": float(np.clip(np.dot(weights, pct_volume), 0.0, 1.0)),
=======
        # Vistas alternativas (porcentajes declarados vs. flags problemáticos)
        "problematic_mass_frac": float(
            np.clip(max(problematic_mass / total_kg, float(np.dot(weights, pct_mass))), 0.0, 1.0)
        ),
        "problematic_item_frac": float(np.clip(max(problematic_items, float(np.dot(weights, pct_volume))), 0.0, 1.0)),
>>>>>>> a6b4f91d
        "regolith_pct": float(np.clip(regolith_pct, 0.0, 1.0)),
        "packaging_frac": _category_weight(("packaging", "food packaging")),
    }

    for name, keywords in keyword_map.items():
        features[name] = _weight_for(keywords)

<<<<<<< HEAD
=======
    # Índices derivados de datasets externos (si están presentes)
>>>>>>> a6b4f91d
    gas_index = _GAS_MEAN_YIELD * (
        0.7 * features.get("polyethylene_frac", 0.0)
        + 0.4 * features.get("foam_frac", 0.0)
        + 0.5 * features.get("eva_frac", 0.0)
        + 0.2 * features.get("textile_frac", 0.0)
    )
    features["gas_recovery_index"] = float(np.clip(gas_index / 10.0, 0.0, 1.0))

    logistics_index = _MEAN_REUSE * (features.get("packaging_frac", 0.0) + 0.5 * features.get("eva_frac", 0.0))
    features["logistics_reuse_index"] = float(np.clip(logistics_index, 0.0, 2.0))

    for oxide, value in _REGOLITH_VECTOR.items():
        features[f"oxide_{oxide}"] = float(value * regolith_pct)

    return features


def _build_candidate(
<<<<<<< HEAD
    picks: pd.DataFrame,
    proc_df: pd.DataFrame,
    target: dict,
    crew_time_low: bool = False,
    tuning: dict[str, Any] | None = None,
=======
    picks: pd.DataFrame, proc_df: pd.DataFrame, target: dict, crew_time_low: bool = False
>>>>>>> a6b4f91d
) -> dict | None:
    if picks is None or picks.empty or proc_df is None or proc_df.empty:
        return None

    tuning = tuning or {}
    total_kg = max(0.001, float(picks["kg"].sum()))
    weights = (picks["kg"] / total_kg).round(2).tolist()
    base_weights = weights.copy()

    used_ids = picks["_source_id"].tolist()
    used_cats = picks["_source_category"].tolist()
    used_flags = picks["_source_flags"].tolist()
    used_mats = picks["material"].tolist()

    preferred_process = tuning.get("process_choice")
    proc = _select_process(proc_df, used_cats, used_flags, used_mats, preferred_process)

    mass_final = total_kg * 0.90
    energy = float(proc["energy_kwh_per_kg"]) * mass_final
    water = float(proc["water_l_per_kg"]) * mass_final
    crew = float(proc["crew_min_per_batch"])

    mats_join = " ".join(used_mats).lower()
    cats_join = " ".join([str(c).lower() for c in used_cats])
    flags_join = " ".join([str(f).lower() for f in used_flags])
    rigidity = min(1.0, 0.5 + (0.2 if "al" in mats_join or "aluminum" in mats_join else 0.0))
    tightness = min(1.0, 0.5 + (0.2 if "pouches" in cats_join or "pe-pet-al" in mats_join else 0.0))

    regolith_pct = float(tuning.get("regolith_pct", 0.0))
    materials_for_plan = used_mats.copy()
    weights_for_plan = weights.copy()

    if regolith_pct <= 0.0 and str(proc["process_id"]).upper() == "P03":
        regolith_pct = 0.2
    if regolith_pct > 0:
        materials_for_plan.append("MGS-1_regolith")
        weights_for_plan = [round(w * (1.0 - regolith_pct), 2) for w in weights_for_plan]
        weights_for_plan.append(round(regolith_pct, 2))
        s = sum(weights_for_plan)
        if s > 0:
            weights_for_plan = [round(w / s, 2) for w in weights_for_plan]
        rigidity = min(1.0, rigidity + 0.1)
        tightness = max(0.0, tightness - 0.05)

    features = _derive_features(picks, base_weights, proc, regolith_pct)

<<<<<<< HEAD
    heuristic_props = PredProps(
=======
    props = PredProps(
>>>>>>> a6b4f91d
        rigidity=rigidity,
        tightness=tightness,
        mass_final_kg=mass_final,
        energy_kwh=energy,
        water_l=water,
        crew_min=crew,
    )

<<<<<<< HEAD
    props = heuristic_props

    force_heuristic = os.getenv("REXAI_FORCE_HEURISTIC", "").lower() in {"1", "true", "yes"}
    prediction: dict[str, Any] = {}
    if not force_heuristic and MODEL_REGISTRY is not None and MODEL_REGISTRY.ready:
        prediction = MODEL_REGISTRY.predict(features)
        if prediction:
            prediction = dict(prediction)
            prediction["sources"] = {
                "ids": used_ids,
                "categories": used_cats,
                "flags": used_flags,
            }
            uncertainty = prediction.get("uncertainty") or {}
            confidence_interval = prediction.get("confidence_interval") or {}
            importance = prediction.get("feature_importance") or []
            comparisons = prediction.get("comparisons") or {}
=======
    force_heuristic = os.getenv("REXAI_FORCE_HEURISTIC", "").lower() in {"1", "true", "yes"}
    if not force_heuristic and MODEL_REGISTRY is not None and MODEL_REGISTRY.ready:
        prediction = MODEL_REGISTRY.predict(features)
        if prediction:
>>>>>>> a6b4f91d
            props = PredProps(
                rigidity=float(prediction.get("rigidez", rigidity)),
                tightness=float(prediction.get("estanqueidad", tightness)),
                mass_final_kg=mass_final,
                energy_kwh=float(prediction.get("energy_kwh", energy)),
                water_l=float(prediction.get("water_l", water)),
                crew_min=float(prediction.get("crew_min", crew)),
                source=str(prediction.get("source", "ml")),
<<<<<<< HEAD
                uncertainty={k: float(v) for k, v in uncertainty.items()},
                confidence_interval={k: tuple(v) for k, v in confidence_interval.items()},
                feature_importance=[(str(k), float(v)) for k, v in importance],
                comparisons=comparisons,
=======
>>>>>>> a6b4f91d
            )
            # Guardamos info adicional para trazabilidad de la UI
            features["prediction_model"] = props.source
            features["model_metadata"] = prediction.get("metadata", {})
<<<<<<< HEAD
            features["uncertainty"] = props.uncertainty
            features["confidence_interval"] = props.confidence_interval
            features["feature_importance"] = props.feature_importance
            features["model_variants"] = props.comparisons
    else:
        prediction = {}

    if MODEL_REGISTRY is not None and MODEL_REGISTRY.ready:
        latent = MODEL_REGISTRY.embed(features)
        if latent:
            features["latent_vector"] = latent
    else:
        latent = []
=======
    else:
        prediction = {}

    # Embeddings latentes (si el registro de modelos lo soporta)
    latent = []
    if MODEL_REGISTRY is not None and MODEL_REGISTRY.ready:
        try:
            emb = MODEL_REGISTRY.embed(features)
            if emb:
                latent = emb
                features["latent_vector"] = emb
        except Exception:
            latent = []
>>>>>>> a6b4f91d

    score = _score_candidate(props, target, picks, total_kg, crew_time_low)

    return {
        "materials": materials_for_plan,
        "weights": weights_for_plan,
        "process_id": str(proc["process_id"]),
        "process_name": str(proc["name"]),
        "props": props,
        "heuristic_props": heuristic_props,
        "score": round(float(score), 3),
        "source_ids": used_ids,
        "source_categories": used_cats,
        "source_flags": used_flags,
        "regolith_pct": regolith_pct,
        "features": features,
        "prediction_source": props.source,
        "ml_prediction": prediction,
        "latent_vector": latent,
<<<<<<< HEAD
        "uncertainty": props.uncertainty,
        "confidence_interval": props.confidence_interval,
        "feature_importance": props.feature_importance,
        "model_variants": props.comparisons,
=======
>>>>>>> a6b4f91d
    }


def _select_process(
<<<<<<< HEAD
    proc_df: pd.DataFrame,
    used_cats: list[str],
    used_flags: list[str],
    used_mats: list[str],
    preferred: str | None = None,
) -> pd.Series:
    if preferred:
        forced = proc_df[proc_df["process_id"].astype(str) == str(preferred)]
        if not forced.empty:
            return forced.iloc[0]

=======
    proc_df: pd.DataFrame, used_cats: list[str], used_flags: list[str], used_mats: list[str]
) -> pd.Series:
>>>>>>> a6b4f91d
    proc = proc_df.sample(1).iloc[0]
    cats_join = " ".join([str(c).lower() for c in used_cats])
    flags_join = " ".join([str(f).lower() for f in used_flags])
    mats_join = " ".join(used_mats).lower()

    if ("pouches" in cats_join) or ("multilayer" in flags_join) or ("pe-pet-al" in mats_join):
        cand = proc_df[proc_df["process_id"] == "P02"]
        if not cand.empty:
            proc = cand.iloc[0]

    if ("foam" in cats_join) or ("zotek" in mats_join):
        cand = proc_df[proc_df["process_id"].isin(["P03", "P02"])]
        if not cand.empty:
            proc = cand.sample(1).iloc[0]

    if ("eva" in cats_join) or ("ctb" in flags_join):
        cand = proc_df[proc_df["process_id"] == "P04"]
        if not cand.empty:
            proc = cand.iloc[0]

    return proc


def _score_candidate(
    props: PredProps, target: dict, picks: pd.DataFrame, total_kg: float, crew_time_low: bool = False
) -> float:
    score = 0.0
    score += 1.0 - abs(props.rigidity - float(target["rigidity"]))
    score += 1.0 - abs(props.tightness - float(target["tightness"]))

    def _pen(v, lim, eps):
        return max(0.0, (v - float(lim)) / max(eps, float(lim)))

    crew_eps = 0.5 if crew_time_low else 1.0
    score -= _pen(props.energy_kwh, target["max_energy_kwh"], 0.1)
    score -= _pen(props.water_l, target["max_water_l"], 0.1)
    score -= _pen(props.crew_min, target["max_crew_min"], crew_eps)

    prob_mass = float((picks["_problematic"].astype(int) * picks["kg"]).sum())
    score += 0.5 * (prob_mass / max(0.1, total_kg))
    return score<|MERGE_RESOLUTION|>--- conflicted
+++ resolved
@@ -4,11 +4,8 @@
 import random
 from dataclasses import dataclass
 from pathlib import Path
-<<<<<<< HEAD
 from typing import Any, Dict, Tuple
-=======
 from typing import Any, Dict
->>>>>>> a6b4f91d
 
 import numpy as np
 import pandas as pd
@@ -111,14 +108,10 @@
     water_l: float
     crew_min: float
     source: str = "heuristic"
-<<<<<<< HEAD
     uncertainty: dict[str, float] | None = None
     confidence_interval: dict[str, tuple[float, float]] | None = None
     feature_importance: list[tuple[str, float]] | None = None
     comparisons: dict[str, dict[str, float]] | None = None
-=======
-
->>>>>>> a6b4f91d
 
 # --- utilidades de compatibilidad con DF (nombres de columnas) ---
 def _col(df: pd.DataFrame, candidates: list[str], default=None):
@@ -175,7 +168,6 @@
         out["pct_volume"] = pd.to_numeric(out[pvol_col], errors="coerce").fillna(0.0)
     elif "pct_volume" not in out.columns:
         out["pct_volume"] = 0.0
-<<<<<<< HEAD
     # Key materials text for embeddings
     if "key_materials" not in out.columns:
         out["key_materials"] = out["material"].astype(str)
@@ -190,8 +182,6 @@
     )
     volume_m3 = (out["volume_l"].replace(0, np.nan) / 1000.0).fillna(0.001)
     out["density_kg_m3"] = out["kg"].astype(float) / volume_m3
-=======
->>>>>>> a6b4f91d
     # Flags
     flg_col = _col(out, ["flags", "Flags"])
     if flg_col != "flags":
@@ -234,7 +224,6 @@
     ]
     return any(rules)
 
-<<<<<<< HEAD
 def _pick_materials(
     df: pd.DataFrame,
     n: int = 2,
@@ -242,12 +231,10 @@
 ) -> pd.DataFrame:
     # Preferimos masa y problemáticos (boost configurable)
     w = df["kg"].clip(lower=0.01) + df["_problematic"].astype(int) * float(problematic_bias)
-=======
 
 def _pick_materials(df: pd.DataFrame, n: int = 2) -> pd.DataFrame:
     # Preferimos masa y problemáticos (boost)
     w = df["kg"].clip(lower=0.01) + df["_problematic"].astype(int) * 2.0
->>>>>>> a6b4f91d
     return df.sample(n=min(n, len(df)), weights=w, replace=False, random_state=None)
 
 
@@ -272,7 +259,6 @@
         return [], pd.DataFrame()
 
     df = _ensure_compat(waste_df)
-<<<<<<< HEAD
     process_ids = (
         sorted(proc_df["process_id"].astype(str).unique().tolist())
         if proc_df is not None and not proc_df.empty
@@ -288,12 +274,10 @@
         if "process_choice" in override:
             tuning["process_choice"] = override["process_choice"]
         return _build_candidate(picks, proc_df, target, crew_time_low, tuning)
-=======
 
     def _sampler() -> dict | None:
         picks = _pick_materials(df, n=random.choice([2, 3]))
         return _build_candidate(picks, proc_df, target, crew_time_low)
->>>>>>> a6b4f91d
 
     out = []
     for _ in range(n):
@@ -308,15 +292,12 @@
             from app.modules.optimizer import optimize_candidates
 
             pareto, history = optimize_candidates(
-<<<<<<< HEAD
                 initial_candidates=out,
                 sampler=_sampler,
                 target=target,
                 n_evals=int(optimizer_evals),
                 process_ids=process_ids,
-=======
                 initial_candidates=out, sampler=_sampler, target=target, n_evals=int(optimizer_evals)
->>>>>>> a6b4f91d
             )
             out = pareto
         except Exception:
@@ -328,10 +309,6 @@
 
 def _material_tokens(row: pd.Series) -> str:
     """Concatenate informative strings to detect material families."""
-<<<<<<< HEAD
-
-=======
->>>>>>> a6b4f91d
     parts = [
         str(row.get("material", "")),
         str(row.get("category", "")),
@@ -350,10 +327,7 @@
 ) -> Dict[str, Any]:
     total_kg = max(0.001, float(picks["kg"].sum()))
 
-<<<<<<< HEAD
-=======
     # Métricas ricas (codex) + métricas “main” de problemáticos
->>>>>>> a6b4f91d
     tokens = [_material_tokens(row) for _, row in picks.iterrows()]
     categories = [str(row.get("category", "")).lower() for _, row in picks.iterrows()]
     weights = np.asarray(base_weights, dtype=float)
@@ -363,12 +337,9 @@
     difficulty = picks.get("difficulty_factor", 1).to_numpy(dtype=float) / 3.0
     densities = picks.get("density_kg_m3", 0).to_numpy(dtype=float)
 
-<<<<<<< HEAD
-=======
     problematic_mass = float((picks["_problematic"].astype(float) * picks["kg"]).sum())
     problematic_items = float(picks["_problematic"].astype(float).mean())
 
->>>>>>> a6b4f91d
     def _weight_for(keywords: tuple[str, ...]) -> float:
         weight = 0.0
         for token, frac in zip(tokens, base_weights):
@@ -397,27 +368,21 @@
 
     features: Dict[str, Any] = {
         "process_id": str(proc["process_id"]),
-<<<<<<< HEAD
         "total_mass_kg": total_kg,
-=======
         # Ambos nombres por compatibilidad
         "total_mass_kg": total_kg,
         "mass_input_kg": total_kg,
->>>>>>> a6b4f91d
         "density_kg_m3": float(np.dot(weights, densities)),
         "num_items": int(len(picks)),
         "moisture_frac": float(np.clip(np.dot(weights, moisture), 0.0, 1.0)),
         "difficulty_index": float(np.clip(np.dot(weights, difficulty), 0.0, 1.0)),
-<<<<<<< HEAD
         "problematic_mass_frac": float(np.clip(np.dot(weights, pct_mass), 0.0, 1.0)),
         "problematic_item_frac": float(np.clip(np.dot(weights, pct_volume), 0.0, 1.0)),
-=======
         # Vistas alternativas (porcentajes declarados vs. flags problemáticos)
         "problematic_mass_frac": float(
             np.clip(max(problematic_mass / total_kg, float(np.dot(weights, pct_mass))), 0.0, 1.0)
         ),
         "problematic_item_frac": float(np.clip(max(problematic_items, float(np.dot(weights, pct_volume))), 0.0, 1.0)),
->>>>>>> a6b4f91d
         "regolith_pct": float(np.clip(regolith_pct, 0.0, 1.0)),
         "packaging_frac": _category_weight(("packaging", "food packaging")),
     }
@@ -425,10 +390,7 @@
     for name, keywords in keyword_map.items():
         features[name] = _weight_for(keywords)
 
-<<<<<<< HEAD
-=======
     # Índices derivados de datasets externos (si están presentes)
->>>>>>> a6b4f91d
     gas_index = _GAS_MEAN_YIELD * (
         0.7 * features.get("polyethylene_frac", 0.0)
         + 0.4 * features.get("foam_frac", 0.0)
@@ -447,15 +409,12 @@
 
 
 def _build_candidate(
-<<<<<<< HEAD
     picks: pd.DataFrame,
     proc_df: pd.DataFrame,
     target: dict,
     crew_time_low: bool = False,
     tuning: dict[str, Any] | None = None,
-=======
     picks: pd.DataFrame, proc_df: pd.DataFrame, target: dict, crew_time_low: bool = False
->>>>>>> a6b4f91d
 ) -> dict | None:
     if picks is None or picks.empty or proc_df is None or proc_df.empty:
         return None
@@ -502,11 +461,8 @@
 
     features = _derive_features(picks, base_weights, proc, regolith_pct)
 
-<<<<<<< HEAD
     heuristic_props = PredProps(
-=======
     props = PredProps(
->>>>>>> a6b4f91d
         rigidity=rigidity,
         tightness=tightness,
         mass_final_kg=mass_final,
@@ -515,7 +471,6 @@
         crew_min=crew,
     )
 
-<<<<<<< HEAD
     props = heuristic_props
 
     force_heuristic = os.getenv("REXAI_FORCE_HEURISTIC", "").lower() in {"1", "true", "yes"}
@@ -533,12 +488,10 @@
             confidence_interval = prediction.get("confidence_interval") or {}
             importance = prediction.get("feature_importance") or []
             comparisons = prediction.get("comparisons") or {}
-=======
     force_heuristic = os.getenv("REXAI_FORCE_HEURISTIC", "").lower() in {"1", "true", "yes"}
     if not force_heuristic and MODEL_REGISTRY is not None and MODEL_REGISTRY.ready:
         prediction = MODEL_REGISTRY.predict(features)
         if prediction:
->>>>>>> a6b4f91d
             props = PredProps(
                 rigidity=float(prediction.get("rigidez", rigidity)),
                 tightness=float(prediction.get("estanqueidad", tightness)),
@@ -547,18 +500,14 @@
                 water_l=float(prediction.get("water_l", water)),
                 crew_min=float(prediction.get("crew_min", crew)),
                 source=str(prediction.get("source", "ml")),
-<<<<<<< HEAD
                 uncertainty={k: float(v) for k, v in uncertainty.items()},
                 confidence_interval={k: tuple(v) for k, v in confidence_interval.items()},
                 feature_importance=[(str(k), float(v)) for k, v in importance],
                 comparisons=comparisons,
-=======
->>>>>>> a6b4f91d
             )
             # Guardamos info adicional para trazabilidad de la UI
             features["prediction_model"] = props.source
             features["model_metadata"] = prediction.get("metadata", {})
-<<<<<<< HEAD
             features["uncertainty"] = props.uncertainty
             features["confidence_interval"] = props.confidence_interval
             features["feature_importance"] = props.feature_importance
@@ -572,7 +521,6 @@
             features["latent_vector"] = latent
     else:
         latent = []
-=======
     else:
         prediction = {}
 
@@ -586,7 +534,6 @@
                 features["latent_vector"] = emb
         except Exception:
             latent = []
->>>>>>> a6b4f91d
 
     score = _score_candidate(props, target, picks, total_kg, crew_time_low)
 
@@ -606,18 +553,14 @@
         "prediction_source": props.source,
         "ml_prediction": prediction,
         "latent_vector": latent,
-<<<<<<< HEAD
         "uncertainty": props.uncertainty,
         "confidence_interval": props.confidence_interval,
         "feature_importance": props.feature_importance,
         "model_variants": props.comparisons,
-=======
->>>>>>> a6b4f91d
     }
 
 
 def _select_process(
-<<<<<<< HEAD
     proc_df: pd.DataFrame,
     used_cats: list[str],
     used_flags: list[str],
@@ -628,11 +571,8 @@
         forced = proc_df[proc_df["process_id"].astype(str) == str(preferred)]
         if not forced.empty:
             return forced.iloc[0]
-
-=======
     proc_df: pd.DataFrame, used_cats: list[str], used_flags: list[str], used_mats: list[str]
 ) -> pd.Series:
->>>>>>> a6b4f91d
     proc = proc_df.sample(1).iloc[0]
     cats_join = " ".join([str(c).lower() for c in used_cats])
     flags_join = " ".join([str(f).lower() for f in used_flags])
