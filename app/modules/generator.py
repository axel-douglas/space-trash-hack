"""Candidate generation utilities for the Rex-AI demo.

This module converts NASA's non-metabolic waste inventory into the
structured features consumed by the machine learning models.  When
artifacts are available, predictions are served from the trained
RandomForest/XGBoost ensemble; otherwise the fallback heuristics ensure
the UI remains functional.

The code historically suffered from duplicated blocks introduced during
rapid prototyping.  The refactor below consolidates the logic into
clear, reusable helpers so that both the app runtime and the training
pipeline can rely on a single source of truth.
"""

from __future__ import annotations

import json
import logging
import os
import random
import re
from dataclasses import dataclass
from datetime import datetime
from functools import lru_cache
from pathlib import Path
from typing import Any, Dict, Iterable, Mapping, NamedTuple, Tuple

import numpy as np
import pandas as pd

from app.modules.label_mapper import derive_recipe_id, lookup_labels
from app.modules.ranking import derive_auxiliary_signals, score_recipe

try:  # Lazy import to avoid circular dependency during training pipelines
    from app.modules.ml_models import MODEL_REGISTRY
except Exception:  # pragma: no cover - fallback when models are not available
    MODEL_REGISTRY = None

DATASETS_ROOT = Path(__file__).resolve().parents[2] / "datasets"
LOGS_ROOT = Path(__file__).resolve().parents[2] / "data" / "logs"


def _to_serializable(value: Any) -> Any:
    """Convert *value* into a JSON-serializable structure."""

    if value is None or isinstance(value, (str, int, float, bool)):
        return value
    if isinstance(value, np.generic):
        return value.item()
    if isinstance(value, (list, tuple, set)):
        return [_to_serializable(v) for v in value]
    if isinstance(value, dict):
        return {str(k): _to_serializable(v) for k, v in value.items()}
    if isinstance(value, np.ndarray):
        return [_to_serializable(v) for v in value.tolist()]
    return str(value)


def _append_inference_log(
    input_features: Dict[str, Any],
    prediction: Dict[str, Any] | None,
    uncertainty: Dict[str, Any] | None,
    model_registry: Any | None,
) -> None:
    """Persist an inference event as a Parquet append."""

    try:
        LOGS_ROOT.mkdir(parents=True, exist_ok=True)
    except Exception:
        return

    model_hash = ""
    if model_registry is not None:
        metadata = getattr(model_registry, "metadata", {}) or {}
        if isinstance(metadata, dict):
            model_hash = str(metadata.get("model_hash") or metadata.get("checksum") or "")
        if not model_hash:
            for attr in ("model_hash", "checksum", "pipeline_checksum", "pipeline_hash"):
                value = getattr(model_registry, attr, None)
                if value:
                    model_hash = str(value)
                    break

    now = datetime.utcnow()
    event = {
        "timestamp": now.isoformat(),
        "input_features": json.dumps(_to_serializable(input_features or {}), sort_keys=True),
        "prediction": json.dumps(_to_serializable(prediction or {}), sort_keys=True),
        "uncertainty": json.dumps(_to_serializable(uncertainty or {}), sort_keys=True),
        "model_hash": model_hash,
    }

    log_path = LOGS_ROOT / f"inference_{now.strftime('%Y%m%d')}.parquet"

    try:
        new_row = pd.DataFrame([event])
        if log_path.exists():
            existing = pd.read_parquet(log_path)
            new_row = pd.concat([existing, new_row], ignore_index=True)
        new_row.to_parquet(log_path, index=False)
    except Exception:
        return


def _load_regolith_vector() -> Dict[str, float]:
    path = DATASETS_ROOT / "raw" / "mgs1_oxides.csv"
    if path.exists():
        table = pd.read_csv(path)
        return (
            table.assign(oxide=lambda df: df["oxide"].str.lower())
            .set_index("oxide")["wt_percent"]
            .div(100.0)
            .to_dict()
        )
    return {"sio2": 0.48, "feot": 0.18, "mgo": 0.13, "cao": 0.055, "so3": 0.07, "h2o": 0.032}


def _load_gas_mean_yield() -> float:
    path = DATASETS_ROOT / "raw" / "nasa_trash_to_gas.csv"
    if path.exists():
        table = pd.read_csv(path)
        ratio = table["o2_ch4_yield_kg"] / table["water_makeup_kg"].clip(lower=1e-6)
        return float(ratio.mean())
    return 6.0


def _load_mean_reuse() -> float:
    path = DATASETS_ROOT / "raw" / "logistics_to_living.csv"
    if path.exists():
        table = pd.read_csv(path)
        efficiency = (
            (table["outfitting_replaced_kg"] - table["residual_waste_kg"]) / table["packaging_kg"].clip(lower=1e-6)
        ).clip(lower=0)
        return float(efficiency.mean())
    return 0.6


_REGOLITH_VECTOR = _load_regolith_vector()
_GAS_MEAN_YIELD = _load_gas_mean_yield()
_MEAN_REUSE = _load_mean_reuse()

_OFFICIAL_FEATURES_PATH = DATASETS_ROOT / "rexai_nasa_waste_features.csv"

_CATEGORY_SYNONYMS = {
<<<<<<< HEAD
    "foam": "foam packaging",
    "foam packaging": "foam packaging",
    "packaging": "other packaging glove",
    "other packaging": "other packaging glove",
    "glove": "other packaging glove",
    "other packaging glove": "other packaging glove",
    "food packaging": "food packaging",
    "structural elements": "structural element",
    "structural element": "structural element",
    "eva": "eva waste",
    "eva waste": "eva waste",
    "gloves": "other packaging glove",
}

_COMPOSITION_DENSITY_MAP = {
    "Aluminum_pct": 2700.0,
    "Carbon_Fiber_pct": 1700.0,
    "Polyethylene_pct": 950.0,
    "PVDF_pct": 1780.0,
    "Nomex_pct": 1350.0,
    "Nylon_pct": 1140.0,
    "Polyester_pct": 1380.0,
    "Cotton_Cellulose_pct": 1550.0,
    "EVOH_pct": 1250.0,
    "PET_pct": 1370.0,
    "Nitrile_pct": 1030.0,
}

_CATEGORY_DENSITY_DEFAULTS = {
    "foam packaging": 100.0,
    "food packaging": 650.0,
    "structural element": 1800.0,
    "other packaging glove": 420.0,
    "eva waste": 240.0,
    "fabric": 350.0,
=======
    "packaging": "other packaging glove",
    "foam": "other packaging glove",
    "glove": "other packaging glove",
    "other packaging": "other packaging glove",
    "other packaging glove": "other packaging glove",
>>>>>>> c04a7a07
}


def _normalize_text(value: Any) -> str:
    text = str(value or "").lower()
    text = text.replace("—", " ").replace("/", " ")
    text = re.sub(r"\(.*?\)", " ", text)
    text = re.sub(r"[^a-z0-9 ]+", " ", text)
    tokens = []
    for token in text.split():
        if len(token) > 3 and token.endswith("s"):
            token = token[:-1]
        tokens.append(token)
    return " ".join(tokens).strip()


def _normalize_category(value: Any) -> str:
    normalized = _normalize_text(value)
    return _CATEGORY_SYNONYMS.get(normalized, normalized)


<<<<<<< HEAD
def _estimate_density_from_row(row: pd.Series) -> float | None:
    category = _normalize_category(row.get("category", ""))

    try:
        cat_mass = float(row.get("category_total_mass_kg"))
        cat_volume = float(row.get("category_total_volume_m3"))
    except (TypeError, ValueError):
        cat_mass = cat_volume = float("nan")

    if pd.notna(cat_mass) and pd.notna(cat_volume) and cat_volume > 0:
        return float(np.clip(cat_mass / cat_volume, 20.0, 4000.0))

    composition_weights: list[tuple[float, float]] = []
    total = 0.0
    for column, density in _COMPOSITION_DENSITY_MAP.items():
        try:
            pct = float(row.get(column, 0.0))
        except (TypeError, ValueError):
            pct = 0.0
        if pct and not np.isnan(pct):
            frac = pct / 100.0
            if frac > 0:
                composition_weights.append((frac, density))
                total += frac

    if total > 0 and composition_weights:
        weighted = sum(frac * density for frac, density in composition_weights) / total
        if category == "foam packaging":
            return float(min(weighted, _CATEGORY_DENSITY_DEFAULTS.get(category, weighted)))
        return float(np.clip(weighted, 20.0, 4000.0))

    if category in _CATEGORY_DENSITY_DEFAULTS:
        return float(_CATEGORY_DENSITY_DEFAULTS[category])

    return None


=======
>>>>>>> c04a7a07
def _normalize_item(value: Any) -> str:
    return _normalize_text(value)


def _token_set(value: Any) -> frozenset[str]:
    normalized = _normalize_item(value)
    if not normalized:
        return frozenset()
    return frozenset(normalized.split())


class _OfficialFeaturesBundle(NamedTuple):
    value_columns: tuple[str, ...]
    composition_columns: tuple[str, ...]
    direct_map: Dict[str, Dict[str, float]]
    category_tokens: Dict[str, list[tuple[frozenset[str], Dict[str, float]]]]


@lru_cache(maxsize=1)
def _official_features_bundle() -> _OfficialFeaturesBundle:
    if not _OFFICIAL_FEATURES_PATH.exists():
        return _OfficialFeaturesBundle((), (), {}, {})

    table = pd.read_csv(_OFFICIAL_FEATURES_PATH)
    duplicate_suffixes = [column for column in table.columns if column.endswith(".1")]
    if duplicate_suffixes:
        table = table.drop(columns=duplicate_suffixes)
    table = table.loc[:, ~table.columns.duplicated()].copy()
    table["category_norm"] = table["category"].map(_normalize_category)
    table["subitem_norm"] = table["subitem"].map(_normalize_item)
    table["token_set"] = table["subitem_norm"].map(_token_set)
    table["key"] = table["category_norm"] + "|" + table["subitem_norm"]

    excluded = {"category", "subitem", "category_norm", "subitem_norm", "token_set", "key"}
    value_columns = tuple(col for col in table.columns if col not in excluded)
    composition_columns = tuple(
        col
        for col in value_columns
        if col.endswith("_pct") and not col.startswith("subitem_")
    )

    direct_map: Dict[str, Dict[str, float]] = {}
    category_tokens: Dict[str, list[tuple[frozenset[str], Dict[str, float]]]] = {}

    for _, row in table.iterrows():
        payload: Dict[str, float] = {}
        for column in value_columns:
            value = row[column]
            payload[column] = float(value) if pd.notna(value) else float("nan")

        key = str(row["key"])
        direct_map[key] = payload

        category = str(row["category_norm"])
        tokens = row["token_set"]
        category_tokens.setdefault(category, []).append((tokens, payload))

    return _OfficialFeaturesBundle(value_columns, composition_columns, direct_map, category_tokens)


def _lookup_official_feature_values(row: pd.Series) -> Dict[str, float]:
    bundle = _official_features_bundle()
    if not bundle.value_columns:
        return {}

    category = _normalize_category(row.get("category", ""))
    if not category:
        return {}

    candidates = (
        row.get("material"),
        row.get("material_family"),
        row.get("key_materials"),
    )

    for candidate in candidates:
        normalized = _normalize_item(candidate)
        if not normalized:
            continue
        key = f"{category}|{normalized}"
        payload = bundle.direct_map.get(key)
        if payload:
            return payload

    token_candidates = [value for value in candidates if value]
    if not token_candidates:
        return {}

    matches = bundle.category_tokens.get(category)
    if not matches:
        return {}

    for candidate in token_candidates:
        tokens = _token_set(candidate)
        if not tokens:
            continue
        for reference_tokens, payload in matches:
            if tokens.issubset(reference_tokens):
                return payload

    return {}


def _inject_official_features(frame: pd.DataFrame) -> pd.DataFrame:
    bundle = _official_features_bundle()
    if not bundle.value_columns or frame.empty:
        return frame

    records = [_lookup_official_feature_values(row) for _, row in frame.iterrows()]
    if not any(records):
        return frame

    official_df = pd.DataFrame.from_records(records, index=frame.index)
    for column in official_df.columns:
        if column not in frame.columns:
            frame[column] = official_df[column]
        else:
            mask = official_df[column].notna()
            if mask.any():
                frame.loc[mask, column] = official_df.loc[mask, column]

    numeric_candidates = [
        column
        for column in official_df.columns
        if column.endswith(("_kg", "_pct"))
        or column.startswith("category_total")
        or column in {"difficulty_factor", "approx_moisture_pct"}
    ]

    for column in numeric_candidates:
        if column in frame.columns:
            frame[column] = pd.to_numeric(frame[column], errors="coerce")

    if "approx_moisture_pct" in frame.columns:
        mask = frame["approx_moisture_pct"].notna()
        if mask.any():
            frame.loc[mask, "moisture_pct"] = frame.loc[mask, "approx_moisture_pct"]

    return frame


@dataclass(slots=True)
class PredProps:
    """Structured container for predicted (or heuristic) properties."""

    rigidity: float
    tightness: float
    mass_final_kg: float
    energy_kwh: float
    water_l: float
    crew_min: float
    source: str = "heuristic"
    uncertainty: Dict[str, float] | None = None
    confidence_interval: Dict[str, Tuple[float, float]] | None = None
    feature_importance: list[tuple[str, float]] | None = None
    comparisons: dict[str, dict[str, float]] | None = None

    def to_targets(self) -> Dict[str, float]:
        return {
            "rigidez": float(self.rigidity),
            "estanqueidad": float(self.tightness),
            "energy_kwh": float(self.energy_kwh),
            "water_l": float(self.water_l),
            "crew_min": float(self.crew_min),
        }

    def as_dict(self) -> Dict[str, Any]:
        return {
            "rigidez": float(self.rigidity),
            "estanqueidad": float(self.tightness),
            "mass_final_kg": float(self.mass_final_kg),
            "energy_kwh": float(self.energy_kwh),
            "water_l": float(self.water_l),
            "crew_min": float(self.crew_min),
            "source": str(self.source),
            "uncertainty": {
                str(k): float(v) for k, v in (self.uncertainty or {}).items()
            },
            "confidence_interval": {
                str(k): [float(x) for x in v] for k, v in (self.confidence_interval or {}).items()
            },
            "feature_importance": [
                (str(name), float(weight)) for name, weight in (self.feature_importance or [])
            ],
            "comparisons": {
                str(name): {str(k): float(vv) for k, vv in val.items()}
                for name, val in (self.comparisons or {}).items()
            },
        }

    @classmethod
    def from_mapping(cls, payload: Mapping[str, Any]) -> "PredProps":
        def _get(name: str, alt: str | None = None, default: float = 0.0) -> float:
            if alt is not None and alt in payload:
                value = payload.get(alt)
            else:
                value = payload.get(name)
            try:
                return float(value)
            except (TypeError, ValueError):
                return default

        uncertainty_raw = payload.get("uncertainty") or {}
        confidence_raw = payload.get("confidence_interval") or {}
        feature_imp_raw = payload.get("feature_importance") or []
        comparisons_raw = payload.get("comparisons") or {}

        if isinstance(uncertainty_raw, Mapping):
            uncertainty_map = {str(k): float(v) for k, v in uncertainty_raw.items()}
        else:
            uncertainty_map = {}

        confidence_map: Dict[str, Tuple[float, float]] = {}
        if isinstance(confidence_raw, Mapping):
            for key, bounds in confidence_raw.items():
                try:
                    lo, hi = bounds
                    confidence_map[str(key)] = (float(lo), float(hi))
                except Exception:
                    confidence_map[str(key)] = (0.0, 0.0)

        feature_importance_list: list[tuple[str, float]] = []
        if isinstance(feature_imp_raw, Iterable):
            for item in feature_imp_raw:
                if isinstance(item, (list, tuple)) and len(item) >= 2:
                    feature_importance_list.append((str(item[0]), float(item[1])))

        comparisons_map: Dict[str, Dict[str, float]] = {}
        if isinstance(comparisons_raw, Mapping):
            for name, payload_map in comparisons_raw.items():
                if isinstance(payload_map, Mapping):
                    comparisons_map[str(name)] = {
                        str(k): float(v) for k, v in payload_map.items()
                    }

        return cls(
            rigidity=_get("rigidez", "rigidity", 0.0),
            tightness=_get("estanqueidad", "tightness", 0.0),
            mass_final_kg=_get("mass_final_kg", default=0.0),
            energy_kwh=_get("energy_kwh", default=0.0),
            water_l=_get("water_l", default=0.0),
            crew_min=_get("crew_min", default=0.0),
            source=str(payload.get("source", "heuristic")),
            uncertainty=uncertainty_map,
            confidence_interval=confidence_map,
            feature_importance=feature_importance_list,
            comparisons=comparisons_map,
        )


# ---------------------------------------------------------------------------
# Data preparation helpers
# ---------------------------------------------------------------------------


def _first_available(df: pd.DataFrame, names: Iterable[str], default: str | None = None) -> str | None:
    for name in names:
        if name in df.columns:
            return name
    return default


def prepare_waste_frame(waste_df: pd.DataFrame) -> pd.DataFrame:
    """Return a copy of *waste_df* with the canonical columns used downstream."""

    if waste_df is None or waste_df.empty:
        return pd.DataFrame()

    out = waste_df.copy()

    if "id" not in out.columns:
        out["id"] = out.index.astype(str)

    cat_col = _first_available(out, ["category", "Category"])
    if cat_col != "category":
        out["category"] = out[cat_col] if cat_col else ""

    mat_col = _first_available(out, ["material", "material_family", "Material", "item", "Item"])
    if mat_col != "material":
        out["material"] = out[mat_col] if mat_col else ""

    kg_col = _first_available(out, ["kg", "mass_kg", "Mass_kg"])
    if kg_col != "kg":
        out["kg"] = pd.to_numeric(out[kg_col], errors="coerce").fillna(0.0) if kg_col else 0.0

    volume_col = _first_available(out, ["volume_l", "Volume_L", "volume_m3"])
    if volume_col == "volume_m3":
        liters = pd.to_numeric(out[volume_col], errors="coerce").fillna(0.0) * 1000.0
        out["volume_l"] = liters
    elif volume_col != "volume_l":
        out["volume_l"] = pd.to_numeric(out[volume_col], errors="coerce").fillna(0.0) if volume_col else 0.0

    moist_col = _first_available(out, ["moisture_pct", "moisture", "moisture_percent"], default=None)
    if moist_col and moist_col != "moisture_pct":
        out["moisture_pct"] = pd.to_numeric(out[moist_col], errors="coerce").fillna(0.0)
    elif "moisture_pct" not in out.columns:
        out["moisture_pct"] = 0.0

    diff_col = _first_available(out, ["difficulty_factor", "difficulty", "diff_factor"], default=None)
    if diff_col and diff_col != "difficulty_factor":
        out["difficulty_factor"] = pd.to_numeric(out[diff_col], errors="coerce").fillna(1.0)
    elif "difficulty_factor" not in out.columns:
        out["difficulty_factor"] = 1.0

    mass_pct_col = _first_available(out, ["pct_mass", "percent_mass"], default=None)
    if mass_pct_col and mass_pct_col != "pct_mass":
        out["pct_mass"] = pd.to_numeric(out[mass_pct_col], errors="coerce").fillna(0.0)
    elif "pct_mass" not in out.columns:
        out["pct_mass"] = 0.0

    vol_pct_col = _first_available(out, ["pct_volume", "percent_volume"], default=None)
    if vol_pct_col and vol_pct_col != "pct_volume":
        out["pct_volume"] = pd.to_numeric(out[vol_pct_col], errors="coerce").fillna(0.0)
    elif "pct_volume" not in out.columns:
        out["pct_volume"] = 0.0

    flags_col = _first_available(out, ["flags", "Flags"])
    if flags_col != "flags":
        out["flags"] = out[flags_col] if flags_col else ""

    if "key_materials" not in out.columns:
        out["key_materials"] = out["material"].astype(str)

    out["tokens"] = (
        out["material"].astype(str).str.lower()
        + " "
        + out["category"].astype(str).str.lower()
        + " "
        + out["flags"].astype(str).str.lower()
        + " "
        + out["key_materials"].astype(str).str.lower()
    )

    if "_problematic" not in out.columns:
        out["_problematic"] = out.apply(_is_problematic, axis=1)

    out["_source_id"] = out["id"].astype(str)
    out["_source_category"] = out["category"].astype(str)
    out["_source_flags"] = out["flags"].astype(str)

    out = _inject_official_features(out)
<<<<<<< HEAD

    mass = pd.to_numeric(out["kg"], errors="coerce").fillna(0.0)
    volume_l = pd.to_numeric(out.get("volume_l"), errors="coerce")
    volume_m3 = volume_l / 1000.0
    density = pd.Series(np.nan, index=out.index, dtype=float)
    with_volume = volume_m3.notna() & (volume_m3 > 0)
    density.loc[with_volume] = mass.loc[with_volume] / volume_m3.loc[with_volume]

    missing_density = density.isna() | ~np.isfinite(density)
    if missing_density.any():
        for idx, row in out.loc[missing_density].iterrows():
            estimate = _estimate_density_from_row(row)
            if estimate is not None:
                density.at[idx] = estimate

    default_density = float(_CATEGORY_DENSITY_DEFAULTS.get("other packaging glove", 500.0))
    density = density.fillna(default_density)
    out["density_kg_m3"] = density.clip(lower=20.0, upper=4000.0)

=======
>>>>>>> c04a7a07
    return out


def _is_problematic(row: pd.Series) -> bool:
    cat = str(row.get("category", "")).lower()
    fam = str(row.get("material", "")).lower() + " " + str(row.get("material_family", "")).lower()
    flg = str(row.get("flags", "")).lower()
    rules = [
        "pouches" in cat or "multilayer" in flg or "pe-pet-al" in fam,
        "foam" in cat or "zotek" in fam or "closed_cell" in flg,
        "eva" in cat or "ctb" in flg or "nomex" in fam or "nylon" in fam or "polyester" in fam,
        "glove" in cat or "nitrile" in fam,
        "wipe" in flg or "textile" in cat,
    ]
    return any(rules)


# ---------------------------------------------------------------------------
# Feature engineering
# ---------------------------------------------------------------------------


def _material_tokens(row: pd.Series) -> str:
    parts = [
        str(row.get("material", "")),
        str(row.get("category", "")),
        str(row.get("flags", "")),
        str(row.get("material_family", "")),
        str(row.get("key_materials", "")),
    ]
    return " ".join(parts).lower()


def _keyword_fraction(tokens: Iterable[str], weights: Iterable[float], keywords: Tuple[str, ...]) -> float:
    score = 0.0
    for token, weight in zip(tokens, weights):
        if any(keyword in token for keyword in keywords):
            score += weight
    return float(np.clip(score, 0.0, 1.0))


def _category_fraction(categories: Iterable[str], weights: Iterable[float], targets: Tuple[str, ...]) -> float:
    score = 0.0
    for category, weight in zip(categories, weights):
        if any(target in category for target in targets):
            score += weight
    return float(np.clip(score, 0.0, 1.0))


def compute_feature_vector(
    picks: pd.DataFrame,
    weights: Iterable[float],
    process: pd.Series,
    regolith_pct: float,
) -> Dict[str, Any]:
    total_kg = max(0.001, float(picks["kg"].sum()))
    base_weights = np.asarray(list(weights), dtype=float)

    tokens = [_material_tokens(row) for _, row in picks.iterrows()]
    categories = [str(row.get("category", "")).lower() for _, row in picks.iterrows()]

    pct_mass = picks.get("pct_mass", 0).to_numpy(dtype=float) / 100.0
    pct_volume = picks.get("pct_volume", 0).to_numpy(dtype=float) / 100.0
    moisture = picks.get("moisture_pct", 0).to_numpy(dtype=float) / 100.0
    difficulty = picks.get("difficulty_factor", 1).to_numpy(dtype=float) / 3.0
    densities = picks.get("density_kg_m3", 0).to_numpy(dtype=float)

    features: Dict[str, Any] = {
        "process_id": str(process["process_id"]),
        "total_mass_kg": total_kg,
        "mass_input_kg": total_kg,
        "num_items": int(len(picks)),
        "density_kg_m3": float(np.dot(base_weights, densities)),
        "moisture_frac": float(np.clip(np.dot(base_weights, moisture), 0.0, 1.0)),
        "difficulty_index": float(np.clip(np.dot(base_weights, difficulty), 0.0, 1.0)),
        "problematic_mass_frac": float(np.clip(np.dot(base_weights, pct_mass), 0.0, 1.0)),
        "problematic_item_frac": float(np.clip(np.dot(base_weights, pct_volume), 0.0, 1.0)),
        "regolith_pct": float(np.clip(regolith_pct, 0.0, 1.0)),
        "packaging_frac": _category_fraction(tuple(categories), base_weights, ("packaging", "food packaging")),
    }

    keyword_map: Dict[str, Tuple[str, ...]] = {
        "aluminum_frac": ("aluminum", " alloy", " al "),
        "foam_frac": ("foam", "zotek", "closed cell"),
        "eva_frac": ("eva", "ctb", "nomex"),
        "textile_frac": ("textile", "cloth", "fabric", "wipe"),
        "multilayer_frac": ("multilayer", "pe-pet-al", "pouch"),
        "glove_frac": ("glove", "nitrile"),
        "polyethylene_frac": ("polyethylene", "pvdf", "ldpe"),
        "carbon_fiber_frac": ("carbon fiber", "composite"),
        "hydrogen_rich_frac": ("polyethylene", "cotton", "pvdf"),
    }

    for name, keywords in keyword_map.items():
        features[name] = _keyword_fraction(tuple(tokens), base_weights, keywords)

    bundle = _official_features_bundle()
    official_comp: Dict[str, float] = {}
    if bundle.composition_columns:
        for column in bundle.composition_columns:
            if column not in picks.columns:
                continue
            values = pd.to_numeric(picks[column], errors="coerce").fillna(0.0).to_numpy(dtype=float)
            if not len(values):
                continue
            frac = float(np.dot(base_weights, values / 100.0))
<<<<<<< HEAD
            official_comp[column] = frac

    if official_comp:
        clipped = {key: max(0.0, float(value)) for key, value in official_comp.items()}
        total = sum(clipped.values())
        if total > 1.0 + 1e-6:
            official_comp = {key: value / total for key, value in clipped.items() if total > 0}
        else:
            official_comp = clipped
=======
            official_comp[column] = float(np.clip(frac, 0.0, 1.0))
>>>>>>> c04a7a07

    def _set_official_fraction(name: str, *columns: str) -> None:
        total = 0.0
        found = False
        for column in columns:
            if column in official_comp:
                total += official_comp[column]
                found = True
        if not found:
            return
        features[name] = float(np.clip(total, 0.0, 1.0))

    if official_comp:
        _set_official_fraction("aluminum_frac", "Aluminum_pct")
        _set_official_fraction("carbon_fiber_frac", "Carbon_Fiber_pct")
        _set_official_fraction("polyethylene_frac", "Polyethylene_pct")
        _set_official_fraction("glove_frac", "Nitrile_pct")
        _set_official_fraction("eva_frac", "Nomex_pct")
        _set_official_fraction("foam_frac", "PVDF_pct")
        _set_official_fraction("multilayer_frac", "EVOH_pct", "PET_pct")

        textile_total = sum(
            official_comp.get(column, 0.0)
            for column in ("Cotton_Cellulose_pct", "Polyester_pct", "Nylon_pct")
        )
        if textile_total > 0:
            features["textile_frac"] = float(np.clip(textile_total, 0.0, 1.0))

        hydrogen_total = sum(
            official_comp.get(column, 0.0)
            for column in ("Polyethylene_pct", "Cotton_Cellulose_pct", "PVDF_pct")
        )
        if hydrogen_total > 0:
            features["hydrogen_rich_frac"] = float(np.clip(hydrogen_total, 0.0, 1.0))

    gas_index = _GAS_MEAN_YIELD * (
        0.7 * features.get("polyethylene_frac", 0.0)
        + 0.4 * features.get("foam_frac", 0.0)
        + 0.5 * features.get("eva_frac", 0.0)
        + 0.2 * features.get("textile_frac", 0.0)
    )
    features["gas_recovery_index"] = float(np.clip(gas_index / 10.0, 0.0, 1.0))

    logistics_index = _MEAN_REUSE * (
        features.get("packaging_frac", 0.0) + 0.5 * features.get("eva_frac", 0.0)
    )
    features["logistics_reuse_index"] = float(np.clip(logistics_index, 0.0, 2.0))

    for oxide, value in _REGOLITH_VECTOR.items():
        features[f"oxide_{oxide}"] = float(value * regolith_pct)

    return features


def heuristic_props(
    picks: pd.DataFrame,
    process: pd.Series,
    weights: Iterable[float],
    regolith_pct: float,
) -> PredProps:
    weights_arr = np.asarray(list(weights), dtype=float)
    total_mass = max(0.001, float(picks["kg"].sum()))
    base_weights = weights_arr if weights_arr.sum() else np.ones_like(weights_arr) / len(weights_arr)

    materials = " ".join(picks["material"].astype(str)).lower()
    categories = " ".join(picks["category"].astype(str).str.lower())
    flags = " ".join(picks["flags"].astype(str).str.lower())

    rigidity = 0.5
    if any(keyword in materials for keyword in ("al", "aluminum", "alloy")):
        rigidity += 0.2
    if regolith_pct > 0:
        rigidity += 0.1
    rigidity = float(np.clip(rigidity, 0.05, 1.0))

    tightness = 0.5
    if "pouch" in materials or "pouches" in categories or "pe-pet-al" in flags:
        tightness += 0.2
    if regolith_pct > 0:
        tightness -= 0.05
    tightness = float(np.clip(tightness, 0.05, 1.0))

    process_energy = float(process["energy_kwh_per_kg"])
    process_water = float(process["water_l_per_kg"])
    process_crew = float(process["crew_min_per_batch"])

    moisture = float(np.dot(base_weights, picks.get("moisture_pct", 0).to_numpy(dtype=float) / 100.0))
    difficulty = float(np.dot(base_weights, picks.get("difficulty_factor", 1).to_numpy(dtype=float) / 3.0))

    energy_kwh = total_mass * (process_energy + 0.25 * difficulty + 0.12 * moisture + 0.18 * regolith_pct)
    water_l = total_mass * (process_water + 0.35 * moisture + 0.08 * regolith_pct)
    crew_min = process_crew + 18.0 * difficulty + 10.0 * regolith_pct
    crew_min += 3.0 * len(picks)

    return PredProps(
        rigidity=rigidity,
        tightness=tightness,
        mass_final_kg=total_mass * 0.9,
        energy_kwh=float(max(0.0, energy_kwh)),
        water_l=float(max(0.0, water_l)),
        crew_min=float(max(1.0, crew_min)),
    )


# ---------------------------------------------------------------------------
# Candidate construction
# ---------------------------------------------------------------------------


def _pick_materials(df: pd.DataFrame, rng: random.Random, n: int = 2, bias: float = 2.0) -> pd.DataFrame:
    weights = df["kg"].clip(lower=0.01) + df["_problematic"].astype(int) * float(bias)
    return df.sample(n=min(n, len(df)), weights=weights, replace=False, random_state=rng.randint(0, 10_000))


def _select_process(
    proc_df: pd.DataFrame,
    rng: random.Random,
    used_cats: list[str],
    used_flags: list[str],
    used_mats: list[str],
    preferred: str | None = None,
) -> pd.Series:
    if preferred:
        forced = proc_df[proc_df["process_id"].astype(str) == str(preferred)]
        if not forced.empty:
            return forced.sample(1, random_state=rng.randint(0, 10_000)).iloc[0]

    proc = proc_df.sample(1, random_state=rng.randint(0, 10_000)).iloc[0]
    cats_join = " ".join([str(c).lower() for c in used_cats])
    flags_join = " ".join([str(f).lower() for f in used_flags])
    mats_join = " ".join(used_mats).lower()

    if ("pouches" in cats_join) or ("multilayer" in flags_join) or ("pe-pet-al" in mats_join):
        cand = proc_df[proc_df["process_id"].astype(str) == "P02"]
        if not cand.empty:
            proc = cand.sample(1, random_state=rng.randint(0, 10_000)).iloc[0]

    if ("foam" in cats_join) or ("zotek" in mats_join):
        cand = proc_df[proc_df["process_id"].astype(str).isin(["P03", "P02"])]
        if not cand.empty:
            proc = cand.sample(1, random_state=rng.randint(0, 10_000)).iloc[0]

    if ("eva" in cats_join) or ("ctb" in flags_join):
        cand = proc_df[proc_df["process_id"].astype(str) == "P04"]
        if not cand.empty:
            proc = cand.sample(1, random_state=rng.randint(0, 10_000)).iloc[0]

    return proc


def _score_candidate(
    props: PredProps,
    target: Mapping[str, Any],
    picks: pd.DataFrame,
    total_kg: float,
    crew_time_low: bool,
) -> tuple[float, Dict[str, Any], Dict[str, Any]]:
    prob_mass = float((picks["_problematic"].astype(int) * picks["kg"]).sum())
    context = {
        "problematic_mass_ratio": prob_mass / max(0.1, total_kg),
        "crew_time_low": bool(crew_time_low),
    }
    auxiliary = derive_auxiliary_signals(props, target)
    score, breakdown = score_recipe(props, target, context=context, aux=auxiliary)
    return float(score), breakdown, auxiliary


def _build_candidate(
    picks: pd.DataFrame,
    proc_df: pd.DataFrame,
    rng: random.Random,
    target: dict,
    crew_time_low: bool,
    use_ml: bool,
    tuning: dict[str, Any] | None,
) -> dict | None:
    if picks.empty or proc_df is None or proc_df.empty:
        return None

    tuning = tuning or {}
    total_kg = max(0.001, float(picks["kg"].sum()))
    weights = (picks["kg"] / total_kg).clip(lower=0.0).tolist()
    weights = [float(round(w, 4)) for w in weights]

    used_ids = picks["_source_id"].tolist()
    used_cats = picks["_source_category"].tolist()
    used_flags = picks["_source_flags"].tolist()
    used_mats = picks["material"].tolist()

    preferred_process = tuning.get("process_choice")
    proc = _select_process(proc_df, rng, used_cats, used_flags, used_mats, preferred_process)

    regolith_pct = float(tuning.get("regolith_pct", 0.0))
    if regolith_pct <= 0.0 and str(proc["process_id"]).upper() == "P03":
        regolith_pct = 0.2

    materials_for_plan = used_mats.copy()
    weights_for_plan = weights.copy()
    if regolith_pct > 0:
        materials_for_plan.append("MGS-1_regolith")
        weights_for_plan = [round(w * (1.0 - regolith_pct), 3) for w in weights_for_plan]
        weights_for_plan.append(round(regolith_pct, 3))
        total = sum(weights_for_plan)
        if total > 0:
            weights_for_plan = [round(w / total, 3) for w in weights_for_plan]

    features = compute_feature_vector(picks, weights, proc, regolith_pct)
    recipe_id = derive_recipe_id(picks, proc, features)
    if recipe_id:
        features["recipe_id"] = recipe_id
    features["prediction_mode"] = "heuristic"

    heuristic = heuristic_props(picks, proc, weights, regolith_pct)
    curated_targets, curated_meta = lookup_labels(
        picks,
        str(proc.get("process_id")),
        {"recipe_id": recipe_id, "materials": used_ids},
    )
    features["curated_label_targets"] = curated_targets or {}
    features["curated_label_metadata"] = curated_meta or {}

    provenance = str(
        curated_meta.get("provenance")
        or curated_meta.get("label_source")
        or ""
    ).lower()
    use_curated = bool(curated_targets) and provenance != "weak"

    prediction: dict[str, Any] = {}
    prediction_error: str | None = None
    if use_curated:
        confidence = {
            str(k): (float(v[0]), float(v[1]))
            for k, v in (curated_meta.get("confidence_intervals") or {}).items()
        }
        props = PredProps(
            rigidity=float(curated_targets.get("rigidez", heuristic.rigidity)),
            tightness=float(curated_targets.get("estanqueidad", heuristic.tightness)),
            mass_final_kg=heuristic.mass_final_kg,
            energy_kwh=float(curated_targets.get("energy_kwh", heuristic.energy_kwh)),
            water_l=float(curated_targets.get("water_l", heuristic.water_l)),
            crew_min=float(curated_targets.get("crew_min", heuristic.crew_min)),
            source=str(curated_meta.get("label_source") or curated_meta.get("provenance") or "curated"),
            confidence_interval=confidence or None,
        )
        prediction = {
            "source": props.source,
            "metadata": curated_meta,
            "targets": curated_targets,
            "confidence_interval": confidence,
        }
        features["prediction_model"] = props.source
        features["model_metadata"] = curated_meta
        features["confidence_interval"] = props.confidence_interval or {}
        features["uncertainty"] = {}
        features["feature_importance"] = []
        features["model_variants"] = {}
        features["prediction_mode"] = "curated"
    else:
        props = heuristic
        force_env = os.getenv("REXAI_FORCE_HEURISTIC", "").lower() in {"1", "true", "yes"}
        force_heuristic = (not use_ml) or force_env
        if not force_heuristic and MODEL_REGISTRY is not None and getattr(MODEL_REGISTRY, "ready", False):
            features_for_inference = dict(features)
            if prediction:
                # prediction se inicializa vacío; mantener la rama por claridad estructural.
                pass
            else:
                try:
                    prediction = MODEL_REGISTRY.predict(features_for_inference)
                except Exception as exc:  # pragma: no cover - defensive logging
                    logging.getLogger(__name__).exception("MODEL_REGISTRY.predict failed")
                    prediction = {}
                    prediction_error = f"Error al invocar el modelo ML: {exc}"
                    _append_inference_log(
                        features_for_inference,
                        {"error": str(exc)},
                        {},
                        MODEL_REGISTRY,
                    )
                else:
                    logged_prediction = prediction or {"error": "MODEL_REGISTRY returned no data"}
                    _append_inference_log(
                        features_for_inference,
                        logged_prediction,
                        ((prediction or {}).get("uncertainty") if isinstance(prediction, dict) else {}),
                        MODEL_REGISTRY,
                    )
                    if prediction:
                        props = PredProps(
                            rigidity=float(prediction.get("rigidez", props.rigidity)),
                            tightness=float(prediction.get("estanqueidad", props.tightness)),
                            mass_final_kg=heuristic.mass_final_kg,
                            energy_kwh=float(prediction.get("energy_kwh", props.energy_kwh)),
                            water_l=float(prediction.get("water_l", props.water_l)),
                            crew_min=float(prediction.get("crew_min", props.crew_min)),
                            source=str(prediction.get("source", "ml")),
                            uncertainty={k: float(v) for k, v in (prediction.get("uncertainty") or {}).items()},
                            confidence_interval={
                                k: (float(v[0]), float(v[1]))
                                for k, v in (prediction.get("confidence_interval") or {}).items()
                            },
                            feature_importance=[
                                (str(k), float(v)) for k, v in (prediction.get("feature_importance") or [])
                            ],
                            comparisons={
                                k: {kk: float(vv) for kk, vv in val.items()}
                                for k, val in (prediction.get("comparisons") or {}).items()
                            },
                        )
                        features["prediction_model"] = props.source
                        features["model_metadata"] = prediction.get("metadata", {})
                        features["uncertainty"] = props.uncertainty or {}
                        features["confidence_interval"] = props.confidence_interval or {}
                        features["feature_importance"] = props.feature_importance or []
                        features["model_variants"] = props.comparisons or {}
                        features["prediction_mode"] = "ml"
                    else:
                        prediction = {}
                        prediction_error = "El modelo ML no devolvió resultados."
                        logging.getLogger(__name__).error("MODEL_REGISTRY.predict returned no data")
        if force_heuristic:
            features["prediction_mode"] = "heuristic"

    latent: Tuple[float, ...] | list[float] = []
    if MODEL_REGISTRY is not None and getattr(MODEL_REGISTRY, "ready", False):
        try:
            emb = MODEL_REGISTRY.embed(features)  # type: ignore[attr-defined]
        except Exception:
            emb = ()
        if emb:
            latent = tuple(float(x) for x in emb)
            features["latent_vector"] = latent

    score, breakdown, auxiliary = _score_candidate(props, target, picks, total_kg, crew_time_low)

    return {
        "materials": materials_for_plan,
        "weights": weights_for_plan,
        "process_id": str(proc["process_id"]),
        "process_name": str(proc.get("name", "")),
        "props": props,
        "heuristic_props": heuristic,
        "score": round(float(score), 3),
        "source_ids": used_ids,
        "source_categories": used_cats,
        "source_flags": used_flags,
        "regolith_pct": regolith_pct,
        "features": features,
        "prediction_source": props.source,
        "ml_prediction": prediction,
        "prediction_error": prediction_error,
        "latent_vector": latent,
        "uncertainty": props.uncertainty or {},
        "confidence_interval": props.confidence_interval or {},
        "feature_importance": props.feature_importance or [],
        "model_variants": props.comparisons or {},
        "score_breakdown": breakdown,
        "auxiliary": auxiliary,
    }


# ---------------------------------------------------------------------------
# Public API
# ---------------------------------------------------------------------------


def generate_candidates(
    waste_df: pd.DataFrame,
    proc_df: pd.DataFrame,
    target: dict,
    n: int = 6,
    crew_time_low: bool = False,
    optimizer_evals: int = 0,
    use_ml: bool = True,
):
    """Generate *n* candidate recycling plans plus optional optimization history."""

    if waste_df is None or waste_df.empty or proc_df is None or proc_df.empty:
        return [], pd.DataFrame()

    df = prepare_waste_frame(waste_df)
    rng = random.Random()
    process_ids = sorted(proc_df["process_id"].astype(str).unique().tolist()) if not proc_df.empty else []

    def sampler(override: dict[str, Any] | None = None) -> dict | None:
        override = override or {}
        bias = float(override.get("problematic_bias", 2.0))
        picks = _pick_materials(df, rng, n=rng.choice([2, 3]), bias=bias)
        return _build_candidate(picks, proc_df, rng, target, crew_time_low, use_ml, override)

    candidates: list[dict] = []
    for _ in range(n):
        candidate = sampler({})
        if candidate:
            candidates.append(candidate)

    history = pd.DataFrame()
    if optimizer_evals and optimizer_evals > 0:
        try:
            from app.modules.optimizer import optimize_candidates

            pareto, history = optimize_candidates(
                initial_candidates=candidates,
                sampler=sampler,
                target=target,
                n_evals=int(optimizer_evals),
                process_ids=process_ids,
            )
            candidates = pareto
        except Exception:
            history = pd.DataFrame()

    candidates.sort(key=lambda cand: cand.get("score", 0.0), reverse=True)
    return candidates, history


__all__ = [
    "generate_candidates",
    "PredProps",
    "prepare_waste_frame",
    "compute_feature_vector",
    "heuristic_props",
]<|MERGE_RESOLUTION|>--- conflicted
+++ resolved
@@ -142,7 +142,6 @@
 _OFFICIAL_FEATURES_PATH = DATASETS_ROOT / "rexai_nasa_waste_features.csv"
 
 _CATEGORY_SYNONYMS = {
-<<<<<<< HEAD
     "foam": "foam packaging",
     "foam packaging": "foam packaging",
     "packaging": "other packaging glove",
@@ -178,13 +177,11 @@
     "other packaging glove": 420.0,
     "eva waste": 240.0,
     "fabric": 350.0,
-=======
     "packaging": "other packaging glove",
     "foam": "other packaging glove",
     "glove": "other packaging glove",
     "other packaging": "other packaging glove",
     "other packaging glove": "other packaging glove",
->>>>>>> c04a7a07
 }
 
 
@@ -206,7 +203,6 @@
     return _CATEGORY_SYNONYMS.get(normalized, normalized)
 
 
-<<<<<<< HEAD
 def _estimate_density_from_row(row: pd.Series) -> float | None:
     category = _normalize_category(row.get("category", ""))
 
@@ -243,9 +239,6 @@
 
     return None
 
-
-=======
->>>>>>> c04a7a07
 def _normalize_item(value: Any) -> str:
     return _normalize_text(value)
 
@@ -587,7 +580,6 @@
     out["_source_flags"] = out["flags"].astype(str)
 
     out = _inject_official_features(out)
-<<<<<<< HEAD
 
     mass = pd.to_numeric(out["kg"], errors="coerce").fillna(0.0)
     volume_l = pd.to_numeric(out.get("volume_l"), errors="coerce")
@@ -606,9 +598,6 @@
     default_density = float(_CATEGORY_DENSITY_DEFAULTS.get("other packaging glove", 500.0))
     density = density.fillna(default_density)
     out["density_kg_m3"] = density.clip(lower=20.0, upper=4000.0)
-
-=======
->>>>>>> c04a7a07
     return out
 
 
@@ -715,7 +704,6 @@
             if not len(values):
                 continue
             frac = float(np.dot(base_weights, values / 100.0))
-<<<<<<< HEAD
             official_comp[column] = frac
 
     if official_comp:
@@ -725,9 +713,7 @@
             official_comp = {key: value / total for key, value in clipped.items() if total > 0}
         else:
             official_comp = clipped
-=======
             official_comp[column] = float(np.clip(frac, 0.0, 1.0))
->>>>>>> c04a7a07
 
     def _set_official_fraction(name: str, *columns: str) -> None:
         total = 0.0
