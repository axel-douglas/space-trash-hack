# app/modules/generator.py
from __future__ import annotations
import random
from dataclasses import dataclass
<<<<<<< HEAD
from pathlib import Path
=======
>>>>>>> 5ec4fb15
from typing import Any, Dict

import numpy as np
import pandas as pd
import os

try:  # Lazy import to avoid circular dependency during training pipelines
    from app.modules.ml_models import MODEL_REGISTRY
except Exception:  # pragma: no cover - fallback when models are not available
    MODEL_REGISTRY = None
<<<<<<< HEAD

DATASETS_ROOT = Path(__file__).resolve().parents[2] / "datasets"

try:  # Preload regolith composition and mission coefficients for feature parity
    _REGOLITH_VECTOR = (
        pd.read_csv(DATASETS_ROOT / "raw" / "mgs1_oxides.csv")
        .assign(oxide=lambda df: df["oxide"].str.lower())
        .set_index("oxide")["wt_percent"]
        .div(100.0)
        .to_dict()
    )
except Exception:  # pragma: no cover - fallback constants
    _REGOLITH_VECTOR = {
        "sio2": 0.48,
        "feot": 0.18,
        "mgo": 0.13,
        "cao": 0.055,
        "so3": 0.07,
        "h2o": 0.032,
    }

try:
    _GAS_METRICS = pd.read_csv(DATASETS_ROOT / "raw" / "nasa_trash_to_gas.csv")
    _GAS_MEAN_YIELD = float(
        (_GAS_METRICS["o2_ch4_yield_kg"] / _GAS_METRICS["water_makeup_kg"].clip(lower=1e-6)).mean()
    )
except Exception:  # pragma: no cover - fallback constant
    _GAS_MEAN_YIELD = 6.0

try:
    _LOGISTICS = pd.read_csv(DATASETS_ROOT / "raw" / "logistics_to_living.csv")
    _LOGISTICS["reuse_efficiency"] = (
        (_LOGISTICS["outfitting_replaced_kg"] - _LOGISTICS["residual_waste_kg"]) / _LOGISTICS["packaging_kg"].clip(lower=1e-6)
    ).clip(lower=0)
    _MEAN_REUSE = float(_LOGISTICS["reuse_efficiency"].mean())
except Exception:  # pragma: no cover - fallback constant
    _MEAN_REUSE = 0.6
=======
>>>>>>> 5ec4fb15

@dataclass
class PredProps:
    rigidity: float
    tightness: float
    mass_final_kg: float
    energy_kwh: float
    water_l: float
    crew_min: float
    source: str = "heuristic"

# --- utilidades de compatibilidad con DF (nombres de columnas) ---
def _col(df: pd.DataFrame, candidates: list[str], default=None):
    for c in candidates:
        if c in df.columns:
            return c
    return default

def _ensure_compat(df: pd.DataFrame) -> pd.DataFrame:
    """Devuelve copia con columnas estandarizadas:
       id, category, material, kg, volume_l, flags, _problematic
    """
    out = df.copy()
    # ID
    if "id" not in out.columns:
        out["id"] = out.index.astype(str)
    # Category
    cat_col = _col(out, ["category","Category"])
    if cat_col != "category":
        out["category"] = out[cat_col] if cat_col else ""
    # Material
    mat_col = _col(out, ["material","material_family","Material"])
    if mat_col != "material":
        out["material"] = out[mat_col] if mat_col else ""
    # Masa (kg)
    kg_col = _col(out, ["kg","mass_kg","Mass_kg"])
    if kg_col != "kg":
        out["kg"] = pd.to_numeric(out[kg_col], errors="coerce").fillna(0.0) if kg_col else 0.0
    # Volumen (L)
    vol_col = _col(out, ["volume_l","Volume_L"])
    if vol_col != "volume_l":
        out["volume_l"] = pd.to_numeric(out[vol_col], errors="coerce").fillna(0.0) if vol_col else 0.0
    # Moisture
    moist_col = _col(out, ["moisture_pct", "moisture", "moisture_percent"], default=None)
    if moist_col and moist_col != "moisture_pct":
        out["moisture_pct"] = pd.to_numeric(out[moist_col], errors="coerce").fillna(0.0)
    elif "moisture_pct" not in out.columns:
        out["moisture_pct"] = 0.0
    # Difficulty factor
    diff_col = _col(out, ["difficulty_factor", "difficulty", "diff_factor"], default=None)
    if diff_col and diff_col != "difficulty_factor":
        out["difficulty_factor"] = pd.to_numeric(out[diff_col], errors="coerce").fillna(1.0)
    elif "difficulty_factor" not in out.columns:
        out["difficulty_factor"] = 1.0
    # Percentages NASA references
    pmass_col = _col(out, ["pct_mass", "percent_mass"], default=None)
    if pmass_col and pmass_col != "pct_mass":
        out["pct_mass"] = pd.to_numeric(out[pmass_col], errors="coerce").fillna(0.0)
    elif "pct_mass" not in out.columns:
        out["pct_mass"] = 0.0
    pvol_col = _col(out, ["pct_volume", "percent_volume"], default=None)
    if pvol_col and pvol_col != "pct_volume":
        out["pct_volume"] = pd.to_numeric(out[pvol_col], errors="coerce").fillna(0.0)
    elif "pct_volume" not in out.columns:
        out["pct_volume"] = 0.0
    # Key materials text for embeddings
    if "key_materials" not in out.columns:
        out["key_materials"] = out["material"].astype(str)
    out["tokens"] = (
        out["material"].astype(str).str.lower()
        + " "
        + out["category"].astype(str).str.lower()
        + " "
        + out["flags"].astype(str).str.lower()
        + " "
        + out["key_materials"].astype(str).str.lower()
    )
    volume_m3 = (out["volume_l"].replace(0, np.nan) / 1000.0).fillna(0.001)
    out["density_kg_m3"] = out["kg"].astype(float) / volume_m3
    # Flags
    flg_col = _col(out, ["flags","Flags"])
    if flg_col != "flags":
        out["flags"] = out[flg_col] if flg_col else ""
    # Problemáticos
    if "_problematic" not in out.columns:
        out["_problematic"] = out.apply(_is_problematic, axis=1)
    # Origen/huella NASA
    out["_source_id"] = out["id"].astype(str)
    out["_source_category"] = out["category"].astype(str)
    out["_source_flags"] = out["flags"].astype(str)
    return out

def _is_problematic(row: pd.Series) -> bool:
    cat = str(row.get("category", "")).lower()
    fam = str(row.get("material", "")).lower() + " " + str(row.get("material_family","")).lower()
    flg = str(row.get("flags", "")).lower()
    rules = [
        "pouches" in cat or "multilayer" in flg or "pe-pet-al" in fam,
        "foam" in cat or "zotek" in fam or "closed_cell" in flg,
        "eva" in cat or "ctb" in flg or "nomex" in fam or "nylon" in fam or "polyester" in fam,
        "glove" in cat or "nitrile" in fam,
        "wipe" in flg or "textile" in cat
    ]
    return any(rules)

def _pick_materials(df: pd.DataFrame, n: int = 2) -> pd.DataFrame:
    # Preferimos masa y problemáticos (boost)
    w = df["kg"].clip(lower=0.01) + df["_problematic"].astype(int) * 2.0
    return df.sample(n=min(n, len(df)), weights=w, replace=False, random_state=None)

def generate_candidates(waste_df: pd.DataFrame, proc_df: pd.DataFrame,
                        target: dict, n: int = 6, crew_time_low: bool = False,
                        optimizer_evals: int = 0):
    """
    Genera candidatos priorizando:
    - Consumir masa de ítems 'problemáticos' definidos por NASA.
    - Elegir procesos coherentes: P02 (laminado multicapa), P03 (sinter + MGS-1), P04 (reuso CTB).
    - Insertar explícitamente **regolito MGS-1** cuando el proceso sea P03.

    Devuelve una tupla con el listado de candidatos y, si se habilita el
    optimizador, un DataFrame con el historial de convergencia.
    """
    if waste_df is None or proc_df is None or len(waste_df) == 0 or len(proc_df) == 0:
        return [], pd.DataFrame()

    df = _ensure_compat(waste_df)
    def _sampler() -> dict | None:
        picks = _pick_materials(df, n=random.choice([2, 3]))
        return _build_candidate(picks, proc_df, target, crew_time_low)

    out = []
    for _ in range(n):
        cand = _sampler()
        if cand:
            out.append(cand)

    history = pd.DataFrame()

    if optimizer_evals and optimizer_evals > 0:
        try:
            from app.modules.optimizer import optimize_candidates

            pareto, history = optimize_candidates(
                initial_candidates=out,
                sampler=_sampler,
                target=target,
                n_evals=int(optimizer_evals)
            )
            out = pareto
        except Exception:
            history = pd.DataFrame()

    out.sort(key=lambda x: x["score"], reverse=True)
    return out, history


def _material_tokens(row: pd.Series) -> str:
    """Concatenate informative strings to detect material families."""

    parts = [
        str(row.get("material", "")),
        str(row.get("category", "")),
        str(row.get("flags", "")),
        str(row.get("material_family", "")),
<<<<<<< HEAD
        str(row.get("key_materials", "")),
=======
>>>>>>> 5ec4fb15
    ]
    return " ".join(parts).lower()


def _derive_features(
    picks: pd.DataFrame,
    base_weights: list[float],
    proc: pd.Series,
    regolith_pct: float,
) -> Dict[str, Any]:
    total_kg = max(0.001, float(picks["kg"].sum()))
<<<<<<< HEAD

    tokens = [_material_tokens(row) for _, row in picks.iterrows()]
    categories = [str(row.get("category", "")).lower() for _, row in picks.iterrows()]
    weights = np.asarray(base_weights, dtype=float)
    pct_mass = picks.get("pct_mass", 0).to_numpy(dtype=float) / 100.0
    pct_volume = picks.get("pct_volume", 0).to_numpy(dtype=float) / 100.0
    moisture = picks.get("moisture_pct", 0).to_numpy(dtype=float) / 100.0
    difficulty = picks.get("difficulty_factor", 1).to_numpy(dtype=float) / 3.0
    densities = picks.get("density_kg_m3", 0).to_numpy(dtype=float)
=======
    problematic_mass = float((picks["_problematic"].astype(float) * picks["kg"]).sum())
    problematic_items = float(picks["_problematic"].astype(float).mean())

    tokens = [_material_tokens(row) for _, row in picks.iterrows()]
>>>>>>> 5ec4fb15

    def _weight_for(keywords: tuple[str, ...]) -> float:
        weight = 0.0
        for token, frac in zip(tokens, base_weights):
            if any(keyword in token for keyword in keywords):
                weight += frac
        return float(np.clip(weight, 0.0, 1.0))

<<<<<<< HEAD
    def _category_weight(targets: tuple[str, ...]) -> float:
        weight = 0.0
        for category, frac in zip(categories, base_weights):
            if any(target in category for target in targets):
                weight += frac
        return float(np.clip(weight, 0.0, 1.0))

=======
>>>>>>> 5ec4fb15
    keyword_map = {
        "aluminum_frac": ("aluminum", " alloy", " al "),
        "foam_frac": ("foam", "zotek", "closed cell"),
        "eva_frac": ("eva", "ctb", "nomex"),
        "textile_frac": ("textile", "cloth", "fabric", "wipe"),
        "multilayer_frac": ("multilayer", "pe-pet-al", "pouch"),
        "glove_frac": ("glove", "nitrile"),
<<<<<<< HEAD
        "polyethylene_frac": ("polyethylene", "pvdf", "ldpe"),
        "carbon_fiber_frac": ("carbon fiber", "composite"),
        "hydrogen_rich_frac": ("polyethylene", "cotton", "pvdf"),
=======
>>>>>>> 5ec4fb15
    }

    features: Dict[str, Any] = {
        "process_id": str(proc["process_id"]),
<<<<<<< HEAD
        "total_mass_kg": total_kg,
        "density_kg_m3": float(np.dot(weights, densities)),
        "num_items": int(len(picks)),
        "moisture_frac": float(np.clip(np.dot(weights, moisture), 0.0, 1.0)),
        "difficulty_index": float(np.clip(np.dot(weights, difficulty), 0.0, 1.0)),
        "problematic_mass_frac": float(np.clip(np.dot(weights, pct_mass), 0.0, 1.0)),
        "problematic_item_frac": float(np.clip(np.dot(weights, pct_volume), 0.0, 1.0)),
        "regolith_pct": float(np.clip(regolith_pct, 0.0, 1.0)),
        "packaging_frac": _category_weight(("packaging", "food packaging")),
=======
        "mass_input_kg": total_kg,
        "num_items": int(len(picks)),
        "problematic_mass_frac": float(np.clip(problematic_mass / total_kg, 0.0, 1.0)),
        "problematic_item_frac": float(np.clip(problematic_items, 0.0, 1.0)),
        "regolith_pct": float(np.clip(regolith_pct, 0.0, 1.0)),
>>>>>>> 5ec4fb15
    }

    for name, keywords in keyword_map.items():
        features[name] = _weight_for(keywords)

<<<<<<< HEAD
    gas_index = _GAS_MEAN_YIELD * (
        0.7 * features.get("polyethylene_frac", 0.0)
        + 0.4 * features.get("foam_frac", 0.0)
        + 0.5 * features.get("eva_frac", 0.0)
        + 0.2 * features.get("textile_frac", 0.0)
    )
    features["gas_recovery_index"] = float(np.clip(gas_index / 10.0, 0.0, 1.0))

    logistics_index = _MEAN_REUSE * (features.get("packaging_frac", 0.0) + 0.5 * features.get("eva_frac", 0.0))
    features["logistics_reuse_index"] = float(np.clip(logistics_index, 0.0, 2.0))

    for oxide, value in _REGOLITH_VECTOR.items():
        features[f"oxide_{oxide}"] = float(value * regolith_pct)

=======
>>>>>>> 5ec4fb15
    return features


def _build_candidate(picks: pd.DataFrame, proc_df: pd.DataFrame, target: dict,
                     crew_time_low: bool = False) -> dict | None:
    if picks is None or picks.empty or proc_df is None or proc_df.empty:
        return None

    total_kg = max(0.001, float(picks["kg"].sum()))
    weights = (picks["kg"] / total_kg).round(2).tolist()
    base_weights = weights.copy()

    used_ids = picks["_source_id"].tolist()
    used_cats = picks["_source_category"].tolist()
    used_flags = picks["_source_flags"].tolist()
    used_mats = picks["material"].tolist()

    proc = _select_process(proc_df, used_cats, used_flags, used_mats)

    mass_final = total_kg * 0.90
    energy = float(proc["energy_kwh_per_kg"]) * mass_final
    water = float(proc["water_l_per_kg"]) * mass_final
    crew = float(proc["crew_min_per_batch"])

    mats_join = " ".join(used_mats).lower()
    cats_join = " ".join([str(c).lower() for c in used_cats])
    flags_join = " ".join([str(f).lower() for f in used_flags])
    rigidity = min(1.0, 0.5 + (0.2 if "al" in mats_join or "aluminum" in mats_join else 0.0))
    tightness = min(1.0, 0.5 + (0.2 if "pouches" in cats_join or "pe-pet-al" in mats_join else 0.0))

    regolith_pct = 0.0
    materials_for_plan = used_mats.copy()
    weights_for_plan = weights.copy()

    if str(proc["process_id"]).upper() == "P03":
        regolith_pct = 0.2
        materials_for_plan.append("MGS-1_regolith")
        weights_for_plan = [round(w * (1.0 - regolith_pct), 2) for w in weights_for_plan]
        weights_for_plan.append(round(regolith_pct, 2))
        s = sum(weights_for_plan)
        if s > 0:
            weights_for_plan = [round(w / s, 2) for w in weights_for_plan]
        rigidity = min(1.0, rigidity + 0.1)
        tightness = max(0.0, tightness - 0.05)

    features = _derive_features(picks, base_weights, proc, regolith_pct)

    props = PredProps(
        rigidity=rigidity,
        tightness=tightness,
        mass_final_kg=mass_final,
        energy_kwh=energy,
        water_l=water,
        crew_min=crew,
    )

    force_heuristic = os.getenv("REXAI_FORCE_HEURISTIC", "").lower() in {"1", "true", "yes"}
    if not force_heuristic and MODEL_REGISTRY is not None and MODEL_REGISTRY.ready:
        prediction = MODEL_REGISTRY.predict(features)
        if prediction:
            props = PredProps(
                rigidity=float(prediction.get("rigidez", rigidity)),
                tightness=float(prediction.get("estanqueidad", tightness)),
                mass_final_kg=mass_final,
                energy_kwh=float(prediction.get("energy_kwh", energy)),
                water_l=float(prediction.get("water_l", water)),
                crew_min=float(prediction.get("crew_min", crew)),
                source=str(prediction.get("source", "ml")),
            )
            # Guardamos info adicional para trazabilidad de la UI
            features["prediction_model"] = props.source
            features["model_metadata"] = prediction.get("metadata", {})
    else:
        prediction = {}

<<<<<<< HEAD
    if MODEL_REGISTRY is not None and MODEL_REGISTRY.ready:
        latent = MODEL_REGISTRY.embed(features)
        if latent:
            features["latent_vector"] = latent
    else:
        latent = []

=======
>>>>>>> 5ec4fb15
    score = _score_candidate(props, target, picks, total_kg, crew_time_low)

    return {
        "materials": materials_for_plan,
        "weights": weights_for_plan,
        "process_id": str(proc["process_id"]),
        "process_name": str(proc["name"]),
        "props": props,
        "score": round(float(score), 3),
        "source_ids": used_ids,
        "source_categories": used_cats,
        "source_flags": used_flags,
        "regolith_pct": regolith_pct,
        "features": features,
        "prediction_source": props.source,
        "ml_prediction": prediction,
<<<<<<< HEAD
        "latent_vector": latent,
=======
>>>>>>> 5ec4fb15
    }


def _select_process(proc_df: pd.DataFrame, used_cats: list[str], used_flags: list[str],
                    used_mats: list[str]) -> pd.Series:
    proc = proc_df.sample(1).iloc[0]
    cats_join = " ".join([str(c).lower() for c in used_cats])
    flags_join = " ".join([str(f).lower() for f in used_flags])
    mats_join = " ".join(used_mats).lower()

    if ("pouches" in cats_join) or ("multilayer" in flags_join) or ("pe-pet-al" in mats_join):
        cand = proc_df[proc_df["process_id"] == "P02"]
        if not cand.empty:
            proc = cand.iloc[0]

    if ("foam" in cats_join) or ("zotek" in mats_join):
        cand = proc_df[proc_df["process_id"].isin(["P03", "P02"])]
        if not cand.empty:
            proc = cand.sample(1).iloc[0]

    if ("eva" in cats_join) or ("ctb" in flags_join):
        cand = proc_df[proc_df["process_id"] == "P04"]
        if not cand.empty:
            proc = cand.iloc[0]

    return proc


def _score_candidate(props: PredProps, target: dict, picks: pd.DataFrame, total_kg: float,
                     crew_time_low: bool = False) -> float:
    score = 0.0
    score += 1.0 - abs(props.rigidity - float(target["rigidity"]))
    score += 1.0 - abs(props.tightness - float(target["tightness"]))

    def _pen(v, lim, eps):
        return max(0.0, (v - float(lim)) / max(eps, float(lim)))

    crew_eps = 0.5 if crew_time_low else 1.0
    score -= _pen(props.energy_kwh, target["max_energy_kwh"], 0.1)
    score -= _pen(props.water_l, target["max_water_l"], 0.1)
    score -= _pen(props.crew_min, target["max_crew_min"], crew_eps)

    prob_mass = float((picks["_problematic"].astype(int) * picks["kg"]).sum())
    score += 0.5 * (prob_mass / max(0.1, total_kg))
    return score<|MERGE_RESOLUTION|>--- conflicted
+++ resolved
@@ -1,25 +1,23 @@
 # app/modules/generator.py
 from __future__ import annotations
+import os
 import random
 from dataclasses import dataclass
-<<<<<<< HEAD
 from pathlib import Path
-=======
->>>>>>> 5ec4fb15
 from typing import Any, Dict
 
 import numpy as np
 import pandas as pd
-import os
 
 try:  # Lazy import to avoid circular dependency during training pipelines
     from app.modules.ml_models import MODEL_REGISTRY
 except Exception:  # pragma: no cover - fallback when models are not available
     MODEL_REGISTRY = None
-<<<<<<< HEAD
-
+
+# --- rutas de datasets (cuando existen localmente) ---
 DATASETS_ROOT = Path(__file__).resolve().parents[2] / "datasets"
 
+# Valores de respaldo si no hay datasets locales
 try:  # Preload regolith composition and mission coefficients for feature parity
     _REGOLITH_VECTOR = (
         pd.read_csv(DATASETS_ROOT / "raw" / "mgs1_oxides.csv")
@@ -49,13 +47,13 @@
 try:
     _LOGISTICS = pd.read_csv(DATASETS_ROOT / "raw" / "logistics_to_living.csv")
     _LOGISTICS["reuse_efficiency"] = (
-        (_LOGISTICS["outfitting_replaced_kg"] - _LOGISTICS["residual_waste_kg"]) / _LOGISTICS["packaging_kg"].clip(lower=1e-6)
+        (_LOGISTICS["outfitting_replaced_kg"] - _LOGISTICS["residual_waste_kg"])
+        / _LOGISTICS["packaging_kg"].clip(lower=1e-6)
     ).clip(lower=0)
     _MEAN_REUSE = float(_LOGISTICS["reuse_efficiency"].mean())
 except Exception:  # pragma: no cover - fallback constant
     _MEAN_REUSE = 0.6
-=======
->>>>>>> 5ec4fb15
+
 
 @dataclass
 class PredProps:
@@ -67,12 +65,14 @@
     crew_min: float
     source: str = "heuristic"
 
+
 # --- utilidades de compatibilidad con DF (nombres de columnas) ---
 def _col(df: pd.DataFrame, candidates: list[str], default=None):
     for c in candidates:
         if c in df.columns:
             return c
     return default
+
 
 def _ensure_compat(df: pd.DataFrame) -> pd.DataFrame:
     """Devuelve copia con columnas estandarizadas:
@@ -83,19 +83,19 @@
     if "id" not in out.columns:
         out["id"] = out.index.astype(str)
     # Category
-    cat_col = _col(out, ["category","Category"])
+    cat_col = _col(out, ["category", "Category"])
     if cat_col != "category":
         out["category"] = out[cat_col] if cat_col else ""
     # Material
-    mat_col = _col(out, ["material","material_family","Material"])
+    mat_col = _col(out, ["material", "material_family", "Material"])
     if mat_col != "material":
         out["material"] = out[mat_col] if mat_col else ""
     # Masa (kg)
-    kg_col = _col(out, ["kg","mass_kg","Mass_kg"])
+    kg_col = _col(out, ["kg", "mass_kg", "Mass_kg"])
     if kg_col != "kg":
         out["kg"] = pd.to_numeric(out[kg_col], errors="coerce").fillna(0.0) if kg_col else 0.0
     # Volumen (L)
-    vol_col = _col(out, ["volume_l","Volume_L"])
+    vol_col = _col(out, ["volume_l", "Volume_L"])
     if vol_col != "volume_l":
         out["volume_l"] = pd.to_numeric(out[vol_col], errors="coerce").fillna(0.0) if vol_col else 0.0
     # Moisture
@@ -121,9 +121,14 @@
         out["pct_volume"] = pd.to_numeric(out[pvol_col], errors="coerce").fillna(0.0)
     elif "pct_volume" not in out.columns:
         out["pct_volume"] = 0.0
+    # Flags
+    flg_col = _col(out, ["flags", "Flags"])
+    if flg_col != "flags":
+        out["flags"] = out[flg_col] if flg_col else ""
     # Key materials text for embeddings
     if "key_materials" not in out.columns:
         out["key_materials"] = out["material"].astype(str)
+    # Tokens + densidad
     out["tokens"] = (
         out["material"].astype(str).str.lower()
         + " "
@@ -135,10 +140,6 @@
     )
     volume_m3 = (out["volume_l"].replace(0, np.nan) / 1000.0).fillna(0.001)
     out["density_kg_m3"] = out["kg"].astype(float) / volume_m3
-    # Flags
-    flg_col = _col(out, ["flags","Flags"])
-    if flg_col != "flags":
-        out["flags"] = out[flg_col] if flg_col else ""
     # Problemáticos
     if "_problematic" not in out.columns:
         out["_problematic"] = out.apply(_is_problematic, axis=1)
@@ -148,27 +149,35 @@
     out["_source_flags"] = out["flags"].astype(str)
     return out
 
+
 def _is_problematic(row: pd.Series) -> bool:
     cat = str(row.get("category", "")).lower()
-    fam = str(row.get("material", "")).lower() + " " + str(row.get("material_family","")).lower()
+    fam = str(row.get("material", "")).lower() + " " + str(row.get("material_family", "")).lower()
     flg = str(row.get("flags", "")).lower()
     rules = [
         "pouches" in cat or "multilayer" in flg or "pe-pet-al" in fam,
         "foam" in cat or "zotek" in fam or "closed_cell" in flg,
         "eva" in cat or "ctb" in flg or "nomex" in fam or "nylon" in fam or "polyester" in fam,
         "glove" in cat or "nitrile" in fam,
-        "wipe" in flg or "textile" in cat
+        "wipe" in flg or "textile" in cat,
     ]
     return any(rules)
+
 
 def _pick_materials(df: pd.DataFrame, n: int = 2) -> pd.DataFrame:
     # Preferimos masa y problemáticos (boost)
     w = df["kg"].clip(lower=0.01) + df["_problematic"].astype(int) * 2.0
     return df.sample(n=min(n, len(df)), weights=w, replace=False, random_state=None)
 
-def generate_candidates(waste_df: pd.DataFrame, proc_df: pd.DataFrame,
-                        target: dict, n: int = 6, crew_time_low: bool = False,
-                        optimizer_evals: int = 0):
+
+def generate_candidates(
+    waste_df: pd.DataFrame,
+    proc_df: pd.DataFrame,
+    target: dict,
+    n: int = 6,
+    crew_time_low: bool = False,
+    optimizer_evals: int = 0,
+):
     """
     Genera candidatos priorizando:
     - Consumir masa de ítems 'problemáticos' definidos por NASA.
@@ -182,6 +191,7 @@
         return [], pd.DataFrame()
 
     df = _ensure_compat(waste_df)
+
     def _sampler() -> dict | None:
         picks = _pick_materials(df, n=random.choice([2, 3]))
         return _build_candidate(picks, proc_df, target, crew_time_low)
@@ -199,10 +209,7 @@
             from app.modules.optimizer import optimize_candidates
 
             pareto, history = optimize_candidates(
-                initial_candidates=out,
-                sampler=_sampler,
-                target=target,
-                n_evals=int(optimizer_evals)
+                initial_candidates=out, sampler=_sampler, target=target, n_evals=int(optimizer_evals)
             )
             out = pareto
         except Exception:
@@ -214,16 +221,12 @@
 
 def _material_tokens(row: pd.Series) -> str:
     """Concatenate informative strings to detect material families."""
-
     parts = [
         str(row.get("material", "")),
         str(row.get("category", "")),
         str(row.get("flags", "")),
         str(row.get("material_family", "")),
-<<<<<<< HEAD
         str(row.get("key_materials", "")),
-=======
->>>>>>> 5ec4fb15
     ]
     return " ".join(parts).lower()
 
@@ -235,8 +238,8 @@
     regolith_pct: float,
 ) -> Dict[str, Any]:
     total_kg = max(0.001, float(picks["kg"].sum()))
-<<<<<<< HEAD
-
+
+    # Métricas ricas (codex) + métricas “main” de problemáticos
     tokens = [_material_tokens(row) for _, row in picks.iterrows()]
     categories = [str(row.get("category", "")).lower() for _, row in picks.iterrows()]
     weights = np.asarray(base_weights, dtype=float)
@@ -245,12 +248,9 @@
     moisture = picks.get("moisture_pct", 0).to_numpy(dtype=float) / 100.0
     difficulty = picks.get("difficulty_factor", 1).to_numpy(dtype=float) / 3.0
     densities = picks.get("density_kg_m3", 0).to_numpy(dtype=float)
-=======
+
     problematic_mass = float((picks["_problematic"].astype(float) * picks["kg"]).sum())
     problematic_items = float(picks["_problematic"].astype(float).mean())
-
-    tokens = [_material_tokens(row) for _, row in picks.iterrows()]
->>>>>>> 5ec4fb15
 
     def _weight_for(keywords: tuple[str, ...]) -> float:
         weight = 0.0
@@ -259,7 +259,6 @@
                 weight += frac
         return float(np.clip(weight, 0.0, 1.0))
 
-<<<<<<< HEAD
     def _category_weight(targets: tuple[str, ...]) -> float:
         weight = 0.0
         for category, frac in zip(categories, base_weights):
@@ -267,8 +266,6 @@
                 weight += frac
         return float(np.clip(weight, 0.0, 1.0))
 
-=======
->>>>>>> 5ec4fb15
     keyword_map = {
         "aluminum_frac": ("aluminum", " alloy", " al "),
         "foam_frac": ("foam", "zotek", "closed cell"),
@@ -276,39 +273,33 @@
         "textile_frac": ("textile", "cloth", "fabric", "wipe"),
         "multilayer_frac": ("multilayer", "pe-pet-al", "pouch"),
         "glove_frac": ("glove", "nitrile"),
-<<<<<<< HEAD
         "polyethylene_frac": ("polyethylene", "pvdf", "ldpe"),
         "carbon_fiber_frac": ("carbon fiber", "composite"),
         "hydrogen_rich_frac": ("polyethylene", "cotton", "pvdf"),
-=======
->>>>>>> 5ec4fb15
     }
 
     features: Dict[str, Any] = {
         "process_id": str(proc["process_id"]),
-<<<<<<< HEAD
+        # Ambos nombres por compatibilidad
         "total_mass_kg": total_kg,
+        "mass_input_kg": total_kg,
         "density_kg_m3": float(np.dot(weights, densities)),
         "num_items": int(len(picks)),
         "moisture_frac": float(np.clip(np.dot(weights, moisture), 0.0, 1.0)),
         "difficulty_index": float(np.clip(np.dot(weights, difficulty), 0.0, 1.0)),
-        "problematic_mass_frac": float(np.clip(np.dot(weights, pct_mass), 0.0, 1.0)),
-        "problematic_item_frac": float(np.clip(np.dot(weights, pct_volume), 0.0, 1.0)),
+        # Vistas alternativas (porcentajes declarados vs. flags problemáticos)
+        "problematic_mass_frac": float(
+            np.clip(max(problematic_mass / total_kg, float(np.dot(weights, pct_mass))), 0.0, 1.0)
+        ),
+        "problematic_item_frac": float(np.clip(max(problematic_items, float(np.dot(weights, pct_volume))), 0.0, 1.0)),
         "regolith_pct": float(np.clip(regolith_pct, 0.0, 1.0)),
         "packaging_frac": _category_weight(("packaging", "food packaging")),
-=======
-        "mass_input_kg": total_kg,
-        "num_items": int(len(picks)),
-        "problematic_mass_frac": float(np.clip(problematic_mass / total_kg, 0.0, 1.0)),
-        "problematic_item_frac": float(np.clip(problematic_items, 0.0, 1.0)),
-        "regolith_pct": float(np.clip(regolith_pct, 0.0, 1.0)),
->>>>>>> 5ec4fb15
     }
 
     for name, keywords in keyword_map.items():
         features[name] = _weight_for(keywords)
 
-<<<<<<< HEAD
+    # Índices derivados de datasets externos (si están presentes)
     gas_index = _GAS_MEAN_YIELD * (
         0.7 * features.get("polyethylene_frac", 0.0)
         + 0.4 * features.get("foam_frac", 0.0)
@@ -323,13 +314,12 @@
     for oxide, value in _REGOLITH_VECTOR.items():
         features[f"oxide_{oxide}"] = float(value * regolith_pct)
 
-=======
->>>>>>> 5ec4fb15
     return features
 
 
-def _build_candidate(picks: pd.DataFrame, proc_df: pd.DataFrame, target: dict,
-                     crew_time_low: bool = False) -> dict | None:
+def _build_candidate(
+    picks: pd.DataFrame, proc_df: pd.DataFrame, target: dict, crew_time_low: bool = False
+) -> dict | None:
     if picks is None or picks.empty or proc_df is None or proc_df.empty:
         return None
 
@@ -400,16 +390,17 @@
     else:
         prediction = {}
 
-<<<<<<< HEAD
+    # Embeddings latentes (si el registro de modelos lo soporta)
+    latent = []
     if MODEL_REGISTRY is not None and MODEL_REGISTRY.ready:
-        latent = MODEL_REGISTRY.embed(features)
-        if latent:
-            features["latent_vector"] = latent
-    else:
-        latent = []
-
-=======
->>>>>>> 5ec4fb15
+        try:
+            emb = MODEL_REGISTRY.embed(features)
+            if emb:
+                latent = emb
+                features["latent_vector"] = emb
+        except Exception:
+            latent = []
+
     score = _score_candidate(props, target, picks, total_kg, crew_time_low)
 
     return {
@@ -426,15 +417,13 @@
         "features": features,
         "prediction_source": props.source,
         "ml_prediction": prediction,
-<<<<<<< HEAD
         "latent_vector": latent,
-=======
->>>>>>> 5ec4fb15
     }
 
 
-def _select_process(proc_df: pd.DataFrame, used_cats: list[str], used_flags: list[str],
-                    used_mats: list[str]) -> pd.Series:
+def _select_process(
+    proc_df: pd.DataFrame, used_cats: list[str], used_flags: list[str], used_mats: list[str]
+) -> pd.Series:
     proc = proc_df.sample(1).iloc[0]
     cats_join = " ".join([str(c).lower() for c in used_cats])
     flags_join = " ".join([str(f).lower() for f in used_flags])
@@ -458,8 +447,9 @@
     return proc
 
 
-def _score_candidate(props: PredProps, target: dict, picks: pd.DataFrame, total_kg: float,
-                     crew_time_low: bool = False) -> float:
+def _score_candidate(
+    props: PredProps, target: dict, picks: pd.DataFrame, total_kg: float, crew_time_low: bool = False
+) -> float:
     score = 0.0
     score += 1.0 - abs(props.rigidity - float(target["rigidity"]))
     score += 1.0 - abs(props.tightness - float(target["tightness"]))
