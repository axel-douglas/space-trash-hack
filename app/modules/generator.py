"""Candidate generation utilities for the Rex-AI demo.

This module converts NASA's non-metabolic waste inventory into the
structured features consumed by the machine learning models.  When
artifacts are available, predictions are served from the trained
RandomForest/XGBoost ensemble; otherwise the fallback heuristics ensure
the UI remains functional.

The code historically suffered from duplicated blocks introduced during
rapid prototyping.  The refactor below consolidates the logic into
clear, reusable helpers so that both the app runtime and the training
pipeline can rely on a single source of truth.
"""

from __future__ import annotations

<<<<<<< HEAD
import json
=======
import logging
>>>>>>> 4260b4c8
import os
import random
from dataclasses import dataclass
from datetime import datetime
from pathlib import Path
from typing import Any, Dict, Iterable, Tuple

import numpy as np
import pandas as pd

from app.modules.label_mapper import derive_recipe_id, lookup_labels

try:  # Lazy import to avoid circular dependency during training pipelines
    from app.modules.ml_models import MODEL_REGISTRY
except Exception:  # pragma: no cover - fallback when models are not available
    MODEL_REGISTRY = None

DATASETS_ROOT = Path(__file__).resolve().parents[2] / "datasets"
LOGS_ROOT = Path(__file__).resolve().parents[2] / "data" / "logs"


def _to_serializable(value: Any) -> Any:
    """Convert *value* into a JSON-serializable structure."""

    if value is None or isinstance(value, (str, int, float, bool)):
        return value
    if isinstance(value, np.generic):
        return value.item()
    if isinstance(value, (list, tuple, set)):
        return [_to_serializable(v) for v in value]
    if isinstance(value, dict):
        return {str(k): _to_serializable(v) for k, v in value.items()}
    if isinstance(value, np.ndarray):
        return [_to_serializable(v) for v in value.tolist()]
    return str(value)


def _append_inference_log(
    input_features: Dict[str, Any],
    prediction: Dict[str, Any] | None,
    uncertainty: Dict[str, Any] | None,
    model_registry: Any | None,
) -> None:
    """Persist an inference event as a Parquet append."""

    try:
        LOGS_ROOT.mkdir(parents=True, exist_ok=True)
    except Exception:
        return

    model_hash = ""
    if model_registry is not None:
        metadata = getattr(model_registry, "metadata", {}) or {}
        if isinstance(metadata, dict):
            model_hash = str(metadata.get("model_hash") or metadata.get("checksum") or "")
        if not model_hash:
            for attr in ("model_hash", "checksum", "pipeline_checksum", "pipeline_hash"):
                value = getattr(model_registry, attr, None)
                if value:
                    model_hash = str(value)
                    break

    now = datetime.utcnow()
    event = {
        "timestamp": now.isoformat(),
        "input_features": json.dumps(_to_serializable(input_features or {}), sort_keys=True),
        "prediction": json.dumps(_to_serializable(prediction or {}), sort_keys=True),
        "uncertainty": json.dumps(_to_serializable(uncertainty or {}), sort_keys=True),
        "model_hash": model_hash,
    }

    log_path = LOGS_ROOT / f"inference_{now.strftime('%Y%m%d')}.parquet"

    try:
        new_row = pd.DataFrame([event])
        if log_path.exists():
            existing = pd.read_parquet(log_path)
            new_row = pd.concat([existing, new_row], ignore_index=True)
        new_row.to_parquet(log_path, index=False)
    except Exception:
        return


def _load_regolith_vector() -> Dict[str, float]:
    path = DATASETS_ROOT / "raw" / "mgs1_oxides.csv"
    if path.exists():
        table = pd.read_csv(path)
        return (
            table.assign(oxide=lambda df: df["oxide"].str.lower())
            .set_index("oxide")["wt_percent"]
            .div(100.0)
            .to_dict()
        )
    return {"sio2": 0.48, "feot": 0.18, "mgo": 0.13, "cao": 0.055, "so3": 0.07, "h2o": 0.032}


def _load_gas_mean_yield() -> float:
    path = DATASETS_ROOT / "raw" / "nasa_trash_to_gas.csv"
    if path.exists():
        table = pd.read_csv(path)
        ratio = table["o2_ch4_yield_kg"] / table["water_makeup_kg"].clip(lower=1e-6)
        return float(ratio.mean())
    return 6.0


def _load_mean_reuse() -> float:
    path = DATASETS_ROOT / "raw" / "logistics_to_living.csv"
    if path.exists():
        table = pd.read_csv(path)
        efficiency = (
            (table["outfitting_replaced_kg"] - table["residual_waste_kg"]) / table["packaging_kg"].clip(lower=1e-6)
        ).clip(lower=0)
        return float(efficiency.mean())
    return 0.6


_REGOLITH_VECTOR = _load_regolith_vector()
_GAS_MEAN_YIELD = _load_gas_mean_yield()
_MEAN_REUSE = _load_mean_reuse()


@dataclass(slots=True)
class PredProps:
    """Structured container for predicted (or heuristic) properties."""

    rigidity: float
    tightness: float
    mass_final_kg: float
    energy_kwh: float
    water_l: float
    crew_min: float
    source: str = "heuristic"
    uncertainty: Dict[str, float] | None = None
    confidence_interval: Dict[str, Tuple[float, float]] | None = None
    feature_importance: list[tuple[str, float]] | None = None
    comparisons: dict[str, dict[str, float]] | None = None

    def to_targets(self) -> Dict[str, float]:
        return {
            "rigidez": float(self.rigidity),
            "estanqueidad": float(self.tightness),
            "energy_kwh": float(self.energy_kwh),
            "water_l": float(self.water_l),
            "crew_min": float(self.crew_min),
        }


# ---------------------------------------------------------------------------
# Data preparation helpers
# ---------------------------------------------------------------------------


def _first_available(df: pd.DataFrame, names: Iterable[str], default: str | None = None) -> str | None:
    for name in names:
        if name in df.columns:
            return name
    return default


def prepare_waste_frame(waste_df: pd.DataFrame) -> pd.DataFrame:
    """Return a copy of *waste_df* with the canonical columns used downstream."""

    if waste_df is None or waste_df.empty:
        return pd.DataFrame()

    out = waste_df.copy()

    if "id" not in out.columns:
        out["id"] = out.index.astype(str)

    cat_col = _first_available(out, ["category", "Category"])
    if cat_col != "category":
        out["category"] = out[cat_col] if cat_col else ""

    mat_col = _first_available(out, ["material", "material_family", "Material", "item", "Item"])
    if mat_col != "material":
        out["material"] = out[mat_col] if mat_col else ""

    kg_col = _first_available(out, ["kg", "mass_kg", "Mass_kg"])
    if kg_col != "kg":
        out["kg"] = pd.to_numeric(out[kg_col], errors="coerce").fillna(0.0) if kg_col else 0.0

    volume_col = _first_available(out, ["volume_l", "Volume_L", "volume_m3"])
    if volume_col == "volume_m3":
        liters = pd.to_numeric(out[volume_col], errors="coerce").fillna(0.0) * 1000.0
        out["volume_l"] = liters
    elif volume_col != "volume_l":
        out["volume_l"] = pd.to_numeric(out[volume_col], errors="coerce").fillna(0.0) if volume_col else 0.0

    moist_col = _first_available(out, ["moisture_pct", "moisture", "moisture_percent"], default=None)
    if moist_col and moist_col != "moisture_pct":
        out["moisture_pct"] = pd.to_numeric(out[moist_col], errors="coerce").fillna(0.0)
    elif "moisture_pct" not in out.columns:
        out["moisture_pct"] = 0.0

    diff_col = _first_available(out, ["difficulty_factor", "difficulty", "diff_factor"], default=None)
    if diff_col and diff_col != "difficulty_factor":
        out["difficulty_factor"] = pd.to_numeric(out[diff_col], errors="coerce").fillna(1.0)
    elif "difficulty_factor" not in out.columns:
        out["difficulty_factor"] = 1.0

    mass_pct_col = _first_available(out, ["pct_mass", "percent_mass"], default=None)
    if mass_pct_col and mass_pct_col != "pct_mass":
        out["pct_mass"] = pd.to_numeric(out[mass_pct_col], errors="coerce").fillna(0.0)
    elif "pct_mass" not in out.columns:
        out["pct_mass"] = 0.0

    vol_pct_col = _first_available(out, ["pct_volume", "percent_volume"], default=None)
    if vol_pct_col and vol_pct_col != "pct_volume":
        out["pct_volume"] = pd.to_numeric(out[vol_pct_col], errors="coerce").fillna(0.0)
    elif "pct_volume" not in out.columns:
        out["pct_volume"] = 0.0

    flags_col = _first_available(out, ["flags", "Flags"])
    if flags_col != "flags":
        out["flags"] = out[flags_col] if flags_col else ""

    if "key_materials" not in out.columns:
        out["key_materials"] = out["material"].astype(str)

    out["tokens"] = (
        out["material"].astype(str).str.lower()
        + " "
        + out["category"].astype(str).str.lower()
        + " "
        + out["flags"].astype(str).str.lower()
        + " "
        + out["key_materials"].astype(str).str.lower()
    )

    volume_m3 = (out["volume_l"].replace(0, np.nan) / 1000.0).fillna(0.001)
    out["density_kg_m3"] = out["kg"].astype(float) / volume_m3

    if "_problematic" not in out.columns:
        out["_problematic"] = out.apply(_is_problematic, axis=1)

    out["_source_id"] = out["id"].astype(str)
    out["_source_category"] = out["category"].astype(str)
    out["_source_flags"] = out["flags"].astype(str)

    return out


def _is_problematic(row: pd.Series) -> bool:
    cat = str(row.get("category", "")).lower()
    fam = str(row.get("material", "")).lower() + " " + str(row.get("material_family", "")).lower()
    flg = str(row.get("flags", "")).lower()
    rules = [
        "pouches" in cat or "multilayer" in flg or "pe-pet-al" in fam,
        "foam" in cat or "zotek" in fam or "closed_cell" in flg,
        "eva" in cat or "ctb" in flg or "nomex" in fam or "nylon" in fam or "polyester" in fam,
        "glove" in cat or "nitrile" in fam,
        "wipe" in flg or "textile" in cat,
    ]
    return any(rules)


# ---------------------------------------------------------------------------
# Feature engineering
# ---------------------------------------------------------------------------


def _material_tokens(row: pd.Series) -> str:
    parts = [
        str(row.get("material", "")),
        str(row.get("category", "")),
        str(row.get("flags", "")),
        str(row.get("material_family", "")),
        str(row.get("key_materials", "")),
    ]
    return " ".join(parts).lower()


def _keyword_fraction(tokens: Iterable[str], weights: Iterable[float], keywords: Tuple[str, ...]) -> float:
    score = 0.0
    for token, weight in zip(tokens, weights):
        if any(keyword in token for keyword in keywords):
            score += weight
    return float(np.clip(score, 0.0, 1.0))


def _category_fraction(categories: Iterable[str], weights: Iterable[float], targets: Tuple[str, ...]) -> float:
    score = 0.0
    for category, weight in zip(categories, weights):
        if any(target in category for target in targets):
            score += weight
    return float(np.clip(score, 0.0, 1.0))


def compute_feature_vector(
    picks: pd.DataFrame,
    weights: Iterable[float],
    process: pd.Series,
    regolith_pct: float,
) -> Dict[str, Any]:
    total_kg = max(0.001, float(picks["kg"].sum()))
    base_weights = np.asarray(list(weights), dtype=float)

    tokens = [_material_tokens(row) for _, row in picks.iterrows()]
    categories = [str(row.get("category", "")).lower() for _, row in picks.iterrows()]

    pct_mass = picks.get("pct_mass", 0).to_numpy(dtype=float) / 100.0
    pct_volume = picks.get("pct_volume", 0).to_numpy(dtype=float) / 100.0
    moisture = picks.get("moisture_pct", 0).to_numpy(dtype=float) / 100.0
    difficulty = picks.get("difficulty_factor", 1).to_numpy(dtype=float) / 3.0
    densities = picks.get("density_kg_m3", 0).to_numpy(dtype=float)

    keyword_map: Dict[str, Tuple[str, ...]] = {
        "aluminum_frac": ("aluminum", " alloy", " al "),
        "foam_frac": ("foam", "zotek", "closed cell"),
        "eva_frac": ("eva", "ctb", "nomex"),
        "textile_frac": ("textile", "cloth", "fabric", "wipe"),
        "multilayer_frac": ("multilayer", "pe-pet-al", "pouch"),
        "glove_frac": ("glove", "nitrile"),
        "polyethylene_frac": ("polyethylene", "pvdf", "ldpe"),
        "carbon_fiber_frac": ("carbon fiber", "composite"),
        "hydrogen_rich_frac": ("polyethylene", "cotton", "pvdf"),
    }

    features: Dict[str, Any] = {
        "process_id": str(process["process_id"]),
        "total_mass_kg": total_kg,
        "mass_input_kg": total_kg,
        "num_items": int(len(picks)),
        "density_kg_m3": float(np.dot(base_weights, densities)),
        "moisture_frac": float(np.clip(np.dot(base_weights, moisture), 0.0, 1.0)),
        "difficulty_index": float(np.clip(np.dot(base_weights, difficulty), 0.0, 1.0)),
        "problematic_mass_frac": float(np.clip(np.dot(base_weights, pct_mass), 0.0, 1.0)),
        "problematic_item_frac": float(np.clip(np.dot(base_weights, pct_volume), 0.0, 1.0)),
        "regolith_pct": float(np.clip(regolith_pct, 0.0, 1.0)),
        "packaging_frac": _category_fraction(tuple(categories), base_weights, ("packaging", "food packaging")),
    }

    for name, keywords in keyword_map.items():
        features[name] = _keyword_fraction(tuple(tokens), base_weights, keywords)

    gas_index = _GAS_MEAN_YIELD * (
        0.7 * features.get("polyethylene_frac", 0.0)
        + 0.4 * features.get("foam_frac", 0.0)
        + 0.5 * features.get("eva_frac", 0.0)
        + 0.2 * features.get("textile_frac", 0.0)
    )
    features["gas_recovery_index"] = float(np.clip(gas_index / 10.0, 0.0, 1.0))

    logistics_index = _MEAN_REUSE * (
        features.get("packaging_frac", 0.0) + 0.5 * features.get("eva_frac", 0.0)
    )
    features["logistics_reuse_index"] = float(np.clip(logistics_index, 0.0, 2.0))

    for oxide, value in _REGOLITH_VECTOR.items():
        features[f"oxide_{oxide}"] = float(value * regolith_pct)

    return features


def heuristic_props(
    picks: pd.DataFrame,
    process: pd.Series,
    weights: Iterable[float],
    regolith_pct: float,
) -> PredProps:
    weights_arr = np.asarray(list(weights), dtype=float)
    total_mass = max(0.001, float(picks["kg"].sum()))
    base_weights = weights_arr if weights_arr.sum() else np.ones_like(weights_arr) / len(weights_arr)

    materials = " ".join(picks["material"].astype(str)).lower()
    categories = " ".join(picks["category"].astype(str).str.lower())
    flags = " ".join(picks["flags"].astype(str).str.lower())

    rigidity = 0.5
    if any(keyword in materials for keyword in ("al", "aluminum", "alloy")):
        rigidity += 0.2
    if regolith_pct > 0:
        rigidity += 0.1
    rigidity = float(np.clip(rigidity, 0.05, 1.0))

    tightness = 0.5
    if "pouch" in materials or "pouches" in categories or "pe-pet-al" in flags:
        tightness += 0.2
    if regolith_pct > 0:
        tightness -= 0.05
    tightness = float(np.clip(tightness, 0.05, 1.0))

    process_energy = float(process["energy_kwh_per_kg"])
    process_water = float(process["water_l_per_kg"])
    process_crew = float(process["crew_min_per_batch"])

    moisture = float(np.dot(base_weights, picks.get("moisture_pct", 0).to_numpy(dtype=float) / 100.0))
    difficulty = float(np.dot(base_weights, picks.get("difficulty_factor", 1).to_numpy(dtype=float) / 3.0))

    energy_kwh = total_mass * (process_energy + 0.25 * difficulty + 0.12 * moisture + 0.18 * regolith_pct)
    water_l = total_mass * (process_water + 0.35 * moisture + 0.08 * regolith_pct)
    crew_min = process_crew + 18.0 * difficulty + 10.0 * regolith_pct
    crew_min += 3.0 * len(picks)

    return PredProps(
        rigidity=rigidity,
        tightness=tightness,
        mass_final_kg=total_mass * 0.9,
        energy_kwh=float(max(0.0, energy_kwh)),
        water_l=float(max(0.0, water_l)),
        crew_min=float(max(1.0, crew_min)),
    )


# ---------------------------------------------------------------------------
# Candidate construction
# ---------------------------------------------------------------------------


def _pick_materials(df: pd.DataFrame, rng: random.Random, n: int = 2, bias: float = 2.0) -> pd.DataFrame:
    weights = df["kg"].clip(lower=0.01) + df["_problematic"].astype(int) * float(bias)
    return df.sample(n=min(n, len(df)), weights=weights, replace=False, random_state=rng.randint(0, 10_000))


def _select_process(
    proc_df: pd.DataFrame,
    rng: random.Random,
    used_cats: list[str],
    used_flags: list[str],
    used_mats: list[str],
    preferred: str | None = None,
) -> pd.Series:
    if preferred:
        forced = proc_df[proc_df["process_id"].astype(str) == str(preferred)]
        if not forced.empty:
            return forced.sample(1, random_state=rng.randint(0, 10_000)).iloc[0]

    proc = proc_df.sample(1, random_state=rng.randint(0, 10_000)).iloc[0]
    cats_join = " ".join([str(c).lower() for c in used_cats])
    flags_join = " ".join([str(f).lower() for f in used_flags])
    mats_join = " ".join(used_mats).lower()

    if ("pouches" in cats_join) or ("multilayer" in flags_join) or ("pe-pet-al" in mats_join):
        cand = proc_df[proc_df["process_id"].astype(str) == "P02"]
        if not cand.empty:
            proc = cand.sample(1, random_state=rng.randint(0, 10_000)).iloc[0]

    if ("foam" in cats_join) or ("zotek" in mats_join):
        cand = proc_df[proc_df["process_id"].astype(str).isin(["P03", "P02"])]
        if not cand.empty:
            proc = cand.sample(1, random_state=rng.randint(0, 10_000)).iloc[0]

    if ("eva" in cats_join) or ("ctb" in flags_join):
        cand = proc_df[proc_df["process_id"].astype(str) == "P04"]
        if not cand.empty:
            proc = cand.sample(1, random_state=rng.randint(0, 10_000)).iloc[0]

    return proc


def _score_candidate(props: PredProps, target: dict, picks: pd.DataFrame, total_kg: float, crew_time_low: bool) -> float:
    score = 0.0
    score += 1.0 - abs(props.rigidity - float(target.get("rigidity", 0.75)))
    score += 1.0 - abs(props.tightness - float(target.get("tightness", 0.75)))

    def _pen(value: float, limit: float, eps: float) -> float:
        return max(0.0, (value - float(limit)) / max(eps, float(limit)))

    crew_eps = 0.5 if crew_time_low else 1.0
    score -= _pen(props.energy_kwh, float(target.get("max_energy_kwh", 10.0)), 0.1)
    score -= _pen(props.water_l, float(target.get("max_water_l", 5.0)), 0.1)
    score -= _pen(props.crew_min, float(target.get("max_crew_min", 60.0)), crew_eps)

    prob_mass = float((picks["_problematic"].astype(int) * picks["kg"]).sum())
    score += 0.5 * (prob_mass / max(0.1, total_kg))
    return float(score)


def _build_candidate(
    picks: pd.DataFrame,
    proc_df: pd.DataFrame,
    rng: random.Random,
    target: dict,
    crew_time_low: bool,
    tuning: dict[str, Any] | None,
) -> dict | None:
    if picks.empty or proc_df is None or proc_df.empty:
        return None

    tuning = tuning or {}
    total_kg = max(0.001, float(picks["kg"].sum()))
    weights = (picks["kg"] / total_kg).clip(lower=0.0).tolist()
    weights = [float(round(w, 4)) for w in weights]

    used_ids = picks["_source_id"].tolist()
    used_cats = picks["_source_category"].tolist()
    used_flags = picks["_source_flags"].tolist()
    used_mats = picks["material"].tolist()

    preferred_process = tuning.get("process_choice")
    proc = _select_process(proc_df, rng, used_cats, used_flags, used_mats, preferred_process)

    regolith_pct = float(tuning.get("regolith_pct", 0.0))
    if regolith_pct <= 0.0 and str(proc["process_id"]).upper() == "P03":
        regolith_pct = 0.2

    materials_for_plan = used_mats.copy()
    weights_for_plan = weights.copy()
    if regolith_pct > 0:
        materials_for_plan.append("MGS-1_regolith")
        weights_for_plan = [round(w * (1.0 - regolith_pct), 3) for w in weights_for_plan]
        weights_for_plan.append(round(regolith_pct, 3))
        total = sum(weights_for_plan)
        if total > 0:
            weights_for_plan = [round(w / total, 3) for w in weights_for_plan]

    features = compute_feature_vector(picks, weights, proc, regolith_pct)
    recipe_id = derive_recipe_id(picks, proc, features)
    if recipe_id:
        features["recipe_id"] = recipe_id

    heuristic = heuristic_props(picks, proc, weights, regolith_pct)
    curated_targets, curated_meta = lookup_labels(
        picks,
        str(proc.get("process_id")),
        {"recipe_id": recipe_id, "materials": used_ids},
    )
    features["curated_label_targets"] = curated_targets or {}
    features["curated_label_metadata"] = curated_meta or {}

    provenance = str(
        curated_meta.get("provenance")
        or curated_meta.get("label_source")
        or ""
    ).lower()
    use_curated = bool(curated_targets) and provenance != "weak"

    prediction: dict[str, Any] = {}
    prediction_error: str | None = None
    if use_curated:
        confidence = {
            str(k): (float(v[0]), float(v[1]))
            for k, v in (curated_meta.get("confidence_intervals") or {}).items()
        }
        props = PredProps(
            rigidity=float(curated_targets.get("rigidez", heuristic.rigidity)),
            tightness=float(curated_targets.get("estanqueidad", heuristic.tightness)),
            mass_final_kg=heuristic.mass_final_kg,
            energy_kwh=float(curated_targets.get("energy_kwh", heuristic.energy_kwh)),
            water_l=float(curated_targets.get("water_l", heuristic.water_l)),
            crew_min=float(curated_targets.get("crew_min", heuristic.crew_min)),
            source=str(curated_meta.get("label_source") or curated_meta.get("provenance") or "curated"),
            confidence_interval=confidence or None,
        )
        prediction = {
            "source": props.source,
            "metadata": curated_meta,
            "targets": curated_targets,
            "confidence_interval": confidence,
        }
        features["prediction_model"] = props.source
        features["model_metadata"] = curated_meta
        features["confidence_interval"] = props.confidence_interval or {}
        features["uncertainty"] = {}
        features["feature_importance"] = []
        features["model_variants"] = {}
    else:
        props = heuristic
        force_heuristic = os.getenv("REXAI_FORCE_HEURISTIC", "").lower() in {"1", "true", "yes"}
        if not force_heuristic and MODEL_REGISTRY is not None and getattr(MODEL_REGISTRY, "ready", False):
<<<<<<< HEAD
            features_for_inference = dict(features)
            prediction = {}
            try:
                prediction = MODEL_REGISTRY.predict(features_for_inference)
            except Exception as exc:  # pragma: no cover - error path should still log
                _append_inference_log(features_for_inference, {"error": str(exc)}, {}, MODEL_REGISTRY)
                prediction = {}
            else:
                _append_inference_log(
                    features_for_inference,
                    prediction or {},
                    ((prediction or {}).get("uncertainty") if isinstance(prediction, dict) else {}),
                    MODEL_REGISTRY,
                )

            if prediction:
                props = PredProps(
                    rigidity=float(prediction.get("rigidez", props.rigidity)),
                    tightness=float(prediction.get("estanqueidad", props.tightness)),
                    mass_final_kg=heuristic.mass_final_kg,
                    energy_kwh=float(prediction.get("energy_kwh", props.energy_kwh)),
                    water_l=float(prediction.get("water_l", props.water_l)),
                    crew_min=float(prediction.get("crew_min", props.crew_min)),
                    source=str(prediction.get("source", "ml")),
                    uncertainty={k: float(v) for k, v in (prediction.get("uncertainty") or {}).items()},
                    confidence_interval={
                        k: (float(v[0]), float(v[1])) for k, v in (prediction.get("confidence_interval") or {}).items()
                    },
                    feature_importance=[(str(k), float(v)) for k, v in (prediction.get("feature_importance") or [])],
                    comparisons={
                        k: {kk: float(vv) for kk, vv in val.items()} for k, val in (prediction.get("comparisons") or {}).items()
                    },
                )
                features["prediction_model"] = props.source
                features["model_metadata"] = prediction.get("metadata", {})
                features["uncertainty"] = props.uncertainty or {}
                features["confidence_interval"] = props.confidence_interval or {}
                features["feature_importance"] = props.feature_importance or []
                features["model_variants"] = props.comparisons or {}
            else:
=======
            try:
                prediction = MODEL_REGISTRY.predict(features)
            except Exception as exc:  # pragma: no cover - defensive logging
                logging.getLogger(__name__).exception("MODEL_REGISTRY.predict failed")
>>>>>>> 4260b4c8
                prediction = {}
                prediction_error = f"Error al invocar el modelo ML: {exc}"
            else:
                if prediction:
                    props = PredProps(
                        rigidity=float(prediction.get("rigidez", props.rigidity)),
                        tightness=float(prediction.get("estanqueidad", props.tightness)),
                        mass_final_kg=heuristic.mass_final_kg,
                        energy_kwh=float(prediction.get("energy_kwh", props.energy_kwh)),
                        water_l=float(prediction.get("water_l", props.water_l)),
                        crew_min=float(prediction.get("crew_min", props.crew_min)),
                        source=str(prediction.get("source", "ml")),
                        uncertainty={k: float(v) for k, v in (prediction.get("uncertainty") or {}).items()},
                        confidence_interval={
                            k: (float(v[0]), float(v[1]))
                            for k, v in (prediction.get("confidence_interval") or {}).items()
                        },
                        feature_importance=[(str(k), float(v)) for k, v in (prediction.get("feature_importance") or [])],
                        comparisons={
                            k: {kk: float(vv) for kk, vv in val.items()}
                            for k, val in (prediction.get("comparisons") or {}).items()
                        },
                    )
                    features["prediction_model"] = props.source
                    features["model_metadata"] = prediction.get("metadata", {})
                    features["uncertainty"] = props.uncertainty or {}
                    features["confidence_interval"] = props.confidence_interval or {}
                    features["feature_importance"] = props.feature_importance or []
                    features["model_variants"] = props.comparisons or {}
                else:
                    prediction = {}
                    prediction_error = "El modelo ML no devolvió resultados."
                    logging.getLogger(__name__).error("MODEL_REGISTRY.predict returned no data")

    latent: Tuple[float, ...] | list[float] = []
    if MODEL_REGISTRY is not None and getattr(MODEL_REGISTRY, "ready", False):
        try:
            emb = MODEL_REGISTRY.embed(features)  # type: ignore[attr-defined]
        except Exception:
            emb = ()
        if emb:
            latent = tuple(float(x) for x in emb)
            features["latent_vector"] = latent

    score = _score_candidate(props, target, picks, total_kg, crew_time_low)

    return {
        "materials": materials_for_plan,
        "weights": weights_for_plan,
        "process_id": str(proc["process_id"]),
        "process_name": str(proc.get("name", "")),
        "props": props,
        "heuristic_props": heuristic,
        "score": round(float(score), 3),
        "source_ids": used_ids,
        "source_categories": used_cats,
        "source_flags": used_flags,
        "regolith_pct": regolith_pct,
        "features": features,
        "prediction_source": props.source,
        "ml_prediction": prediction,
        "prediction_error": prediction_error,
        "latent_vector": latent,
        "uncertainty": props.uncertainty or {},
        "confidence_interval": props.confidence_interval or {},
        "feature_importance": props.feature_importance or [],
        "model_variants": props.comparisons or {},
    }


# ---------------------------------------------------------------------------
# Public API
# ---------------------------------------------------------------------------


def generate_candidates(
    waste_df: pd.DataFrame,
    proc_df: pd.DataFrame,
    target: dict,
    n: int = 6,
    crew_time_low: bool = False,
    optimizer_evals: int = 0,
):
    """Generate *n* candidate recycling plans plus optional optimization history."""

    if waste_df is None or waste_df.empty or proc_df is None or proc_df.empty:
        return [], pd.DataFrame()

    df = prepare_waste_frame(waste_df)
    rng = random.Random()
    process_ids = sorted(proc_df["process_id"].astype(str).unique().tolist()) if not proc_df.empty else []

    def sampler(override: dict[str, Any] | None = None) -> dict | None:
        override = override or {}
        bias = float(override.get("problematic_bias", 2.0))
        picks = _pick_materials(df, rng, n=rng.choice([2, 3]), bias=bias)
        return _build_candidate(picks, proc_df, rng, target, crew_time_low, override)

    candidates: list[dict] = []
    for _ in range(n):
        candidate = sampler({})
        if candidate:
            candidates.append(candidate)

    history = pd.DataFrame()
    if optimizer_evals and optimizer_evals > 0:
        try:
            from app.modules.optimizer import optimize_candidates

            pareto, history = optimize_candidates(
                initial_candidates=candidates,
                sampler=sampler,
                target=target,
                n_evals=int(optimizer_evals),
                process_ids=process_ids,
            )
            candidates = pareto
        except Exception:
            history = pd.DataFrame()

    candidates.sort(key=lambda cand: cand.get("score", 0.0), reverse=True)
    return candidates, history


__all__ = [
    "generate_candidates",
    "PredProps",
    "prepare_waste_frame",
    "compute_feature_vector",
    "heuristic_props",
]<|MERGE_RESOLUTION|>--- conflicted
+++ resolved
@@ -14,11 +14,8 @@
 
 from __future__ import annotations
 
-<<<<<<< HEAD
 import json
-=======
 import logging
->>>>>>> 4260b4c8
 import os
 import random
 from dataclasses import dataclass
@@ -580,7 +577,6 @@
         props = heuristic
         force_heuristic = os.getenv("REXAI_FORCE_HEURISTIC", "").lower() in {"1", "true", "yes"}
         if not force_heuristic and MODEL_REGISTRY is not None and getattr(MODEL_REGISTRY, "ready", False):
-<<<<<<< HEAD
             features_for_inference = dict(features)
             prediction = {}
             try:
@@ -621,12 +617,10 @@
                 features["feature_importance"] = props.feature_importance or []
                 features["model_variants"] = props.comparisons or {}
             else:
-=======
             try:
                 prediction = MODEL_REGISTRY.predict(features)
             except Exception as exc:  # pragma: no cover - defensive logging
                 logging.getLogger(__name__).exception("MODEL_REGISTRY.predict failed")
->>>>>>> 4260b4c8
                 prediction = {}
                 prediction_error = f"Error al invocar el modelo ML: {exc}"
             else:
