--- conflicted
+++ resolved
@@ -25,14 +25,11 @@
 import threading
 from concurrent.futures import ThreadPoolExecutor
 from dataclasses import dataclass
-<<<<<<< HEAD
 from functools import lru_cache
 from pathlib import Path
-=======
 from datetime import UTC, datetime
 from pathlib import Path
 from functools import lru_cache
->>>>>>> 68a80f3b
 from typing import Any, Dict, Iterable, Mapping, NamedTuple, Sequence, Tuple
 
 try:
@@ -733,9 +730,7 @@
     return frozenset(normalized.split())
 
 
-<<<<<<< HEAD
 _L2L_PARAMETERS = load_l2l_parameters()
-=======
 def _load_l2l_parameters() -> Mapping[str, Any]:
     """Return optional Life-to-Life process parameters.
 
@@ -748,7 +743,6 @@
 
 
 _L2L_PARAMETERS = _load_l2l_parameters()
->>>>>>> 68a80f3b
 
 
 class _OfficialFeaturesBundle(NamedTuple):
