"""Candidate generation utilities for the Rex-AI demo.

This module converts NASA's non-metabolic waste inventory into the
structured features consumed by the machine learning models.  When
artifacts are available, predictions are served from the trained
RandomForest/XGBoost ensemble; otherwise the fallback heuristics ensure
the UI remains functional.

The code historically suffered from duplicated blocks introduced during
rapid prototyping.  The refactor below consolidates the logic into
clear, reusable helpers so that both the app runtime and the training
pipeline can rely on a single source of truth.
"""

from __future__ import annotations

import itertools
import json
import logging
import os
import random
import re
from dataclasses import dataclass
from datetime import datetime
from functools import lru_cache
from pathlib import Path
from typing import Any, Dict, Iterable, Mapping, NamedTuple, Sequence, Tuple
<<<<<<< HEAD
=======
from typing import Any, Dict, Iterable, Mapping, NamedTuple, Tuple
>>>>>>> 45b471e3

import numpy as np
import pandas as pd

from app.modules.label_mapper import derive_recipe_id, lookup_labels
from app.modules.ranking import derive_auxiliary_signals, score_recipe

try:  # Lazy import to avoid circular dependency during training pipelines
    from app.modules.ml_models import MODEL_REGISTRY
except Exception:  # pragma: no cover - fallback when models are not available
    MODEL_REGISTRY = None

DATASETS_ROOT = Path(__file__).resolve().parents[2] / "datasets"
LOGS_ROOT = Path(__file__).resolve().parents[2] / "data" / "logs"


def _resolve_dataset_path(name: str) -> Path | None:
    """Return the first dataset path that exists for *name*.

    The helper checks the canonical ``datasets`` root alongside the ``raw``
    subdirectory so callers do not need to remember where a file was stored.
    """

    candidates = (
        DATASETS_ROOT / name,
        DATASETS_ROOT / "raw" / name,
    )
    for candidate in candidates:
        if candidate.exists():
            return candidate
    return None


def _slugify(value: str) -> str:
    """Convert *value* into a snake_case identifier safe for feature names."""

    text = re.sub(r"[^0-9a-zA-Z]+", "_", str(value).strip().lower())
    text = re.sub(r"_+", "_", text).strip("_")
    return text or "value"


def _to_serializable(value: Any) -> Any:
    """Convert *value* into a JSON-serializable structure."""

    if value is None or isinstance(value, (str, int, float, bool)):
        return value
    if isinstance(value, np.generic):
        return value.item()
    if isinstance(value, (list, tuple, set)):
        return [_to_serializable(v) for v in value]
    if isinstance(value, dict):
        return {str(k): _to_serializable(v) for k, v in value.items()}
    if isinstance(value, np.ndarray):
        return [_to_serializable(v) for v in value.tolist()]
    return str(value)


def _append_inference_log(
    input_features: Dict[str, Any],
    prediction: Dict[str, Any] | None,
    uncertainty: Dict[str, Any] | None,
    model_registry: Any | None,
) -> None:
    """Persist an inference event as a Parquet append."""

    try:
        LOGS_ROOT.mkdir(parents=True, exist_ok=True)
    except Exception:
        return

    model_hash = ""
    if model_registry is not None:
        metadata = getattr(model_registry, "metadata", {}) or {}
        if isinstance(metadata, dict):
            model_hash = str(metadata.get("model_hash") or metadata.get("checksum") or "")
        if not model_hash:
            for attr in ("model_hash", "checksum", "pipeline_checksum", "pipeline_hash"):
                value = getattr(model_registry, attr, None)
                if value:
                    model_hash = str(value)
                    break

    now = datetime.utcnow()
    event = {
        "timestamp": now.isoformat(),
        "input_features": json.dumps(_to_serializable(input_features or {}), sort_keys=True),
        "prediction": json.dumps(_to_serializable(prediction or {}), sort_keys=True),
        "uncertainty": json.dumps(_to_serializable(uncertainty or {}), sort_keys=True),
        "model_hash": model_hash,
    }

    log_path = LOGS_ROOT / f"inference_{now.strftime('%Y%m%d')}.parquet"

    try:
        new_row = pd.DataFrame([event])
        if log_path.exists():
            existing = pd.read_parquet(log_path)
            new_row = pd.concat([existing, new_row], ignore_index=True)
        new_row.to_parquet(log_path, index=False)
    except Exception:
        return


def _load_regolith_vector() -> Dict[str, float]:
    path = _resolve_dataset_path("MGS-1_Martian_Regolith_Simulant_Recipe.csv")
    if path is None:
        path = DATASETS_ROOT / "raw" / "mgs1_oxides.csv"

    if path and path.exists():
        table = pd.read_csv(path)
        key_cols = [
            col
            for col in table.columns
            if col.lower() in {"oxide", "component", "phase", "mineral"}
        ]
        value_cols = [
            col
            for col in table.columns
            if any(token in col.lower() for token in ("wt", "weight", "percent"))
        ]

        key_col = key_cols[0] if key_cols else None
        value_col = value_cols[0] if value_cols else None

        if key_col and value_col:
            working = table[[key_col, value_col]].dropna()

            def _clean_label(value: Any) -> str:
                text = str(value or "").lower()
                text = re.sub(r"[^0-9a-z]+", "_", text)
                text = re.sub(r"_+", "_", text).strip("_")
                return text

            working[key_col] = working[key_col].map(_clean_label)
            weights = pd.to_numeric(working[value_col], errors="coerce")
            total = float(weights.sum())
            if total > 0:
                normalised = weights.div(total)
                return {
                    str(key): float(normalised.iloc[idx])
                    for idx, key in enumerate(working[key_col])
                    if pd.notna(normalised.iloc[idx])
                }

    return {"sio2": 0.48, "feot": 0.18, "mgo": 0.13, "cao": 0.055, "so3": 0.07, "h2o": 0.032}


def _load_gas_mean_yield() -> float:
    path = DATASETS_ROOT / "raw" / "nasa_trash_to_gas.csv"
    if path.exists():
        table = pd.read_csv(path)
        ratio = table["o2_ch4_yield_kg"] / table["water_makeup_kg"].clip(lower=1e-6)
        return float(ratio.mean())
    return 6.0


def _load_mean_reuse() -> float:
    path = DATASETS_ROOT / "raw" / "logistics_to_living.csv"
    if path.exists():
        table = pd.read_csv(path)
        efficiency = (
            (table["outfitting_replaced_kg"] - table["residual_waste_kg"]) / table["packaging_kg"].clip(lower=1e-6)
        ).clip(lower=0)
        return float(efficiency.mean())
    return 0.6


@dataclass
class _L2LParameters:
    constants: Dict[str, float]
    category_features: Dict[str, Dict[str, float]]
    item_features: Dict[str, Dict[str, float]]
    hints: Dict[str, str]


def _parse_l2l_numeric(value: Any) -> Dict[str, float]:
    """Return numeric representations for Logistics-to-Living values."""

    result: Dict[str, float] = {}
    if value is None:
        return result

    if isinstance(value, (int, float)) and not isinstance(value, bool):
        if np.isfinite(value):
            result["value"] = float(value)
        return result

    text = str(value).strip()
    if not text:
        return result

    cleaned = text.replace(",", "").replace("—", "-").replace("–", "-").replace("−", "-")
    numbers = [
        float(match)
        for match in re.findall(r"-?\d+(?:\.\d+)?", cleaned)
        if match not in {"-"}
    ]
    if not numbers:
        return result

    lowered = cleaned.lower()
    if any(token in lowered for token in (" per ", ":", "/")) and len(numbers) >= 2:
        denominator = numbers[1]
        if denominator:
            result["value"] = numbers[0] / denominator
            result["numerator"] = numbers[0]
            result["denominator"] = denominator
        else:
            result["value"] = numbers[0]
        return result

    if "-" in cleaned and len(numbers) >= 2:
        result["min"] = numbers[0]
        result["max"] = numbers[1]
        result["value"] = float(np.mean(numbers[:2]))
        return result

    result["value"] = numbers[0]
    if len(numbers) > 1:
        result["extra"] = numbers[1]
    return result


def _feature_name_from_parts(*parts: str) -> str:
    return "_".join(part for part in (_slugify(part) for part in parts if part) if part)


def _load_l2l_parameters() -> _L2LParameters:
    path = _resolve_dataset_path("l2l_parameters.csv")
    if path is None or not path.exists():
        return _L2LParameters({}, {}, {}, {})

    table = pd.read_csv(path)
    if table.empty:
        return _L2LParameters({}, {}, {}, {})

    normalized_cols = {col.lower(): col for col in table.columns}
    category_col = normalized_cols.get("category")
    subitem_col = normalized_cols.get("subitem")

    descriptor_cols = [
        normalized_cols[name]
        for name in ("parameter", "metric", "key", "feature", "name", "field")
        if name in normalized_cols
    ]
    value_candidates = [
        column
        for column in table.columns
        if column not in {category_col, subitem_col}
        and column not in descriptor_cols
        and column.lower() not in {"page_hint", "units", "unit", "notes"}
    ]

    constants: Dict[str, float] = {}
    category_features: Dict[str, Dict[str, float]] = {}
    item_features: Dict[str, Dict[str, float]] = {}
    hints: Dict[str, str] = {}

    global_categories = {
        "geometry",
        "logistics",
        "scenario",
        "scenarios",
        "testbed",
        "ops",
        "operations",
        "materials",
        "material",
        "global",
        "constants",
    }

    for _, row in table.iterrows():
        category_value = row.get(category_col, "") if category_col else ""
        category_norm = _normalize_category(category_value)
        subitem_value = row.get(subitem_col, "") if subitem_col else ""
        subitem_norm = _normalize_item(subitem_value) if subitem_value else ""

        descriptor = ""
        for candidate in descriptor_cols:
            value = str(row.get(candidate, "")).strip()
            if value:
                descriptor = value
                break

        hint = str(row.get(normalized_cols.get("page_hint", "page_hint"), "")).strip()

        target_map: Dict[str, Dict[str, float]] | None
        key: str | None

        if category_norm in global_categories or not category_norm:
            target_map = None
            key = None
        elif subitem_norm:
            key = f"{category_norm}|{subitem_norm}"
            target_map = item_features
        else:
            key = category_norm
            target_map = category_features

        base_parts = ["l2l", category_norm]
        if subitem_norm:
            base_parts.append(subitem_norm)
        if descriptor:
            base_parts.append(descriptor)

        for column in value_candidates:
            payload = _parse_l2l_numeric(row.get(column))
            if not payload:
                continue

            for suffix, numeric_value in payload.items():
                if not np.isfinite(numeric_value):
                    continue
                name_parts = list(base_parts)
                if column:
                    name_parts.append(column)
                if suffix not in {"value"}:
                    name_parts.append(suffix)
                feature_name = _feature_name_from_parts(*name_parts)
                if not feature_name:
                    continue

                if category_norm in global_categories or not category_norm:
                    constants[feature_name] = float(numeric_value)
                elif target_map is not None and key is not None:
                    entry = target_map.setdefault(key, {})
                    entry[feature_name] = float(numeric_value)
                else:
                    constants[feature_name] = float(numeric_value)

                if hint:
                    hints[feature_name] = hint

    return _L2LParameters(constants, category_features, item_features, hints)


_REGOLITH_VECTOR = _load_regolith_vector()
_GAS_MEAN_YIELD = _load_gas_mean_yield()
_MEAN_REUSE = _load_mean_reuse()

_OFFICIAL_FEATURES_PATH = DATASETS_ROOT / "rexai_nasa_waste_features.csv"
<<<<<<< HEAD
_L2L_PARAMETERS = _load_l2l_parameters()
=======
>>>>>>> 45b471e3

_CATEGORY_SYNONYMS = {
    "foam": "foam packaging",
    "foam packaging": "foam packaging",
    "packaging": "other packaging glove",
    "other packaging": "other packaging glove",
    "glove": "other packaging glove",
    "other packaging glove": "other packaging glove",
    "food packaging": "food packaging",
    "structural elements": "structural element",
    "structural element": "structural element",
    "eva": "eva waste",
    "eva waste": "eva waste",
    "gloves": "other packaging glove",
}

_COMPOSITION_DENSITY_MAP = {
    "Aluminum_pct": 2700.0,
    "Carbon_Fiber_pct": 1700.0,
    "Polyethylene_pct": 950.0,
    "PVDF_pct": 1780.0,
    "Nomex_pct": 1350.0,
    "Nylon_pct": 1140.0,
    "Polyester_pct": 1380.0,
    "Cotton_Cellulose_pct": 1550.0,
    "EVOH_pct": 1250.0,
    "PET_pct": 1370.0,
    "Nitrile_pct": 1030.0,
}

_CATEGORY_DENSITY_DEFAULTS = {
    "foam packaging": 100.0,
    "food packaging": 650.0,
    "structural element": 1800.0,
    "other packaging glove": 420.0,
    "eva waste": 240.0,
    "fabric": 350.0,
}


def _merge_reference_dataset(base: pd.DataFrame, filename: str, prefix: str) -> pd.DataFrame:
    path = _resolve_dataset_path(filename)
    if path is None:
        return base

    extra = pd.read_csv(path)
    if extra.empty:
        return base

    join_cols = [col for col in ("category", "subitem") if col in extra.columns and col in base.columns]
    if not join_cols:
        return base

    existing = set(base.columns)
    rename_map: Dict[str, str] = {}
    drop_cols: list[str] = []
    for column in extra.columns:
        if column in join_cols:
            continue
        if column in existing:
            drop_cols.append(column)
            continue
        rename_map[column] = f"{prefix}_{_slugify(column)}"

    if drop_cols:
        extra = extra.drop(columns=drop_cols)
    if rename_map:
        extra = extra.rename(columns=rename_map)

    merged = base.merge(extra, on=join_cols, how="left")
    return merged.loc[:, ~merged.columns.duplicated()]


def _mission_slug(column: str) -> str:
    cleaned = column.lower()
    cleaned = cleaned.replace("summary_", "")
    cleaned = cleaned.replace("mass", "")
    cleaned = cleaned.replace("kg", "")
    cleaned = cleaned.replace("total", "")
    cleaned = cleaned.replace("__", "_")
    return _slugify(cleaned)


class _WasteSummary(NamedTuple):
    mass_by_key: Dict[str, Dict[str, float]]
    mission_totals: Dict[str, float]


def _load_waste_summary_data() -> _WasteSummary:
    path = _resolve_dataset_path("nasa_waste_summary.csv")
    if path is None:
        return _WasteSummary({}, {})

    table = pd.read_csv(path)
    if table.empty or "category" not in table.columns:
        return _WasteSummary({}, {})

    mass_columns = [
        column
        for column in table.columns
        if column.lower().endswith("mass_kg") and not column.lower().startswith("subitem_")
    ]
    if not mass_columns:
        return _WasteSummary({}, {})

    mission_totals: Dict[str, float] = {}
    mass_by_key: Dict[str, Dict[str, float]] = {}
    category_totals: Dict[str, Dict[str, float]] = {}

    for _, row in table.iterrows():
        category = row.get("category")
        if not category or (isinstance(category, float) and np.isnan(category)):
            continue
        subitem = row.get("subitem") if "subitem" in table.columns else None
        subitem = subitem if isinstance(subitem, str) and subitem else None

        key = _build_match_key(category, subitem)
        category_key = _build_match_key(category)

        for column in mass_columns:
            try:
                value = float(row.get(column, 0.0))
            except (TypeError, ValueError):
                value = float("nan")
            if not value or np.isnan(value):
                continue
            mission = _mission_slug(column)
            mission_totals[mission] = mission_totals.get(mission, 0.0) + value

            if key != category_key:
                entry = mass_by_key.setdefault(key, {})
                entry[mission] = entry.get(mission, 0.0) + value

            cat_entry = category_totals.setdefault(category_key, {})
            cat_entry[mission] = cat_entry.get(mission, 0.0) + value

    for category_key, payload in category_totals.items():
        entry = mass_by_key.setdefault(category_key, {})
        for mission, value in payload.items():
            entry[mission] = entry.get(mission, 0.0) + value

    return _WasteSummary(mass_by_key, mission_totals)


def _extract_grouped_metrics(filename: str, prefix: str) -> Dict[str, Dict[str, float]]:
    path = _resolve_dataset_path(filename)
    if path is None:
        return {}

    table = pd.read_csv(path)
    if table.empty:
        return {}

    numeric_cols = [
        column
        for column in table.columns
        if pd.api.types.is_numeric_dtype(table[column])
    ]
    if not numeric_cols:
        return {}

    group_columns = [
        column
        for column in table.columns
        if column.lower()
        in {"mission", "scenario", "approach", "vehicle", "propulsion", "architecture"}
    ]

    aggregated: Dict[str, Dict[str, float]] = {}

    if not group_columns:
        metrics = {}
        for column in numeric_cols:
            series = pd.to_numeric(table[column], errors="coerce")
            if series.notna().any():
                metrics[f"{prefix}_{_slugify(column)}"] = float(series.mean())
        if metrics:
            aggregated[prefix] = metrics
        return aggregated

    combinations: list[tuple[str, ...]] = []
    for length in range(1, len(group_columns) + 1):
        combinations.extend(itertools.combinations(group_columns, length))

    for combo in combinations:
        grouped = table.groupby(list(combo), dropna=True)
        for keys, group in grouped:
            if isinstance(keys, tuple):
                slug_parts = [
                    _slugify(value)
                    for value in keys
                    if isinstance(value, str) and value.strip()
                ]
            else:
                slug_parts = [
                    _slugify(keys)
                    if isinstance(keys, str) and str(keys).strip()
                    else _slugify(str(keys))
                ]
            slug = "_".join(part for part in slug_parts if part)
            if not slug:
                continue

            metrics: Dict[str, float] = {}
            for column in numeric_cols:
                series = pd.to_numeric(group[column], errors="coerce")
                if series.notna().any():
                    metrics[f"{prefix}_{_slugify(column)}"] = float(series.mean())

            if metrics:
                aggregated[slug] = metrics

    return aggregated

<<<<<<< HEAD
=======
    "packaging": "other packaging glove",
    "foam": "other packaging glove",
    "glove": "other packaging glove",
    "other packaging": "other packaging glove",
    "other packaging glove": "other packaging glove",
}
>>>>>>> 45b471e3

def _normalize_text(value: Any) -> str:
    text = str(value or "").lower()
    text = text.replace("—", " ").replace("/", " ")
    text = re.sub(r"\(.*?\)", " ", text)
    text = re.sub(r"[^a-z0-9 ]+", " ", text)
    tokens = []
    for token in text.split():
        if len(token) > 3 and token.endswith("s"):
            token = token[:-1]
        tokens.append(token)
    return " ".join(tokens).strip()


def _normalize_category(value: Any) -> str:
    normalized = _normalize_text(value)
    return _CATEGORY_SYNONYMS.get(normalized, normalized)

<<<<<<< HEAD

=======
>>>>>>> 45b471e3
def _build_match_key(category: Any, subitem: Any | None = None) -> str:
    """Return the canonical key used to match NASA reference tables."""

    if subitem:
        return f"{_normalize_category(category)}|{_normalize_item(subitem)}"
    return _normalize_category(category)
<<<<<<< HEAD


=======
>>>>>>> 45b471e3
def _estimate_density_from_row(row: pd.Series) -> float | None:
    category = _normalize_category(row.get("category", ""))

    try:
        cat_mass = float(row.get("category_total_mass_kg"))
        cat_volume = float(row.get("category_total_volume_m3"))
    except (TypeError, ValueError):
        cat_mass = cat_volume = float("nan")

    if pd.notna(cat_mass) and pd.notna(cat_volume) and cat_volume > 0:
        return float(np.clip(cat_mass / cat_volume, 20.0, 4000.0))

    composition_weights: list[tuple[float, float]] = []
    total = 0.0
    for column, density in _COMPOSITION_DENSITY_MAP.items():
        try:
            pct = float(row.get(column, 0.0))
        except (TypeError, ValueError):
            pct = 0.0
        if pct and not np.isnan(pct):
            frac = pct / 100.0
            if frac > 0:
                composition_weights.append((frac, density))
                total += frac

    if total > 0 and composition_weights:
        weighted = sum(frac * density for frac, density in composition_weights) / total
        if category == "foam packaging":
            return float(min(weighted, _CATEGORY_DENSITY_DEFAULTS.get(category, weighted)))
        return float(np.clip(weighted, 20.0, 4000.0))

    if category in _CATEGORY_DENSITY_DEFAULTS:
        return float(_CATEGORY_DENSITY_DEFAULTS[category])

    return None

<<<<<<< HEAD

=======
>>>>>>> 45b471e3
def _normalize_item(value: Any) -> str:
    return _normalize_text(value)


def _token_set(value: Any) -> frozenset[str]:
    normalized = _normalize_item(value)
    if not normalized:
        return frozenset()
    return frozenset(normalized.split())


class _OfficialFeaturesBundle(NamedTuple):
    value_columns: tuple[str, ...]
    composition_columns: tuple[str, ...]
    direct_map: Dict[str, Dict[str, float]]
    category_tokens: Dict[str, list[tuple[frozenset[str], Dict[str, float], str]]]
    mission_mass: Dict[str, Dict[str, float]]
    mission_totals: Dict[str, float]
    processing_metrics: Dict[str, Dict[str, float]]
    leo_mass_savings: Dict[str, Dict[str, float]]
    propellant_benefits: Dict[str, Dict[str, float]]
<<<<<<< HEAD
    l2l_constants: Dict[str, float]
    l2l_category_features: Dict[str, Dict[str, float]]
    l2l_item_features: Dict[str, Dict[str, float]]
    l2l_hints: Dict[str, str]
=======
    category_tokens: Dict[str, list[tuple[frozenset[str], Dict[str, float]]]]
>>>>>>> 45b471e3


@lru_cache(maxsize=1)
def _official_features_bundle() -> _OfficialFeaturesBundle:
<<<<<<< HEAD
    l2l = _L2L_PARAMETERS
    if not _OFFICIAL_FEATURES_PATH.exists():
        return _OfficialFeaturesBundle(
            (),
            (),
            {},
            {},
            {},
            {},
            {},
            {},
            {},
            l2l.constants,
            l2l.category_features,
            l2l.item_features,
            l2l.hints,
        )
=======
    if not _OFFICIAL_FEATURES_PATH.exists():
        return _OfficialFeaturesBundle((), (), {}, {}, {}, {}, {}, {}, {})
        return _OfficialFeaturesBundle((), (), {}, {})
>>>>>>> 45b471e3

    table = pd.read_csv(_OFFICIAL_FEATURES_PATH)
    duplicate_suffixes = [column for column in table.columns if column.endswith(".1")]
    if duplicate_suffixes:
        table = table.drop(columns=duplicate_suffixes)
    table = table.loc[:, ~table.columns.duplicated()].copy()
    table = _merge_reference_dataset(table, "nasa_waste_summary.csv", "summary")
    table = _merge_reference_dataset(table, "nasa_waste_processing_products.csv", "processing")
    table = _merge_reference_dataset(table, "nasa_leo_mass_savings.csv", "leo")
    table = _merge_reference_dataset(table, "nasa_propellant_benefits.csv", "propellant")
    table["category_norm"] = table["category"].map(_normalize_category)
    table["subitem_norm"] = table["subitem"].map(_normalize_item)
    table["token_set"] = table["subitem_norm"].map(_token_set)
    table["key"] = table["category_norm"] + "|" + table["subitem_norm"]

    excluded = {"category", "subitem", "category_norm", "subitem_norm", "token_set", "key"}
    value_columns = tuple(col for col in table.columns if col not in excluded)
    composition_columns = tuple(
        col
        for col in value_columns
        if col.endswith("_pct") and not col.startswith("subitem_")
    )

    direct_map: Dict[str, Dict[str, float]] = {}
    category_tokens: Dict[str, list[tuple[frozenset[str], Dict[str, float], str]]] = {}
<<<<<<< HEAD
=======
    category_tokens: Dict[str, list[tuple[frozenset[str], Dict[str, float]]]] = {}
>>>>>>> 45b471e3

    for _, row in table.iterrows():
        payload: Dict[str, float] = {}
        for column in value_columns:
            value = row[column]
            payload[column] = float(value) if pd.notna(value) else float("nan")

        key = str(row["key"])
        direct_map[key] = payload

        category = str(row["category_norm"])
        tokens = row["token_set"]
        category_tokens.setdefault(category, []).append((tokens, payload, key))

    waste_summary = _load_waste_summary_data()
    processing_metrics = _extract_grouped_metrics("nasa_waste_processing_products.csv", "processing")
    leo_savings = _extract_grouped_metrics("nasa_leo_mass_savings.csv", "leo")
    propellant_metrics = _extract_grouped_metrics("nasa_propellant_benefits.csv", "propellant")

    return _OfficialFeaturesBundle(
        value_columns,
        composition_columns,
        direct_map,
        category_tokens,
        waste_summary.mass_by_key,
        waste_summary.mission_totals,
        processing_metrics,
        leo_savings,
        propellant_metrics,
<<<<<<< HEAD
        l2l.constants,
        l2l.category_features,
        l2l.item_features,
        l2l.hints,
=======
>>>>>>> 45b471e3
    )


def _lookup_official_feature_values(row: pd.Series) -> tuple[Dict[str, float], str]:
    bundle = _official_features_bundle()
    if not bundle.value_columns:
        return {}, ""

    category = _normalize_category(row.get("category", ""))
    if not category:
        return {}, ""
<<<<<<< HEAD
=======
        category_tokens.setdefault(category, []).append((tokens, payload))

    return _OfficialFeaturesBundle(value_columns, composition_columns, direct_map, category_tokens)


def _lookup_official_feature_values(row: pd.Series) -> Dict[str, float]:
    bundle = _official_features_bundle()
    if not bundle.value_columns:
        return {}

    category = _normalize_category(row.get("category", ""))
    if not category:
        return {}
>>>>>>> 45b471e3

    candidates = (
        row.get("material"),
        row.get("material_family"),
        row.get("key_materials"),
    )

    for candidate in candidates:
        normalized = _normalize_item(candidate)
        if not normalized:
            continue
        key = f"{category}|{normalized}"
        payload = bundle.direct_map.get(key)
        if payload:
            return payload, key

    token_candidates = [value for value in candidates if value]
    if not token_candidates:
        return {}, ""

    matches = bundle.category_tokens.get(category)
    if not matches:
        return {}, ""
<<<<<<< HEAD
=======
            return payload

    token_candidates = [value for value in candidates if value]
    if not token_candidates:
        return {}

    matches = bundle.category_tokens.get(category)
    if not matches:
        return {}
>>>>>>> 45b471e3

    for candidate in token_candidates:
        tokens = _token_set(candidate)
        if not tokens:
            continue
        for reference_tokens, payload, match_key in matches:
            if tokens.issubset(reference_tokens):
                return payload, match_key

    return {}, ""
<<<<<<< HEAD
=======
        for reference_tokens, payload in matches:
            if tokens.issubset(reference_tokens):
                return payload

    return {}
>>>>>>> 45b471e3


def _inject_official_features(frame: pd.DataFrame) -> pd.DataFrame:
    bundle = _official_features_bundle()
<<<<<<< HEAD
    if frame.empty:
=======
    if not bundle.value_columns or frame.empty:
>>>>>>> 45b471e3
        return frame

    records: list[Dict[str, float]] = []
    match_keys: list[str] = []
<<<<<<< HEAD
    if bundle.value_columns:
        for _, row in frame.iterrows():
            payload, match_key = _lookup_official_feature_values(row)
            records.append(payload)
            match_keys.append(match_key)
    else:
        match_keys = [""] * len(frame)

    official_df = (
        pd.DataFrame.from_records(records, index=frame.index)
        if records and any(records)
        else pd.DataFrame(index=frame.index)
    )

    if not official_df.empty:
        for column in official_df.columns:
            if column not in frame.columns:
                frame[column] = official_df[column]
            else:
                mask = official_df[column].notna()
                if mask.any():
                    frame.loc[mask, column] = official_df.loc[mask, column]

    frame["_official_match_key"] = match_keys

    if bundle.l2l_category_features or bundle.l2l_item_features:
        index_labels = list(frame.index)
        hint_payload: list[str] = []
        any_hints = False

        for idx, index in enumerate(index_labels):
            aggregated: Dict[str, float] = {}
            hints: set[str] = set()
            match_key = match_keys[idx] if idx < len(match_keys) else ""
            if match_key:
                entry = bundle.l2l_item_features.get(match_key)
                if entry:
                    aggregated.update(entry)
                    for name in entry:
                        hint = bundle.l2l_hints.get(name)
                        if hint:
                            hints.add(hint)

            row = frame.loc[index]
            category_key = _normalize_category(row.get("category", ""))
            if category_key:
                entry = bundle.l2l_category_features.get(category_key)
                if entry:
                    for name, value in entry.items():
                        aggregated.setdefault(name, value)
                        hint = bundle.l2l_hints.get(name)
                        if hint:
                            hints.add(hint)

            for name, value in aggregated.items():
                if name not in frame.columns or pd.isna(frame.at[index, name]):
                    frame.at[index, name] = value

            hint_text = "; ".join(sorted(hints)) if hints else ""
            any_hints = any_hints or bool(hint_text)
            hint_payload.append(hint_text)

        if any_hints:
            frame["_l2l_page_hints"] = hint_payload

    if not official_df.empty:
        numeric_candidates = [
            column
            for column in official_df.columns
            if column.endswith(("_kg", "_pct"))
            or column.startswith("category_total")
            or column in {"difficulty_factor", "approx_moisture_pct"}
        ]

        for column in numeric_candidates:
            if column in frame.columns:
                frame[column] = pd.to_numeric(frame[column], errors="coerce")
=======
    for _, row in frame.iterrows():
        payload, match_key = _lookup_official_feature_values(row)
        records.append(payload)
        match_keys.append(match_key)

    if not any(records):
        frame["_official_match_key"] = match_keys
    records = [_lookup_official_feature_values(row) for _, row in frame.iterrows()]
    if not any(records):
        return frame

    official_df = pd.DataFrame.from_records(records, index=frame.index)
    for column in official_df.columns:
        if column not in frame.columns:
            frame[column] = official_df[column]
        else:
            mask = official_df[column].notna()
            if mask.any():
                frame.loc[mask, column] = official_df.loc[mask, column]

    frame["_official_match_key"] = match_keys
    numeric_candidates = [
        column
        for column in official_df.columns
        if column.endswith(("_kg", "_pct"))
        or column.startswith("category_total")
        or column in {"difficulty_factor", "approx_moisture_pct"}
    ]

    for column in numeric_candidates:
        if column in frame.columns:
            frame[column] = pd.to_numeric(frame[column], errors="coerce")
>>>>>>> 45b471e3

    if "approx_moisture_pct" in frame.columns:
        mask = frame["approx_moisture_pct"].notna()
        if mask.any():
            frame.loc[mask, "moisture_pct"] = frame.loc[mask, "approx_moisture_pct"]

    return frame


@dataclass(slots=True)
class PredProps:
    """Structured container for predicted (or heuristic) properties."""

    rigidity: float
    tightness: float
    mass_final_kg: float
    energy_kwh: float
    water_l: float
    crew_min: float
    source: str = "heuristic"
    uncertainty: Dict[str, float] | None = None
    confidence_interval: Dict[str, Tuple[float, float]] | None = None
    feature_importance: list[tuple[str, float]] | None = None
    comparisons: dict[str, dict[str, float]] | None = None

    def to_targets(self) -> Dict[str, float]:
        return {
            "rigidez": float(self.rigidity),
            "estanqueidad": float(self.tightness),
            "energy_kwh": float(self.energy_kwh),
            "water_l": float(self.water_l),
            "crew_min": float(self.crew_min),
        }

    def as_dict(self) -> Dict[str, Any]:
        return {
            "rigidez": float(self.rigidity),
            "estanqueidad": float(self.tightness),
            "mass_final_kg": float(self.mass_final_kg),
            "energy_kwh": float(self.energy_kwh),
            "water_l": float(self.water_l),
            "crew_min": float(self.crew_min),
            "source": str(self.source),
            "uncertainty": {
                str(k): float(v) for k, v in (self.uncertainty or {}).items()
            },
            "confidence_interval": {
                str(k): [float(x) for x in v] for k, v in (self.confidence_interval or {}).items()
            },
            "feature_importance": [
                (str(name), float(weight)) for name, weight in (self.feature_importance or [])
            ],
            "comparisons": {
                str(name): {str(k): float(vv) for k, vv in val.items()}
                for name, val in (self.comparisons or {}).items()
            },
        }

    @classmethod
    def from_mapping(cls, payload: Mapping[str, Any]) -> "PredProps":
        def _get(name: str, alt: str | None = None, default: float = 0.0) -> float:
            if alt is not None and alt in payload:
                value = payload.get(alt)
            else:
                value = payload.get(name)
            try:
                return float(value)
            except (TypeError, ValueError):
                return default

        uncertainty_raw = payload.get("uncertainty") or {}
        confidence_raw = payload.get("confidence_interval") or {}
        feature_imp_raw = payload.get("feature_importance") or []
        comparisons_raw = payload.get("comparisons") or {}

        if isinstance(uncertainty_raw, Mapping):
            uncertainty_map = {str(k): float(v) for k, v in uncertainty_raw.items()}
        else:
            uncertainty_map = {}

        confidence_map: Dict[str, Tuple[float, float]] = {}
        if isinstance(confidence_raw, Mapping):
            for key, bounds in confidence_raw.items():
                try:
                    lo, hi = bounds
                    confidence_map[str(key)] = (float(lo), float(hi))
                except Exception:
                    confidence_map[str(key)] = (0.0, 0.0)

        feature_importance_list: list[tuple[str, float]] = []
        if isinstance(feature_imp_raw, Iterable):
            for item in feature_imp_raw:
                if isinstance(item, (list, tuple)) and len(item) >= 2:
                    feature_importance_list.append((str(item[0]), float(item[1])))

        comparisons_map: Dict[str, Dict[str, float]] = {}
        if isinstance(comparisons_raw, Mapping):
            for name, payload_map in comparisons_raw.items():
                if isinstance(payload_map, Mapping):
                    comparisons_map[str(name)] = {
                        str(k): float(v) for k, v in payload_map.items()
                    }

        return cls(
            rigidity=_get("rigidez", "rigidity", 0.0),
            tightness=_get("estanqueidad", "tightness", 0.0),
            mass_final_kg=_get("mass_final_kg", default=0.0),
            energy_kwh=_get("energy_kwh", default=0.0),
            water_l=_get("water_l", default=0.0),
            crew_min=_get("crew_min", default=0.0),
            source=str(payload.get("source", "heuristic")),
            uncertainty=uncertainty_map,
            confidence_interval=confidence_map,
            feature_importance=feature_importance_list,
            comparisons=comparisons_map,
        )


# ---------------------------------------------------------------------------
# Data preparation helpers
# ---------------------------------------------------------------------------


def _first_available(df: pd.DataFrame, names: Iterable[str], default: str | None = None) -> str | None:
    for name in names:
        if name in df.columns:
            return name
    return default


def prepare_waste_frame(waste_df: pd.DataFrame) -> pd.DataFrame:
    """Return a copy of *waste_df* with the canonical columns used downstream."""

    if waste_df is None or waste_df.empty:
        return pd.DataFrame()

    out = waste_df.copy()

    if "id" not in out.columns:
        out["id"] = out.index.astype(str)

    cat_col = _first_available(out, ["category", "Category"])
    if cat_col != "category":
        out["category"] = out[cat_col] if cat_col else ""

    mat_col = _first_available(out, ["material", "material_family", "Material", "item", "Item"])
    if mat_col != "material":
        out["material"] = out[mat_col] if mat_col else ""

    kg_col = _first_available(out, ["kg", "mass_kg", "Mass_kg"])
    if kg_col != "kg":
        out["kg"] = pd.to_numeric(out[kg_col], errors="coerce").fillna(0.0) if kg_col else 0.0

    volume_col = _first_available(out, ["volume_l", "Volume_L", "volume_m3"])
    if volume_col == "volume_m3":
        liters = pd.to_numeric(out[volume_col], errors="coerce").fillna(0.0) * 1000.0
        out["volume_l"] = liters
    elif volume_col != "volume_l":
        out["volume_l"] = pd.to_numeric(out[volume_col], errors="coerce").fillna(0.0) if volume_col else 0.0

    moist_col = _first_available(out, ["moisture_pct", "moisture", "moisture_percent"], default=None)
    if moist_col and moist_col != "moisture_pct":
        out["moisture_pct"] = pd.to_numeric(out[moist_col], errors="coerce").fillna(0.0)
    elif "moisture_pct" not in out.columns:
        out["moisture_pct"] = 0.0

    diff_col = _first_available(out, ["difficulty_factor", "difficulty", "diff_factor"], default=None)
    if diff_col and diff_col != "difficulty_factor":
        out["difficulty_factor"] = pd.to_numeric(out[diff_col], errors="coerce").fillna(1.0)
    elif "difficulty_factor" not in out.columns:
        out["difficulty_factor"] = 1.0

    mass_pct_col = _first_available(out, ["pct_mass", "percent_mass"], default=None)
    if mass_pct_col and mass_pct_col != "pct_mass":
        out["pct_mass"] = pd.to_numeric(out[mass_pct_col], errors="coerce").fillna(0.0)
    elif "pct_mass" not in out.columns:
        out["pct_mass"] = 0.0

    vol_pct_col = _first_available(out, ["pct_volume", "percent_volume"], default=None)
    if vol_pct_col and vol_pct_col != "pct_volume":
        out["pct_volume"] = pd.to_numeric(out[vol_pct_col], errors="coerce").fillna(0.0)
    elif "pct_volume" not in out.columns:
        out["pct_volume"] = 0.0

    flags_col = _first_available(out, ["flags", "Flags"])
    if flags_col != "flags":
        out["flags"] = out[flags_col] if flags_col else ""

    if "key_materials" not in out.columns:
        out["key_materials"] = out["material"].astype(str)

    out["tokens"] = (
        out["material"].astype(str).str.lower()
        + " "
        + out["category"].astype(str).str.lower()
        + " "
        + out["flags"].astype(str).str.lower()
        + " "
        + out["key_materials"].astype(str).str.lower()
    )

    if "_problematic" not in out.columns:
        out["_problematic"] = out.apply(_is_problematic, axis=1)

    out["_source_id"] = out["id"].astype(str)
    out["_source_category"] = out["category"].astype(str)
    out["_source_flags"] = out["flags"].astype(str)

    out = _inject_official_features(out)

    mass = pd.to_numeric(out["kg"], errors="coerce").fillna(0.0)
    volume_l = pd.to_numeric(out.get("volume_l"), errors="coerce")
    volume_m3 = volume_l / 1000.0
    density = pd.Series(np.nan, index=out.index, dtype=float)
    with_volume = volume_m3.notna() & (volume_m3 > 0)
    density.loc[with_volume] = mass.loc[with_volume] / volume_m3.loc[with_volume]

    missing_density = density.isna() | ~np.isfinite(density)
    if missing_density.any():
        for idx, row in out.loc[missing_density].iterrows():
            estimate = _estimate_density_from_row(row)
            if estimate is not None:
                density.at[idx] = estimate

    default_density = float(_CATEGORY_DENSITY_DEFAULTS.get("other packaging glove", 500.0))
    density = density.fillna(default_density)
    out["density_kg_m3"] = density.clip(lower=20.0, upper=4000.0)

    return out


def _is_problematic(row: pd.Series) -> bool:
    cat = str(row.get("category", "")).lower()
    fam = str(row.get("material", "")).lower() + " " + str(row.get("material_family", "")).lower()
    flg = str(row.get("flags", "")).lower()
    rules = [
        "pouches" in cat or "multilayer" in flg or "pe-pet-al" in fam,
        "foam" in cat or "zotek" in fam or "closed_cell" in flg,
        "eva" in cat or "ctb" in flg or "nomex" in fam or "nylon" in fam or "polyester" in fam,
        "glove" in cat or "nitrile" in fam,
        "wipe" in flg or "textile" in cat,
    ]
    return any(rules)


# ---------------------------------------------------------------------------
# Feature engineering
# ---------------------------------------------------------------------------


def _material_tokens(row: pd.Series) -> str:
    parts = [
        str(row.get("material", "")),
        str(row.get("category", "")),
        str(row.get("flags", "")),
        str(row.get("material_family", "")),
        str(row.get("key_materials", "")),
    ]
    return " ".join(parts).lower()


def _keyword_fraction(tokens: Iterable[str], weights: Iterable[float], keywords: Tuple[str, ...]) -> float:
    score = 0.0
    for token, weight in zip(tokens, weights):
        if any(keyword in token for keyword in keywords):
            score += weight
    return float(np.clip(score, 0.0, 1.0))


def _category_fraction(categories: Iterable[str], weights: Iterable[float], targets: Tuple[str, ...]) -> float:
    score = 0.0
    for category, weight in zip(categories, weights):
        if any(target in category for target in targets):
            score += weight
    return float(np.clip(score, 0.0, 1.0))


def compute_feature_vector(
    picks: pd.DataFrame,
    weights: Iterable[float],
    process: pd.Series,
    regolith_pct: float,
) -> Dict[str, Any]:
    total_kg = max(0.001, float(picks["kg"].sum()))
    base_weights = np.asarray(list(weights), dtype=float)

    tokens = [_material_tokens(row) for _, row in picks.iterrows()]
    categories = [str(row.get("category", "")).lower() for _, row in picks.iterrows()]

    pct_mass = picks.get("pct_mass", 0).to_numpy(dtype=float) / 100.0
    pct_volume = picks.get("pct_volume", 0).to_numpy(dtype=float) / 100.0
    moisture = picks.get("moisture_pct", 0).to_numpy(dtype=float) / 100.0
    difficulty = picks.get("difficulty_factor", 1).to_numpy(dtype=float) / 3.0
    densities = picks.get("density_kg_m3", 0).to_numpy(dtype=float)

    features: Dict[str, Any] = {
        "process_id": str(process["process_id"]),
        "total_mass_kg": total_kg,
        "mass_input_kg": total_kg,
        "num_items": int(len(picks)),
        "density_kg_m3": float(np.dot(base_weights, densities)),
        "moisture_frac": float(np.clip(np.dot(base_weights, moisture), 0.0, 1.0)),
        "difficulty_index": float(np.clip(np.dot(base_weights, difficulty), 0.0, 1.0)),
        "problematic_mass_frac": float(np.clip(np.dot(base_weights, pct_mass), 0.0, 1.0)),
        "problematic_item_frac": float(np.clip(np.dot(base_weights, pct_volume), 0.0, 1.0)),
        "regolith_pct": float(np.clip(regolith_pct, 0.0, 1.0)),
        "packaging_frac": _category_fraction(tuple(categories), base_weights, ("packaging", "food packaging")),
    }

    keyword_map: Dict[str, Tuple[str, ...]] = {
        "aluminum_frac": ("aluminum", " alloy", " al "),
        "foam_frac": ("foam", "zotek", "closed cell"),
        "eva_frac": ("eva", "ctb", "nomex"),
        "textile_frac": ("textile", "cloth", "fabric", "wipe"),
        "multilayer_frac": ("multilayer", "pe-pet-al", "pouch"),
        "glove_frac": ("glove", "nitrile"),
        "polyethylene_frac": ("polyethylene", "pvdf", "ldpe"),
        "carbon_fiber_frac": ("carbon fiber", "composite"),
        "hydrogen_rich_frac": ("polyethylene", "cotton", "pvdf"),
    }

    for name, keywords in keyword_map.items():
        features[name] = _keyword_fraction(tuple(tokens), base_weights, keywords)

    bundle = _official_features_bundle()
    official_comp: Dict[str, float] = {}
    if bundle.composition_columns:
        for column in bundle.composition_columns:
            if column not in picks.columns:
                continue
            values = pd.to_numeric(picks[column], errors="coerce").fillna(0.0).to_numpy(dtype=float)
            if not len(values):
                continue
            frac = float(np.dot(base_weights, values / 100.0))
            official_comp[column] = frac

    if official_comp:
        clipped = {key: max(0.0, float(value)) for key, value in official_comp.items()}
        total = sum(clipped.values())
        if total > 1.0 + 1e-6:
            official_comp = {key: value / total for key, value in clipped.items() if total > 0}
        else:
            official_comp = clipped
<<<<<<< HEAD
=======
            official_comp[column] = float(np.clip(frac, 0.0, 1.0))
>>>>>>> 45b471e3

    def _set_official_fraction(name: str, *columns: str) -> None:
        total = 0.0
        found = False
        for column in columns:
            if column in official_comp:
                total += official_comp[column]
                found = True
        if not found:
            return
        features[name] = float(np.clip(total, 0.0, 1.0))

    if official_comp:
        _set_official_fraction("aluminum_frac", "Aluminum_pct")
        _set_official_fraction("carbon_fiber_frac", "Carbon_Fiber_pct")
        _set_official_fraction("polyethylene_frac", "Polyethylene_pct")
        _set_official_fraction("glove_frac", "Nitrile_pct")
        _set_official_fraction("eva_frac", "Nomex_pct")
        _set_official_fraction("foam_frac", "PVDF_pct")
        _set_official_fraction("multilayer_frac", "EVOH_pct", "PET_pct")

        textile_total = sum(
            official_comp.get(column, 0.0)
            for column in ("Cotton_Cellulose_pct", "Polyester_pct", "Nylon_pct")
        )
        if textile_total > 0:
            features["textile_frac"] = float(np.clip(textile_total, 0.0, 1.0))

        hydrogen_total = sum(
            official_comp.get(column, 0.0)
            for column in ("Polyethylene_pct", "Cotton_Cellulose_pct", "PVDF_pct")
        )
        if hydrogen_total > 0:
            features["hydrogen_rich_frac"] = float(np.clip(hydrogen_total, 0.0, 1.0))

    mission_similarity: Dict[str, float] = {}
    mission_scaled_mass: Dict[str, float] = {}
    mission_official_mass: Dict[str, float] = {}
    mission_similarity_clipped: Dict[str, float] = {}

<<<<<<< HEAD
    l2l_constants = bundle.l2l_constants if bundle.l2l_constants else {}
    for name, value in l2l_constants.items():
        if isinstance(value, (int, float)) and np.isfinite(value):
            features[name] = float(value)

=======
>>>>>>> 45b471e3
    if bundle.mission_mass and bundle.mission_totals:
        match_keys_col = picks.get("_official_match_key")
        if match_keys_col is not None:
            match_keys_list = match_keys_col.fillna("").astype(str).tolist()
        else:
            match_keys_list = [""] * len(picks)

        for idx, (_, row) in enumerate(picks.iterrows()):
            weight = float(base_weights[idx]) if idx < len(base_weights) else 0.0
            if weight <= 0:
                continue

            keys_to_check: list[str] = []
            match_key = match_keys_list[idx] if idx < len(match_keys_list) else ""
            if match_key:
                keys_to_check.append(match_key)

            if not match_key:
                category_key = _normalize_category(row.get("category", ""))
                if category_key:
                    keys_to_check.append(category_key)

            seen_keys: set[str] = set()
            for key in keys_to_check:
                if not key or key in seen_keys:
                    continue
                seen_keys.add(key)
                missions = bundle.mission_mass.get(key)
                if not missions:
                    continue

                for mission, reference_mass in missions.items():
                    total_reference = bundle.mission_totals.get(mission)
                    if not total_reference or total_reference <= 0:
                        continue
                    share = (reference_mass / total_reference) * weight
                    mission_similarity[mission] = mission_similarity.get(mission, 0.0) + share
                    mission_official_mass[mission] = mission_official_mass.get(mission, 0.0) + weight * reference_mass
                    mission_scaled_mass[mission] = mission_scaled_mass.get(mission, 0.0) + share * total_kg

        if mission_similarity:
            for mission, share in mission_similarity.items():
                clipped = float(np.clip(share, 0.0, 1.0))
                mission_similarity_clipped[mission] = clipped
                features[f"mission_similarity_{mission}"] = clipped
                total_reference = float(bundle.mission_totals.get(mission, 0.0))
                features[f"mission_reference_mass_{mission}"] = float(max(0.0, clipped * total_reference))
                features[f"mission_scaled_mass_{mission}"] = float(max(0.0, mission_scaled_mass.get(mission, 0.0)))
                features[f"mission_official_mass_{mission}"] = float(max(0.0, mission_official_mass.get(mission, 0.0)))

            features["mission_similarity_total"] = float(
                np.clip(sum(mission_similarity_clipped.values()), 0.0, 1.0)
            )

            def _apply_weighted_metrics(source: Dict[str, Dict[str, float]]) -> None:
                if not source:
                    return
                weighted: Dict[str, float] = {}
                for mission, share in mission_similarity_clipped.items():
                    metrics = source.get(mission)
                    if not metrics:
                        continue
                    for metric_name, value in metrics.items():
                        expected_name = (
                            metric_name
                            if metric_name.endswith("_expected")
                            else f"{metric_name}_expected"
                        )
                        weighted[expected_name] = weighted.get(expected_name, 0.0) + share * float(value)
                        features[f"{metric_name}_{mission}"] = float(value)

                for metric_name, value in weighted.items():
                    features[metric_name] = float(value)

            _apply_weighted_metrics(bundle.processing_metrics)
            _apply_weighted_metrics(bundle.leo_mass_savings)
            _apply_weighted_metrics(bundle.propellant_benefits)
<<<<<<< HEAD

=======
>>>>>>> 45b471e3
    gas_index = _GAS_MEAN_YIELD * (
        0.7 * features.get("polyethylene_frac", 0.0)
        + 0.4 * features.get("foam_frac", 0.0)
        + 0.5 * features.get("eva_frac", 0.0)
        + 0.2 * features.get("textile_frac", 0.0)
    )
    features["gas_recovery_index"] = float(np.clip(gas_index / 10.0, 0.0, 1.0))

    packaging_term = features.get("packaging_frac", 0.0) + 0.5 * features.get("eva_frac", 0.0)
    packaging_ratio = l2l_constants.get("l2l_logistics_packaging_per_goods_ratio")
    if packaging_ratio and np.isfinite(packaging_ratio) and packaging_ratio > 0:
        logistics_index = packaging_term / float(packaging_ratio)
    else:
        logistics_index = _MEAN_REUSE * packaging_term
    features["logistics_reuse_index"] = float(np.clip(logistics_index, 0.0, 2.0))

    for oxide, value in _REGOLITH_VECTOR.items():
        features[f"oxide_{oxide}"] = float(value * regolith_pct)

    return features


def heuristic_props(
    picks: pd.DataFrame,
    process: pd.Series,
    weights: Iterable[float],
    regolith_pct: float,
) -> PredProps:
    weights_arr = np.asarray(list(weights), dtype=float)
    total_mass = max(0.001, float(picks["kg"].sum()))
    base_weights = weights_arr if weights_arr.sum() else np.ones_like(weights_arr) / len(weights_arr)

    materials = " ".join(picks["material"].astype(str)).lower()
    categories = " ".join(picks["category"].astype(str).str.lower())
    flags = " ".join(picks["flags"].astype(str).str.lower())

    rigidity = 0.5
    if any(keyword in materials for keyword in ("al", "aluminum", "alloy")):
        rigidity += 0.2
    if regolith_pct > 0:
        rigidity += 0.1
    rigidity = float(np.clip(rigidity, 0.05, 1.0))

    tightness = 0.5
    if "pouch" in materials or "pouches" in categories or "pe-pet-al" in flags:
        tightness += 0.2
    if regolith_pct > 0:
        tightness -= 0.05
    tightness = float(np.clip(tightness, 0.05, 1.0))

    process_energy = float(process["energy_kwh_per_kg"])
    process_water = float(process["water_l_per_kg"])
    process_crew = float(process["crew_min_per_batch"])

    moisture = float(np.dot(base_weights, picks.get("moisture_pct", 0).to_numpy(dtype=float) / 100.0))
    difficulty = float(np.dot(base_weights, picks.get("difficulty_factor", 1).to_numpy(dtype=float) / 3.0))

    energy_kwh = total_mass * (process_energy + 0.25 * difficulty + 0.12 * moisture + 0.18 * regolith_pct)
    water_l = total_mass * (process_water + 0.35 * moisture + 0.08 * regolith_pct)
    crew_min = process_crew + 18.0 * difficulty + 10.0 * regolith_pct
    crew_min += 3.0 * len(picks)

    return PredProps(
        rigidity=rigidity,
        tightness=tightness,
        mass_final_kg=total_mass * 0.9,
        energy_kwh=float(max(0.0, energy_kwh)),
        water_l=float(max(0.0, water_l)),
        crew_min=float(max(1.0, crew_min)),
    )


# ---------------------------------------------------------------------------
# Candidate construction
# ---------------------------------------------------------------------------


def _pick_materials(df: pd.DataFrame, rng: random.Random, n: int = 2, bias: float = 2.0) -> pd.DataFrame:
    weights = df["kg"].clip(lower=0.01) + df["_problematic"].astype(int) * float(bias)
    return df.sample(n=min(n, len(df)), weights=weights, replace=False, random_state=rng.randint(0, 10_000))


def _select_process(
    proc_df: pd.DataFrame,
    rng: random.Random,
    used_cats: list[str],
    used_flags: list[str],
    used_mats: list[str],
    preferred: str | None = None,
) -> pd.Series:
    if preferred:
        forced = proc_df[proc_df["process_id"].astype(str) == str(preferred)]
        if not forced.empty:
            return forced.sample(1, random_state=rng.randint(0, 10_000)).iloc[0]

    proc = proc_df.sample(1, random_state=rng.randint(0, 10_000)).iloc[0]
    cats_join = " ".join([str(c).lower() for c in used_cats])
    flags_join = " ".join([str(f).lower() for f in used_flags])
    mats_join = " ".join(used_mats).lower()

    if ("pouches" in cats_join) or ("multilayer" in flags_join) or ("pe-pet-al" in mats_join):
        cand = proc_df[proc_df["process_id"].astype(str) == "P02"]
        if not cand.empty:
            proc = cand.sample(1, random_state=rng.randint(0, 10_000)).iloc[0]

    if ("foam" in cats_join) or ("zotek" in mats_join):
        cand = proc_df[proc_df["process_id"].astype(str).isin(["P03", "P02"])]
        if not cand.empty:
            proc = cand.sample(1, random_state=rng.randint(0, 10_000)).iloc[0]

    if ("eva" in cats_join) or ("ctb" in flags_join):
        cand = proc_df[proc_df["process_id"].astype(str) == "P04"]
        if not cand.empty:
            proc = cand.sample(1, random_state=rng.randint(0, 10_000)).iloc[0]

    return proc


def _score_candidate(
    props: PredProps,
    target: Mapping[str, Any],
    picks: pd.DataFrame,
    total_kg: float,
    crew_time_low: bool,
) -> tuple[float, Dict[str, Any], Dict[str, Any]]:
    prob_mass = float((picks["_problematic"].astype(int) * picks["kg"]).sum())
    context = {
        "problematic_mass_ratio": prob_mass / max(0.1, total_kg),
        "crew_time_low": bool(crew_time_low),
    }
    auxiliary = derive_auxiliary_signals(props, target)
    score, breakdown = score_recipe(props, target, context=context, aux=auxiliary)
    return float(score), breakdown, auxiliary


def _build_candidate(
    picks: pd.DataFrame,
    proc_df: pd.DataFrame,
    rng: random.Random,
    target: dict,
    crew_time_low: bool,
    use_ml: bool,
    tuning: dict[str, Any] | None,
) -> dict | None:
    if picks.empty or proc_df is None or proc_df.empty:
        return None

    tuning = tuning or {}
    total_kg = max(0.001, float(picks["kg"].sum()))
    weights = (picks["kg"] / total_kg).clip(lower=0.0).tolist()
    weights = [float(round(w, 4)) for w in weights]

    used_ids = picks["_source_id"].tolist()
    used_cats = picks["_source_category"].tolist()
    used_flags = picks["_source_flags"].tolist()
    used_mats = picks["material"].tolist()

    preferred_process = tuning.get("process_choice")
    proc = _select_process(proc_df, rng, used_cats, used_flags, used_mats, preferred_process)

    regolith_pct = float(tuning.get("regolith_pct", 0.0))
    if regolith_pct <= 0.0 and str(proc["process_id"]).upper() == "P03":
        regolith_pct = 0.2

    materials_for_plan = used_mats.copy()
    weights_for_plan = weights.copy()
    if regolith_pct > 0:
        materials_for_plan.append("MGS-1_regolith")
        weights_for_plan = [round(w * (1.0 - regolith_pct), 3) for w in weights_for_plan]
        weights_for_plan.append(round(regolith_pct, 3))
        total = sum(weights_for_plan)
        if total > 0:
            weights_for_plan = [round(w / total, 3) for w in weights_for_plan]

    features = compute_feature_vector(picks, weights, proc, regolith_pct)
    recipe_id = derive_recipe_id(picks, proc, features)
    if recipe_id:
        features["recipe_id"] = recipe_id
    features["prediction_mode"] = "heuristic"

    heuristic = heuristic_props(picks, proc, weights, regolith_pct)
    curated_targets, curated_meta = lookup_labels(
        picks,
        str(proc.get("process_id")),
        {"recipe_id": recipe_id, "materials": used_ids},
    )
    features["curated_label_targets"] = curated_targets or {}
    features["curated_label_metadata"] = curated_meta or {}

    provenance = str(
        curated_meta.get("provenance")
        or curated_meta.get("label_source")
        or ""
    ).lower()
    use_curated = bool(curated_targets) and provenance != "weak"

    prediction: dict[str, Any] = {}
    prediction_error: str | None = None
    if use_curated:
        confidence = {
            str(k): (float(v[0]), float(v[1]))
            for k, v in (curated_meta.get("confidence_intervals") or {}).items()
        }
        props = PredProps(
            rigidity=float(curated_targets.get("rigidez", heuristic.rigidity)),
            tightness=float(curated_targets.get("estanqueidad", heuristic.tightness)),
            mass_final_kg=heuristic.mass_final_kg,
            energy_kwh=float(curated_targets.get("energy_kwh", heuristic.energy_kwh)),
            water_l=float(curated_targets.get("water_l", heuristic.water_l)),
            crew_min=float(curated_targets.get("crew_min", heuristic.crew_min)),
            source=str(curated_meta.get("label_source") or curated_meta.get("provenance") or "curated"),
            confidence_interval=confidence or None,
        )
        prediction = {
            "source": props.source,
            "metadata": curated_meta,
            "targets": curated_targets,
            "confidence_interval": confidence,
        }
        features["prediction_model"] = props.source
        features["model_metadata"] = curated_meta
        features["confidence_interval"] = props.confidence_interval or {}
        features["uncertainty"] = {}
        features["feature_importance"] = []
        features["model_variants"] = {}
        features["prediction_mode"] = "curated"
    else:
        props = heuristic
        force_env = os.getenv("REXAI_FORCE_HEURISTIC", "").lower() in {"1", "true", "yes"}
        force_heuristic = (not use_ml) or force_env
        if not force_heuristic and MODEL_REGISTRY is not None and getattr(MODEL_REGISTRY, "ready", False):
            features_for_inference = dict(features)
            if prediction:
                # prediction se inicializa vacío; mantener la rama por claridad estructural.
                pass
            else:
                try:
                    prediction = MODEL_REGISTRY.predict(features_for_inference)
                except Exception as exc:  # pragma: no cover - defensive logging
                    logging.getLogger(__name__).exception("MODEL_REGISTRY.predict failed")
                    prediction = {}
                    prediction_error = f"Error al invocar el modelo ML: {exc}"
                    _append_inference_log(
                        features_for_inference,
                        {"error": str(exc)},
                        {},
                        MODEL_REGISTRY,
                    )
                else:
                    logged_prediction = prediction or {"error": "MODEL_REGISTRY returned no data"}
                    _append_inference_log(
                        features_for_inference,
                        logged_prediction,
                        ((prediction or {}).get("uncertainty") if isinstance(prediction, dict) else {}),
                        MODEL_REGISTRY,
                    )
                    if prediction:
                        props = PredProps(
                            rigidity=float(prediction.get("rigidez", props.rigidity)),
                            tightness=float(prediction.get("estanqueidad", props.tightness)),
                            mass_final_kg=heuristic.mass_final_kg,
                            energy_kwh=float(prediction.get("energy_kwh", props.energy_kwh)),
                            water_l=float(prediction.get("water_l", props.water_l)),
                            crew_min=float(prediction.get("crew_min", props.crew_min)),
                            source=str(prediction.get("source", "ml")),
                            uncertainty={k: float(v) for k, v in (prediction.get("uncertainty") or {}).items()},
                            confidence_interval={
                                k: (float(v[0]), float(v[1]))
                                for k, v in (prediction.get("confidence_interval") or {}).items()
                            },
                            feature_importance=[
                                (str(k), float(v)) for k, v in (prediction.get("feature_importance") or [])
                            ],
                            comparisons={
                                k: {kk: float(vv) for kk, vv in val.items()}
                                for k, val in (prediction.get("comparisons") or {}).items()
                            },
                        )
                        features["prediction_model"] = props.source
                        features["model_metadata"] = prediction.get("metadata", {})
                        features["uncertainty"] = props.uncertainty or {}
                        features["confidence_interval"] = props.confidence_interval or {}
                        features["feature_importance"] = props.feature_importance or []
                        features["model_variants"] = props.comparisons or {}
                        features["prediction_mode"] = "ml"
                    else:
                        prediction = {}
                        prediction_error = "El modelo ML no devolvió resultados."
                        logging.getLogger(__name__).error("MODEL_REGISTRY.predict returned no data")
        if force_heuristic:
            features["prediction_mode"] = "heuristic"

    latent: Tuple[float, ...] | list[float] = []
    if MODEL_REGISTRY is not None and getattr(MODEL_REGISTRY, "ready", False):
        try:
            emb = MODEL_REGISTRY.embed(features)  # type: ignore[attr-defined]
        except Exception:
            emb = ()
        if emb:
            latent = tuple(float(x) for x in emb)
            features["latent_vector"] = latent

    score, breakdown, auxiliary = _score_candidate(props, target, picks, total_kg, crew_time_low)

    return {
        "materials": materials_for_plan,
        "weights": weights_for_plan,
        "process_id": str(proc["process_id"]),
        "process_name": str(proc.get("name", "")),
        "props": props,
        "heuristic_props": heuristic,
        "score": round(float(score), 3),
        "source_ids": used_ids,
        "source_categories": used_cats,
        "source_flags": used_flags,
        "regolith_pct": regolith_pct,
        "features": features,
        "prediction_source": props.source,
        "ml_prediction": prediction,
        "prediction_error": prediction_error,
        "latent_vector": latent,
        "uncertainty": props.uncertainty or {},
        "confidence_interval": props.confidence_interval or {},
        "feature_importance": props.feature_importance or [],
        "model_variants": props.comparisons or {},
        "score_breakdown": breakdown,
        "auxiliary": auxiliary,
    }


# ---------------------------------------------------------------------------
# Public API
# ---------------------------------------------------------------------------


def generate_candidates(
    waste_df: pd.DataFrame,
    proc_df: pd.DataFrame,
    target: dict,
    n: int = 6,
    crew_time_low: bool = False,
    optimizer_evals: int = 0,
    use_ml: bool = True,
):
    """Generate *n* candidate recycling plans plus optional optimization history."""

    if waste_df is None or waste_df.empty or proc_df is None or proc_df.empty:
        return [], pd.DataFrame()

    df = prepare_waste_frame(waste_df)
    rng = random.Random()
    process_ids = sorted(proc_df["process_id"].astype(str).unique().tolist()) if not proc_df.empty else []

    def sampler(override: dict[str, Any] | None = None) -> dict | None:
        override = override or {}
        bias = float(override.get("problematic_bias", 2.0))
        picks = _pick_materials(df, rng, n=rng.choice([2, 3]), bias=bias)
        return _build_candidate(picks, proc_df, rng, target, crew_time_low, use_ml, override)

    candidates: list[dict] = []
    for _ in range(n):
        candidate = sampler({})
        if candidate:
            candidates.append(candidate)

    history = pd.DataFrame()
    if optimizer_evals and optimizer_evals > 0:
        try:
            from app.modules.optimizer import optimize_candidates

            pareto, history = optimize_candidates(
                initial_candidates=candidates,
                sampler=sampler,
                target=target,
                n_evals=int(optimizer_evals),
                process_ids=process_ids,
            )
            candidates = pareto
        except Exception:
            history = pd.DataFrame()

    candidates.sort(key=lambda cand: cand.get("score", 0.0), reverse=True)
    return candidates, history


__all__ = [
    "generate_candidates",
    "PredProps",
    "prepare_waste_frame",
    "compute_feature_vector",
    "heuristic_props",
]<|MERGE_RESOLUTION|>--- conflicted
+++ resolved
@@ -25,10 +25,7 @@
 from functools import lru_cache
 from pathlib import Path
 from typing import Any, Dict, Iterable, Mapping, NamedTuple, Sequence, Tuple
-<<<<<<< HEAD
-=======
 from typing import Any, Dict, Iterable, Mapping, NamedTuple, Tuple
->>>>>>> 45b471e3
 
 import numpy as np
 import pandas as pd
@@ -371,10 +368,7 @@
 _MEAN_REUSE = _load_mean_reuse()
 
 _OFFICIAL_FEATURES_PATH = DATASETS_ROOT / "rexai_nasa_waste_features.csv"
-<<<<<<< HEAD
 _L2L_PARAMETERS = _load_l2l_parameters()
-=======
->>>>>>> 45b471e3
 
 _CATEGORY_SYNONYMS = {
     "foam": "foam packaging",
@@ -589,15 +583,12 @@
 
     return aggregated
 
-<<<<<<< HEAD
-=======
     "packaging": "other packaging glove",
     "foam": "other packaging glove",
     "glove": "other packaging glove",
     "other packaging": "other packaging glove",
     "other packaging glove": "other packaging glove",
 }
->>>>>>> 45b471e3
 
 def _normalize_text(value: Any) -> str:
     text = str(value or "").lower()
@@ -615,22 +606,12 @@
 def _normalize_category(value: Any) -> str:
     normalized = _normalize_text(value)
     return _CATEGORY_SYNONYMS.get(normalized, normalized)
-
-<<<<<<< HEAD
-
-=======
->>>>>>> 45b471e3
 def _build_match_key(category: Any, subitem: Any | None = None) -> str:
     """Return the canonical key used to match NASA reference tables."""
 
     if subitem:
         return f"{_normalize_category(category)}|{_normalize_item(subitem)}"
     return _normalize_category(category)
-<<<<<<< HEAD
-
-
-=======
->>>>>>> 45b471e3
 def _estimate_density_from_row(row: pd.Series) -> float | None:
     category = _normalize_category(row.get("category", ""))
 
@@ -666,11 +647,6 @@
         return float(_CATEGORY_DENSITY_DEFAULTS[category])
 
     return None
-
-<<<<<<< HEAD
-
-=======
->>>>>>> 45b471e3
 def _normalize_item(value: Any) -> str:
     return _normalize_text(value)
 
@@ -692,19 +668,15 @@
     processing_metrics: Dict[str, Dict[str, float]]
     leo_mass_savings: Dict[str, Dict[str, float]]
     propellant_benefits: Dict[str, Dict[str, float]]
-<<<<<<< HEAD
     l2l_constants: Dict[str, float]
     l2l_category_features: Dict[str, Dict[str, float]]
     l2l_item_features: Dict[str, Dict[str, float]]
     l2l_hints: Dict[str, str]
-=======
     category_tokens: Dict[str, list[tuple[frozenset[str], Dict[str, float]]]]
->>>>>>> 45b471e3
 
 
 @lru_cache(maxsize=1)
 def _official_features_bundle() -> _OfficialFeaturesBundle:
-<<<<<<< HEAD
     l2l = _L2L_PARAMETERS
     if not _OFFICIAL_FEATURES_PATH.exists():
         return _OfficialFeaturesBundle(
@@ -722,11 +694,9 @@
             l2l.item_features,
             l2l.hints,
         )
-=======
     if not _OFFICIAL_FEATURES_PATH.exists():
         return _OfficialFeaturesBundle((), (), {}, {}, {}, {}, {}, {}, {})
         return _OfficialFeaturesBundle((), (), {}, {})
->>>>>>> 45b471e3
 
     table = pd.read_csv(_OFFICIAL_FEATURES_PATH)
     duplicate_suffixes = [column for column in table.columns if column.endswith(".1")]
@@ -752,10 +722,7 @@
 
     direct_map: Dict[str, Dict[str, float]] = {}
     category_tokens: Dict[str, list[tuple[frozenset[str], Dict[str, float], str]]] = {}
-<<<<<<< HEAD
-=======
     category_tokens: Dict[str, list[tuple[frozenset[str], Dict[str, float]]]] = {}
->>>>>>> 45b471e3
 
     for _, row in table.iterrows():
         payload: Dict[str, float] = {}
@@ -785,13 +752,10 @@
         processing_metrics,
         leo_savings,
         propellant_metrics,
-<<<<<<< HEAD
         l2l.constants,
         l2l.category_features,
         l2l.item_features,
         l2l.hints,
-=======
->>>>>>> 45b471e3
     )
 
 
@@ -803,8 +767,6 @@
     category = _normalize_category(row.get("category", ""))
     if not category:
         return {}, ""
-<<<<<<< HEAD
-=======
         category_tokens.setdefault(category, []).append((tokens, payload))
 
     return _OfficialFeaturesBundle(value_columns, composition_columns, direct_map, category_tokens)
@@ -818,7 +780,6 @@
     category = _normalize_category(row.get("category", ""))
     if not category:
         return {}
->>>>>>> 45b471e3
 
     candidates = (
         row.get("material"),
@@ -842,8 +803,6 @@
     matches = bundle.category_tokens.get(category)
     if not matches:
         return {}, ""
-<<<<<<< HEAD
-=======
             return payload
 
     token_candidates = [value for value in candidates if value]
@@ -853,7 +812,6 @@
     matches = bundle.category_tokens.get(category)
     if not matches:
         return {}
->>>>>>> 45b471e3
 
     for candidate in token_candidates:
         tokens = _token_set(candidate)
@@ -864,28 +822,21 @@
                 return payload, match_key
 
     return {}, ""
-<<<<<<< HEAD
-=======
         for reference_tokens, payload in matches:
             if tokens.issubset(reference_tokens):
                 return payload
 
     return {}
->>>>>>> 45b471e3
 
 
 def _inject_official_features(frame: pd.DataFrame) -> pd.DataFrame:
     bundle = _official_features_bundle()
-<<<<<<< HEAD
     if frame.empty:
-=======
     if not bundle.value_columns or frame.empty:
->>>>>>> 45b471e3
         return frame
 
     records: list[Dict[str, float]] = []
     match_keys: list[str] = []
-<<<<<<< HEAD
     if bundle.value_columns:
         for _, row in frame.iterrows():
             payload, match_key = _lookup_official_feature_values(row)
@@ -963,7 +914,6 @@
         for column in numeric_candidates:
             if column in frame.columns:
                 frame[column] = pd.to_numeric(frame[column], errors="coerce")
-=======
     for _, row in frame.iterrows():
         payload, match_key = _lookup_official_feature_values(row)
         records.append(payload)
@@ -996,7 +946,6 @@
     for column in numeric_candidates:
         if column in frame.columns:
             frame[column] = pd.to_numeric(frame[column], errors="coerce")
->>>>>>> 45b471e3
 
     if "approx_moisture_pct" in frame.columns:
         mask = frame["approx_moisture_pct"].notna()
@@ -1340,10 +1289,7 @@
             official_comp = {key: value / total for key, value in clipped.items() if total > 0}
         else:
             official_comp = clipped
-<<<<<<< HEAD
-=======
             official_comp[column] = float(np.clip(frac, 0.0, 1.0))
->>>>>>> 45b471e3
 
     def _set_official_fraction(name: str, *columns: str) -> None:
         total = 0.0
@@ -1384,14 +1330,11 @@
     mission_official_mass: Dict[str, float] = {}
     mission_similarity_clipped: Dict[str, float] = {}
 
-<<<<<<< HEAD
     l2l_constants = bundle.l2l_constants if bundle.l2l_constants else {}
     for name, value in l2l_constants.items():
         if isinstance(value, (int, float)) and np.isfinite(value):
             features[name] = float(value)
 
-=======
->>>>>>> 45b471e3
     if bundle.mission_mass and bundle.mission_totals:
         match_keys_col = picks.get("_official_match_key")
         if match_keys_col is not None:
@@ -1469,10 +1412,7 @@
             _apply_weighted_metrics(bundle.processing_metrics)
             _apply_weighted_metrics(bundle.leo_mass_savings)
             _apply_weighted_metrics(bundle.propellant_benefits)
-<<<<<<< HEAD
-
-=======
->>>>>>> 45b471e3
+
     gas_index = _GAS_MEAN_YIELD * (
         0.7 * features.get("polyethylene_frac", 0.0)
         + 0.4 * features.get("foam_frac", 0.0)
