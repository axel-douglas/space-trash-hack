--- conflicted
+++ resolved
@@ -15,11 +15,8 @@
 from __future__ import annotations
 
 import atexit
-<<<<<<< HEAD
-=======
 import itertools
 import json
->>>>>>> 59528e86
 import logging
 import math
 import os
@@ -136,14 +133,11 @@
 except Exception:  # pragma: no cover - pyarrow is expected in production
     pa = None  # type: ignore[assignment]
     pq = None  # type: ignore[assignment]
-<<<<<<< HEAD
-=======
 
 try:
     import pyarrow.parquet as pq
 except Exception:  # pragma: no cover - pyarrow is expected in production
     pq = None  # type: ignore[assignment]
->>>>>>> 59528e86
 
 from app.modules.execution import (
     DEFAULT_PARALLEL_THRESHOLD,
