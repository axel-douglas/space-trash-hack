# Space Trash Hack — Streamlit Demo (2025)

Demo ligera que muestra la lógica del "cerebro de reciclaje" para Marte:
1) Inventario de residuos (NASA non-metabolic waste, simplificado)
2) Diseño de objetivo (TargetSpec)
3) Generación de recetas (combinaciones + proceso)
4) Resultados y trade-offs (Pareto, Sankey, métricas)

## Requisitos
- Python 3.10+
- `pip install -r requirements.txt`

## Entrenar y generar artefactos de IA

<<<<<<< HEAD
El pipeline de entrenamiento consume datasets físicos/químicos alineados con
los documentos de NASA y UCF:

- `datasets/raw/nasa_waste_inventory.csv`: taxonomía de residuos no-metabólicos
  (pouches, espumas, EVA/CTB, textiles, nitrilo, etc.).
- `datasets/raw/mgs1_composition.csv` / `mgs1_oxides.csv` / `mgs1_properties.csv`:
  composición mineralógica y propiedades de MGS-1 (regolito de referencia).
- `datasets/raw/nasa_trash_to_gas.csv`: rendimiento de procesos Trash-to-Gas y
  Trash-to-Supply-Gas para Gateway/Mars.
- `datasets/raw/logistics_to_living.csv`: eficiencia de reuso de CTB (Logistics-2-Living).

`app/modules/model_training.py` construye combinaciones realistas mezclando esos
datasets con el catálogo de procesos y genera:

- Dataset procesado en `datasets/processed/rexai_training_dataset.parquet`.
- Pipeline RandomForest multi-salida (`data/models/rexai_regressor.joblib`) con
  estimación de incertidumbre (desvío entre árboles + residuales de validación).
- Ensemble de modelos de "wow effect":
  - `data/models/rexai_xgboost.joblib` (boosting por target).
  - `data/models/rexai_tabtransformer.pt` (transformer tabular ligero).
- Autoencoder para embeddings latentes (`data/models/rexai_autoencoder.pt`).
- Metadatos en `data/models/metadata.json` (features, targets, fecha, métricas,
  importancias de features, residuales, paths de artefactos).

Para regenerar todos los artefactos:

```bash
python -m app.modules.model_training
```

> Nota: la optimización bayesiana con Ax/BoTorch es opcional. El entorno Streamlit
> detecta automáticamente si `ax-platform` y `botorch` están instalados; en caso
> contrario utiliza el optimizador heurístico integrado. Para habilitarla basta con
> `pip install ax-platform botorch` antes de ejecutar la app.

Los binarios (`.joblib`, `.pt`, `.parquet`) permanecen ignorados por Git para
mantener el repo liviano. Cuando existen localmente, la app reemplaza las
predicciones heurísticas por las del modelo Rex-AI (RandomForest + XGBoost +
TabTransformer), expone bandas de confianza 95%, importancias promedio y el
vector latente entrenado sobre mezclas MGS-1 + residuos NASA.

## Ejecutar
=======
El módulo `app/modules/model_training.py` permite entrenar un modelo de
regresión multi-salida a partir de datasets físicos/químicos alineados con
documentos de NASA y UCF. Mezcla el inventario de residuos no-metabólicos
(pouches, espumas, EVA/CTB, textiles, nitrilo, etc.), la composición mineralógica
y propiedades de MGS-1, y rendimientos de procesos Trash-to-Gas y
Logistics-to-Living. 

Esto produce:
- Dataset procesado en `datasets/processed/rexai_training_dataset.parquet`.
- Pipeline empaquetado (`data/models/rexai_regressor.joblib`) con metadatos
  en `data/models/metadata.json`.
- Autoencoder para embeddings latentes en `data/models/rexai_autoencoder.pt`.

Para regenerar todos los artefactos:

>>>>>>> a6b4f91d
```bash
python -m app.modules.model_training<|MERGE_RESOLUTION|>--- conflicted
+++ resolved
@@ -12,7 +12,6 @@
 
 ## Entrenar y generar artefactos de IA
 
-<<<<<<< HEAD
 El pipeline de entrenamiento consume datasets físicos/químicos alineados con
 los documentos de NASA y UCF:
 
@@ -55,7 +54,6 @@
 vector latente entrenado sobre mezclas MGS-1 + residuos NASA.
 
 ## Ejecutar
-=======
 El módulo `app/modules/model_training.py` permite entrenar un modelo de
 regresión multi-salida a partir de datasets físicos/químicos alineados con
 documentos de NASA y UCF. Mezcla el inventario de residuos no-metabólicos
@@ -71,6 +69,5 @@
 
 Para regenerar todos los artefactos:
 
->>>>>>> a6b4f91d
 ```bash
 python -m app.modules.model_training