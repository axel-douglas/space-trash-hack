# Space Trash Hack — Streamlit Demo (2025)

Demo ligera que muestra la lógica del "cerebro de reciclaje" para Marte:
1) Inventario de residuos (NASA non-metabolic waste, simplificado)
2) Diseño de objetivo (TargetSpec)
3) Generación de recetas (combinaciones + proceso)
4) Resultados y trade-offs (Pareto, Sankey, métricas)

## Ejecución

La entrada recomendada para lanzar la demo es:

```bash
streamlit run app/Home.py
```

No se requieren variables de entorno adicionales para el arranque interactivo.

## Módulos principales

La refactorización de 2025 separó responsabilidades clave para mantener el
código testeable y comprensible:

| Módulo | Responsabilidades |
| --- | --- |
| `app/modules/data_sources.py` | Resuelve rutas dentro de `datasets/`, normaliza taxonomías NASA y expone el bundle cacheado de features oficiales. |
| `app/modules/generator.py` | Mezcla residuos, selecciona procesos y construye candidatos junto con sus features listos para inferencia. |
| `app/modules/logging_utils.py` | Construye payloads JSON serializables y mantiene escritores Parquet rotados para los logs de inferencia. |

Los tests unitarios apuntan a estos límites para garantizar que cada módulo
permanezca enfocado en su dominio (ingesta, generación y logging). El módulo
`generator` simplemente importa `official_features_bundle()` desde
`data_sources` y re-exporta `append_inference_log()` desde `logging_utils`, de
modo que las pruebas pueden interceptar la ingesta o el logging sin tocar la
arquitectura de ensamblado de candidatos.

### Semillas reproducibles del generador

El ensamblador de recetas ahora acepta una semilla explícita para repetir una
sesión completa de generación. Podés fijarla de tres maneras equivalentes:

- Cargar la app Streamlit y completar el campo **"Semilla (opcional)"** antes
  de presionar "Generar recomendaciones".
- Ejecutar el CLI `python scripts/generate_candidates.py --seed 1234` para
  persistir los candidatos deterministas en `data/candidates.json`.
- Definir la variable de entorno `REXAI_GENERATOR_SEED=1234` antes de invocar
  cualquier entrypoint. El parámetro explícito siempre tiene prioridad sobre la
  variable de entorno.

La semilla inicializa tanto el RNG global como los RNG por tarea, de modo que
los candidatos producidos (scores, combinaciones de residuos y desempates del
optimizador) se mantengan iguales entre ejecuciones.

> Nota: los helpers legacy `app/modules/branding.py`, `app/modules/charts.py`
> y `app/modules/embeddings.py` fueron eliminados. La app se apoya en
> `app/modules/ui_blocks.py` para el layout y en los modelos entrenados para
> producir incrustaciones latentes reales.

## Requisitos
- Python 3.10+
- `pip install -r requirements.txt`

### Fase 0 — Verificaciones antes de entrenar

1. **Validar ingestas y revisar errores**. Ejecuta las utilidades de `app.modules.data_pipeline`
   (o los tests asociados) para verificar que los CSV/Parquet crudos cumplen los modelos de
   datos. Cada incidencia se registra en `data/logs/ingestion.errors.jsonl`; inspecciona ese
   archivo antes de continuar para corregir filas inválidas o faltantes.
2. **Generar artefactos mínimos**. Una vez limpia la ingesta, corre
   `python -m app.modules.model_training --gold datasets/gold --append-logs "data/logs/feedback_*.parquet"`
   para producir el pipeline base y los metadatos indispensables en `data/models/`
   (por ejemplo `data/models/rexai_regressor.joblib` y `data/models/metadata.json`). El
   plan detallado de entrenamiento y variantes está descrito en
   [README_ML_GAMEPLAN.md](README_ML_GAMEPLAN.md).
3. **Confirmar el modo activo**. Si `data/models/rexai_regressor.joblib` no existe cuando se
   levanta la aplicación, `ModelRegistry` lanza un bootstrap automático que entrena un RandomForest
   sintético ligero y lo guarda en `data/models/`. Esto evita tener que versionar binarios para
   ejecutar la demo por primera vez. Mientras el bootstrap corre (o si fallara), la app recurre a
   las reglas `heuristic_props` para estimar rigidez, estanqueidad, energía, agua y minutos de crew.
   En cuanto el modelo y sus metadatos (`metadata.json`, clasificadores y `trained_on = "gold_v1"`)
   están presentes en `data/models/`, `ModelRegistry.ready` arranca en `True` y las predicciones
   pasan a provenir del ensemble entrenado (RandomForest + ensambles opcionales) con intervalos de
   confianza y explicabilidad verificables vía `python -m scripts.verify_model_ready`.

## Entrenar y generar artefactos de IA

El pipeline de entrenamiento consume datasets físicos/químicos alineados con
los documentos de NASA y UCF:

- `datasets/raw/nasa_waste_inventory.csv`: taxonomía de residuos no-metabólicos
  (pouches, espumas, EVA/CTB, textiles, nitrilo, etc.).
- `datasets/raw/mgs1_composition.csv` / `mgs1_oxides.csv` / `mgs1_properties.csv`:
  composición mineralógica y propiedades de MGS-1 (regolito de referencia).
- `datasets/raw/nasa_trash_to_gas.csv`: rendimiento de procesos Trash-to-Gas y
  Trash-to-Supply-Gas para Gateway/Mars.
- `datasets/raw/logistics_to_living.csv`: eficiencia de reuso de CTB (Logistics-2-Living).

`app/modules/model_training.py` construye combinaciones realistas mezclando esos
datasets con el catálogo de procesos y genera:

<<<<<<< HEAD
- Dataset procesado en `datasets/processed/rexai_training_dataset.parquet`.
- Corridas sintéticas utilizadas para depurar el pipeline en
  `datasets/processed/ml/synthetic_runs.parquet`.
=======
- Dataset procesado en `data/processed/rexai_training_dataset.parquet`.
>>>>>>> 31a47ac7
- Pipeline RandomForest multi-salida (`data/models/rexai_regressor.joblib`) con
  estimación de incertidumbre (desvío entre árboles + residuales de validación).
- Ensemble de modelos de "wow effect":
  - `data/models/rexai_xgboost.joblib` (boosting por target).
  - `data/models/rexai_tabtransformer.pt` (transformer tabular ligero, opcional si PyTorch está disponible).
- Autoencoder tabular opcional (`data/models/rexai_autoencoder.pt`, requiere PyTorch). Las
  incrustaciones latentes expuestas en la app provienen exclusivamente de este
  autoencoder entrenado; ya no existe ningún helper heurístico para fabricarlas
  manualmente.
- Metadatos en `data/models/metadata.json` (features, targets, fecha, métricas,
  importancias de features, residuales, paths de artefactos).

Para regenerar todos los artefactos (mezclando datasets simulados con el
corpus dorado y feedback humano cuando está disponible):

```bash
python -m app.modules.model_training --gold datasets/gold --append-logs "data/logs/feedback_*.parquet"
```

### Reentrenar desde feedback humano

Cada sesión de la tripulación registrada en el panel "Feedback & Impact"
genera archivos `data/logs/feedback_*.parquet` con las correcciones aplicadas
al proceso (rigidez, estanqueidad, penalizaciones de energía/agua/crew). El
comando dedicado `retrain_from_feedback` consume esos logs, convierte las
señales en targets supervisados y re-ejecuta el pipeline principal con
`--append-logs` ya configurado:

```bash
python -m app.modules.retrain_from_feedback
```

Opcionalmente podés especificar rutas alternativas:

```bash
python -m app.modules.retrain_from_feedback \
  --gold datasets/gold \
  --features datasets/gold/features.parquet \
  --logs "data/logs/custom_feedback_*.parquet"
```

Al finalizar, `data/models/metadata.json` y `metadata_gold.json` se actualizan
con la nueva fecha (`trained_at`) y el label de procedencia (`trained_on`, por
ejemplo `hil_v1` o `hybrid_v2`). La pantalla principal de la app refleja la
última fecha de reentrenamiento y la mezcla utilizada.

Como la instancia de `ModelRegistry` queda cacheada vía `st.cache_resource`,
tras copiar artefactos nuevos sin reiniciar la app recordá invalidar esa caché.
Podés exponer un botón admin en Streamlit que llame a
`app.modules.ml_models.get_model_registry().clear()` o ejecutar manualmente:

```bash
python -c "from app.modules.ml_models import get_model_registry; get_model_registry.clear()"
```

Luego de limpiar la caché, refrescá la página para que la UI vuelva a cargar la
metadata y los pipelines recién entrenados.

> Nota: la optimización bayesiana con Ax/BoTorch es opcional. El entorno Streamlit
> detecta automáticamente si `ax-platform` y `botorch` están instalados; en caso
> contrario utiliza el optimizador heurístico integrado. Para habilitarla basta con
> `pip install ax-platform botorch` antes de ejecutar la app.

### Logs generados en runtime

Los módulos que escriben métricas o telemetría crean sus rutas dinámicamente en
runtime. Por ejemplo, `app/modules/impact.py` y `app/modules/logging_utils.py`
invocan `LOGS_DIR.mkdir(parents=True, exist_ok=True)` antes de guardar archivos
Parquet/JSON. Gracias a esto no es necesario versionar `data/logs/`; la carpeta
se materializa automáticamente cuando se ejecutan los tests o la app y se
elimina limpiando los artefactos generados. Para verificar este flujo, ejecutá:

```bash
pytest tests/test_impact_logging.py
```

La prueba crea un directorio temporal, persiste entradas de impacto y feedback
utilizando los módulos anteriores y confirma que los Parquet aparecen sin
requerir un placeholder en Git.

Los binarios (`.joblib`, `.pt`, `.parquet`) permanecen ignorados por Git para
mantener el repo liviano. Cuando existen localmente, la app reemplaza las
predicciones heurísticas por las del modelo Rex-AI (RandomForest + XGBoost +
TabTransformer), expone bandas de confianza 95%, importancias promedio y el
vector latente entrenado sobre mezclas MGS-1 + residuos NASA. El bootstrap
automático genera un modelo sintético con la etiqueta `trained_on = "synthetic_v0_bootstrap"`,
que podés reemplazar en cualquier momento por artefactos reales empaquetados con
`python -m scripts.package_model_bundle --output dist/rexai_model_bundle_gold_v1.zip` para
distribuir un bundle reproducible en el que `ModelRegistry.ready` queda en `True` desde el arranque.

## Distribución de artefactos ML

Los modelos entrenados se empaquetan automáticamente con:

```bash
python -m scripts.package_model_bundle --output dist/rexai_model_bundle_gold_v1.zip
```

El script genera un ZIP reproducible con todos los binarios
(`data/models/rexai_regressor.joblib`, clasificadores y ensambles opcionales) y
ambas versiones de metadata (`metadata.json` y `metadata_gold.json`). Ese
bundle debe subirse como Release Asset (o artifact de CI) bajo el nombre
`rexai_model_bundle_gold_v1.zip`.

Para reutilizarlo en otro entorno:

```bash
wget https://github.com/<org>/<repo>/releases/latest/download/rexai_model_bundle_gold_v1.zip
unzip rexai_model_bundle_gold_v1.zip -d /tmp/rexai-models
rsync -av /tmp/rexai-models/data/models/ data/models/
```

Reemplazá `<org>/<repo>` por la organización y el nombre reales del repositorio.

Colocar los archivos dentro de `data/models/` **antes** de ejecutar
`streamlit run app/Home.py` garantiza que la app arranque directamente en modo
IA (`ready=True`) sin depender del bootstrap sintético. El comando anterior deja
los archivos `.joblib` y `metadata.json` en el lugar correcto; si ya tenés el
ZIP generado localmente podés simplemente descomprimirlo dentro del repositorio:

```bash
unzip dist/rexai_model_bundle_gold_v1.zip -d .
```

Esto recreará la estructura `data/models/` con los artefactos actualizados.
Antes de lanzar Streamlit ejecutá `python -m scripts.verify_model_ready` para
confirmar que `ModelRegistry.ready` devuelve `True` y que la app usará el
ensemble entrenado desde el inicio.

### Actualizar el bundle publicado

1. **Entrenar**: `python -m app.modules.model_training --gold datasets/gold --append-logs "data/logs/feedback_*.parquet"`
   genera los `.joblib` y `metadata*.json` bajo `data/models/`.
2. **Verificar**: ejecutá `python -m scripts.verify_model_ready` y conservá el
   JSON resultante como bitácora del reentrenamiento.
3. **Empaquetar**: `python -m scripts.package_model_bundle --output dist/rexai_model_bundle_<tag>.zip`
   produce el ZIP reproducible con todos los artefactos.
4. **Publicar**: subí el ZIP como release asset (o al almacenamiento acordado) y
   registrá la URL final en `MODEL_BUNDLE_URL` junto con el hash en
   `MODEL_BUNDLE_SHA256` dentro de los secrets del despliegue. Actualizá la
   referencia cada vez que cambie `<tag>` para que la descarga automática apunte
   al bundle nuevo.

### Descarga automática desde secrets

Para despliegues donde no queremos subir los binarios al repositorio, la app
puede descargar el ZIP desde un release público/privado antes de levantar el
registro de modelos. Configurá los siguientes valores como variables de entorno
o en `st.secrets`:

```toml
# .streamlit/secrets.toml
MODEL_BUNDLE_URL = "https://github.com/<org>/<repo>/releases/download/v1.0.0/rexai_model_bundle_gold_v1.zip"
MODEL_BUNDLE_SHA256 = "<hash calculado con sha256sum>"
```

Con esas claves presentes, `ModelRegistry` descarga el bundle a un directorio
temporal, valida opcionalmente el hash y lo extrae automáticamente sobre
`data/models/` antes de cargar `joblib`. Si los artefactos ya existen en el
directorio destino, la descarga se omite.

Flujo recomendado para publicar nuevos modelos:

1. Ejecutá `python -m scripts.package_model_bundle --output dist/<bundle>.zip`.
2. Calculá el hash con `sha256sum dist/<bundle>.zip` (o `shasum -a 256`).
3. Cargá el ZIP como Release Asset en GitHub y copiá la URL de descarga directa
   (`https://github.com/<org>/<repo>/releases/download/...`).
4. Actualizá `MODEL_BUNDLE_URL` y `MODEL_BUNDLE_SHA256` en el entorno/secrets
   del despliegue (Streamlit Cloud, Hugging Face, etc.).

Así cada reinicio de la app asegura que `data/models/` contenga la versión
publicada sin ejecutar el bootstrap sintético.

### Mantener el bundle actualizado

1. Reentrena con los datasets más recientes:

   ```bash
   python -m app.modules.model_training --gold datasets/gold --append-logs "data/logs/feedback_*.parquet"
   ```

   El pipeline actualizará `data/models/rexai_regressor.joblib`, clasificadores
   auxiliares, y escribirá `data/models/metadata.json` con un `trained_on`
   legible por `ModelRegistry.trained_label()` (por ejemplo `hybrid_v1`).

2. Empaqueta los artefactos con `python -m scripts.package_model_bundle --output dist/rexai_model_bundle_hybrid_v1.zip`,
   verifica con `python -m scripts.verify_model_ready` y publica el ZIP
   resultante.

3. Documenta la fecha y el label (`trained_on`) en el release/changelog para que
   los despliegues confirmen qué dataset alimentó el entrenamiento.

## Verificación automática de readiness

Antes de publicar un release ejecutar:

```bash
python -m scripts.verify_model_ready
```

El chequeo carga `ModelRegistry`, valida que `ready == True`, que todas las
métricas/residuales estén presentes en `metadata.json` y reporta las rutas de
artefactos generados. Si falta algún binario o metadata crítica, el script sale
con error para evitar releases inconsistentes.

## Benchmarks heurísticos vs IA

Para auditar la deriva entre las reglas `heuristic_props` y el modelo Rex-AI
podés ejecutar:

```bash
python scripts/run_benchmarks.py --format csv --with-ablation
```

El comando espera que `data/models/rexai_regressor.joblib` esté disponible y
genera tablas comparativas en `data/benchmarks/`. Además de los archivos
`scenario_predictions.csv`/`scenario_metrics.csv`, la flag `--with-ablation`
añade `ablation_predictions.csv` y `ablation_metrics.csv`, que documentan el
impacto de desactivar grupos de features (composición MGS-1, banderas NASA e
índices logísticos) durante la inferencia.

Los errores se calculan tratando las heurísticas como baseline. El resumen por
escenario (promediado sobre las cinco métricas) incorpora también el ancho
medio de los intervalos de confianza al 95% (`ci95_width_mean`):

| Escenario | MAE medio | RMSE | CI95 (ancho medio) |
|-----------|----------:|-----:|-------------------:|
| CTB Reconfig | 16 016 | 33 654 | 33 210 |
| Espuma + MGS-1 + Sinter | 16 090 | 34 298 | 31 687 |
| Multicapa + Laminar | 16 281 | 34 214 | 32 596 |
| Global (los 3 escenarios) | 16 129 | 34 056 | 32 498 |

Los valores anteriores provienen de `data/benchmarks/scenario_metrics.csv` y se
actualizan automáticamente al rerunear el script.【F:data/benchmarks/scenario_metrics.csv†L18-L25】

### Observaciones

* **Gap frente a las heurísticas**: el ensemble entrenado sobre `gold_v1` reduce
  el error medio global a 16 129 (RMSE 34 056), casi dos órdenes de magnitud por
  debajo del bootstrap sintético previo y alineado con las escalas de cada
  target.【F:data/benchmarks/scenario_metrics.csv†L18-L25】
* **Consumo de crew**: sigue siendo el más sensible; el MAE por escenario ronda
  4 177 minutos, lo que equivale a una guardia extendida pero ya no a desvíos del
  orden de cientos de miles.【F:data/benchmarks/scenario_metrics.csv†L18-L22】
* **Energía y agua**: los errores promedio se estabilizan en ~76 032 kWh y
  435 litros agregados, consistentes con la variabilidad del dataset dorado.
  Las bandas de confianza capturan estos márgenes (≈146 058 kWh y 937 L).【F:data/benchmarks/scenario_metrics.csv†L21-L24】
* **Rigidez/estanqueidad**: las discrepancias siguen acotadas (≤0.54), lo que
  facilita auditar calibraciones mecánicas sin perder precisión perceptiva.【F:data/benchmarks/scenario_predictions.csv†L2-L23】
* **CI95**: las bandas medias caen a ~32 498 unidades globales, con escenarios
  entre 31 687 y 33 210 gracias al reentrenamiento con el corpus dorado.【F:data/benchmarks/scenario_metrics.csv†L18-L25】

Consulta [BENCHMARK.md](BENCHMARK.md) para el resumen detallado, la metodología
y cómo interpretar los tres escenarios y los resultados de ablation. Con los
artefactos `gold_v1` cargados, el ensemble alcanza un MAE global de 16 129, RMSE
34 056 y bandas CI95 promedio de 32 498, demostrando una mejora drástica frente
al bootstrap heurístico original.【F:data/benchmarks/scenario_metrics.csv†L18-L25】
Los barridos con `--with-ablation` confirman ajustes pendientes: quitar las
banderas NASA o los índices logísticos apenas modifica el MAE y puede ensanchar
las bandas de confianza, por lo que conviene priorizar calibraciones finas en
lugar de apagar features completos.【F:data/benchmarks/ablation_metrics.csv†L71-L73】

Después de incorporar feedback humano, ejecuta el benchmark nuevamente apuntando
a un directorio distinto (`--output-dir data/benchmarks/post_feedback`) y
genera un comparativo con:

```bash
python scripts/plot_benchmark_deltas.py \
  --before data/benchmarks/pre_feedback/scenario_metrics.csv \
  --after data/benchmarks/post_feedback/scenario_metrics.csv
```

El HTML resultante (`data/benchmarks/feedback_deltas.html`) grafica cuánto se
redujeron (o empeoraron) MAE, RMSE y el ancho del CI95 frente al baseline
anterior, evidenciando el impacto directo del feedback en las métricas de la IA.

## Ejecutar la app

Con los artefactos generados, lanzar la demo con:

```bash
streamlit run app/Home.py
```

La UI detecta `ModelRegistry.ready` y, si los modelos están presentes, muestra
predicciones, bandas de confianza, importancia de features y comparaciones con
los ensambles opcionales. Ante ausencia de modelos utiliza los fallbacks
heurísticos originales.<|MERGE_RESOLUTION|>--- conflicted
+++ resolved
@@ -98,13 +98,10 @@
 `app/modules/model_training.py` construye combinaciones realistas mezclando esos
 datasets con el catálogo de procesos y genera:
 
-<<<<<<< HEAD
 - Dataset procesado en `datasets/processed/rexai_training_dataset.parquet`.
 - Corridas sintéticas utilizadas para depurar el pipeline en
   `datasets/processed/ml/synthetic_runs.parquet`.
-=======
 - Dataset procesado en `data/processed/rexai_training_dataset.parquet`.
->>>>>>> 31a47ac7
 - Pipeline RandomForest multi-salida (`data/models/rexai_regressor.joblib`) con
   estimación de incertidumbre (desvío entre árboles + residuales de validación).
 - Ensemble de modelos de "wow effect":
