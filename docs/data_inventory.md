--- conflicted
+++ resolved
@@ -7,11 +7,8 @@
 | Ruta | Contenido | Uso en pipeline |
 | --- | --- | --- |
 | `datasets/raw/` | Archivos CSV provenientes de NASA, UCF y catálogos internos. | Fuente primaria para enriquecer features físicos (composición, oxidos) y perfiles de residuo. |
-<<<<<<< HEAD
 | `datasets/processed/` | Espacio reservado para datasets intermedios (`rexai_training_dataset.parquet`, `ml/synthetic_runs.parquet`). | Entrada legacy del modelo actual; servirá como referencia para validaciones de consistencia y análisis de corridas sintéticas. |
-=======
 | `data/processed/` | Artefactos intermedios generados por el pipeline (`rexai_training_dataset.parquet`, `ml/synthetic_runs.parquet`). | Fuente principal para validar que el reentrenamiento produzca datasets consistentes. |
->>>>>>> 31a47ac7
 | `datasets/gold/` | Directorio destino para `features.parquet` y `labels.parquet`. | Dataset "gold" armonizado que alimentará el entrenamiento/re-entrenamiento. |
 | `data/` | Configuración operativa (catálogo de procesos, logs, presets de objetivos) y modelos empaquetados. | Cruce de parámetros de proceso, restricciones operacionales y mediciones previas. |
 | `data/models/` | Modelos actuales (`rexai_regressor.joblib`, `metadata.json`, clasificadores). | Sirven para validar compatibilidad de features/targets y para bootstrap mientras se migra al nuevo pipeline. |
