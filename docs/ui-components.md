--- conflicted
+++ resolved
@@ -70,7 +70,6 @@
 - El `delta` se renderiza en un subtítulo pequeño; usalo para diferencias heurística/ML.
 - `min_width` controla el ancho mínimo de cada tarjeta dentro de la grilla.
 
-<<<<<<< HEAD
 ### `RankingCockpit`
 Cabina de ranking con tarjetas comparativas, barras neumórficas y filtros interactivos.
 
@@ -122,7 +121,6 @@
 - Configurá las barras con `MetricSpec`: la propiedad `higher_is_better=False` invierte la escala (útil para agua/energía/crew).
 - El usuario puede ordenar por cualquier métrica, filtrar riesgos/sellos y elegir una tarjeta activa (la clase `selected` aplica un glow azul).
 - El método `render()` devuelve el diccionario del candidato seleccionado para que puedas sincronizarlo con otros módulos (`st.session_state`, tabs, etc.).
-=======
 ### `MissionMetrics`
 Panel pegajoso para KPIs de misión con opción de grilla responsiva.
 
@@ -204,7 +202,6 @@
 - Usa `ActionDeck(..., reveal=False)` si no necesitás la animación de entrada.
 - `ActionCard.body` acepta HTML ligero (`<code>`, `<strong>`) para destacar datos clave.
 - Podés encadenar varios `ActionDeck` para separar pasos y CTAs secundarios manteniendo el mismo estilo.
->>>>>>> 56804813
 
 ### `GlassStack`
 Stack responsivo de tarjetas glassmórficas.
